--- conflicted
+++ resolved
@@ -82,15 +82,9 @@
 	detail text;
 BEGIN
 	PERFORM wait_pid(crash_pid)
-<<<<<<< HEAD
-	FROM dblink('dbname=contrib_regression', $$
-		SELECT pg_backend_pid() FROM dblink(
-			'service=test_ldap dbname=contrib_regression',
-=======
 	FROM dblink(connection_parameters(), $$
 		SELECT pg_backend_pid() FROM dblink(
 			'service=test_ldap '||connection_parameters(),
->>>>>>> ab93f90c
 			-- This string concatenation is a hack to shoehorn a
 			-- set_pgservicefile call into the SQL statement.
 			'SELECT 1' || set_pgservicefile('pg_service.conf')
@@ -350,23 +344,29 @@
 -- should get 'connection "myconn" not available' error
 SELECT dblink_disconnect('myconn');
 
-<<<<<<< HEAD
--- test nested query for GPDB
-=======
 -- test asynchronous queries
 SELECT dblink_connect('dtest1', connection_parameters());
+-- start_ignore
+-- Async more not supported in GPDB
 SELECT * from
  dblink_send_query('dtest1', 'select * from foo where f1 < 3') as t1;
+-- end_ignore
 
 SELECT dblink_connect('dtest2', connection_parameters());
+-- start_ignore
+-- Async more not supported in GPDB
 SELECT * from
  dblink_send_query('dtest2', 'select * from foo where f1 > 2 and f1 < 7') as t1;
+-- end_ignore
 
 SELECT dblink_connect('dtest3', connection_parameters());
+-- start_ignore
+-- Async more not supported in GPDB
 SELECT * from
  dblink_send_query('dtest3', 'select * from foo where f1 > 6') as t1;
-
->>>>>>> ab93f90c
+-- end_ignore
+
+-- test nested query for GPDB
 CREATE TEMPORARY TABLE result AS
 (SELECT * from dblink('dbname=contrib_regression','select * from foo where f1 > 2 and f1 < 7') as t1(f1 int, f2 text, f3 text[]))
 UNION
@@ -374,7 +374,6 @@
 UNION
 (SELECT * from dblink('dbname=contrib_regression','select * from foo where f1 > 2 and f1 < 7') as t3(f1 int, f2 text, f3 text[]))
 ORDER by f1;
-<<<<<<< HEAD
 SELECT * FROM result;
 DROP TABLE result;
 CREATE TEMPORARY TABLE result (f1 int, f2 text, f3 text[]);
@@ -382,11 +381,6 @@
 SELECT * FROM result;
 SELECT * FROM (SELECT * FROM dblink('dbname=contrib_regression','select * from foo') AS t(f1 int, f2 text, f3 text[])) AS t1;
 
--- test foreign data wrapper functionality
-CREATE SERVER fdtest FOREIGN DATA WRAPPER dblink_fdw
-  OPTIONS (dbname 'contrib_regression', host 'localhost');
-=======
-
 -- dblink_get_connections returns an array with elements in a machine-dependent
 -- ordering, so we must resort to unnesting and sorting for a stable result
 create function unnest(anyarray) returns setof anyelement
@@ -396,7 +390,10 @@
 
 SELECT * FROM unnest(dblink_get_connections()) ORDER BY 1;
 
+-- start_ignore
+-- GPDB: dblink_is_busy() is not supported
 SELECT dblink_is_busy('dtest1');
+-- end_ignore
 
 SELECT dblink_disconnect('dtest1');
 SELECT dblink_disconnect('dtest2');
@@ -405,8 +402,11 @@
 SELECT * from result;
 
 SELECT dblink_connect('dtest1', connection_parameters());
+-- start_ignore
+-- Async more not supported in GPDB
 SELECT * from
  dblink_send_query('dtest1', 'select * from foo where f1 < 3') as t1;
+-- end_ignore
 
 SELECT dblink_cancel_query('dtest1');
 SELECT dblink_error_message('dtest1');
@@ -423,7 +423,6 @@
     END;
 $d$;
 
->>>>>>> ab93f90c
 CREATE USER MAPPING FOR public SERVER fdtest
   OPTIONS (server 'localhost');  -- fail, can't specify server here
 CREATE USER MAPPING FOR public SERVER fdtest OPTIONS (user :'USER');
@@ -433,6 +432,7 @@
 
 SET SESSION AUTHORIZATION dblink_regression_test;
 -- should fail
+-- GPDB: We also check for hostname in connection string which is checked first
 SELECT dblink_connect('myconn', 'fdtest');
 -- should succeed
 SELECT dblink_connect_u('myconn', 'fdtest');
@@ -441,6 +441,7 @@
 \c - -
 REVOKE USAGE ON FOREIGN SERVER fdtest FROM dblink_regression_test;
 REVOKE EXECUTE ON FUNCTION dblink_connect_u(text, text) FROM dblink_regression_test;
+DROP USER dblink_regression_test;
 DROP USER MAPPING FOR public SERVER fdtest;
 DROP SERVER fdtest;
 
