--- conflicted
+++ resolved
@@ -1272,45 +1272,38 @@
 	 * versions.  Since pgbench has never pretended to be fully TPC-B
 	 * compliant anyway, we stick with the historical behavior.
 	 */
-<<<<<<< HEAD
-	static char *DDLs[] = {
-		"drop table if exists pgbench_branches",
-		"create table pgbench_branches(bid int not null,bbalance int,filler char(88)) with (fillfactor=%d, %s) DISTRIBUTED BY (bid)",
-		"drop table if exists pgbench_tellers",
-		"create table pgbench_tellers(tid int not null,bid int,tbalance int,filler char(84)) with (fillfactor=%d, %s) DISTRIBUTED BY (tid)",
-		"drop table if exists pgbench_accounts",
-		"create table pgbench_accounts(aid int not null,bid int,abalance int,filler char(84)) with (fillfactor=%d, %s) DISTRIBUTED BY (aid)",
-		"drop table if exists pgbench_history",
-		"create table pgbench_history(tid int,bid int,aid int,delta int,mtime timestamp,filler char(22)) with (%s) DISTRIBUTED BY (tid)"
-=======
 	struct ddlinfo
 	{
 		char	   *table;
 		char	   *cols;
 		int			declare_fillfactor;
+		char	   *distributed_col;
 	};
 	struct ddlinfo DDLs[] = {
 		{
 			"pgbench_branches",
 			"bid int not null,bbalance int,filler char(88)",
-			1
+			1,
+			"bid"
 		},
 		{
 			"pgbench_tellers",
 			"tid int not null,bid int,tbalance int,filler char(84)",
-			1
+			1,
+			"tid"
 		},
 		{
 			"pgbench_accounts",
 			"aid int not null,bid int,abalance int,filler char(84)",
-			1
+			1,
+			"aid"
 		},
 		{
 			"pgbench_history",
 			"tid int,bid int,aid int,delta int,mtime timestamp,filler char(22)",
-			0
-		}
->>>>>>> 80edfd76
+			0,
+			"tid"
+		}
 	};
 	static char *DDLAFTERs[] = {
 		"alter table pgbench_branches add primary key (bid)",
@@ -1347,27 +1340,14 @@
 		opts[0] = '\0';
 		if (ddl->declare_fillfactor)
 			snprintf(opts + strlen(opts), 256 - strlen(opts),
-					 " with (fillfactor=%d)", fillfactor);
+					 " with (fillfactor=%d, %s) DISTRIBUTED BY (%s)",
+					 fillfactor, storage_clause, ddl->declare_fillfactor);
+		else
+			snprintf(opts + strlen(opts), 256 - strlen(opts),
+					 " with (%s) DISTRIBUTED BY (%s)",
+					 storage_clause, ddl->declare_fillfactor);
 		if (tablespace != NULL)
 		{
-<<<<<<< HEAD
-			char		ddl_stmt[256];
-			snprintf(ddl_stmt, 256, DDLs[i], fillfactor, storage_clause);
-			fprintf(stderr, "%s\n", ddl_stmt); 
-			executeStatement(con, ddl_stmt);
-		}
-		else if (strstr(DDLs[i], "create table pgbench_history") == DDLs[i])
-		{
-			char		ddl_stmt[256];
-			snprintf(ddl_stmt, 256, DDLs[i], storage_clause);
-			fprintf(stderr, "%s\n", ddl_stmt); 
-			executeStatement(con, ddl_stmt);
-		}
-		else
-		{
-			executeStatement(con, DDLs[i]);
-		}
-=======
 			char	   *escape_tablespace;
 
 			escape_tablespace = PQescapeIdentifier(con, tablespace,
@@ -1381,7 +1361,6 @@
 				 ddl->table, ddl->cols, opts);
 
 		executeStatement(con, buffer);
->>>>>>> 80edfd76
 	}
 
 	executeStatement(con, "begin");
@@ -1445,30 +1424,18 @@
 	/*
 	 * create indexes
 	 */
-<<<<<<< HEAD
-	fprintf(stderr, "creating indexes...\n");
-	if (use_unique_key)
-	{
-		for (i = 0; i < lengthof(DDLAFTERs); i++)
-		{
-			fprintf(stderr, "%s\n", DDLAFTERs[i]);
-			executeStatement(con, DDLAFTERs[i]);
-		}
-	}
-	else
-	{
-		for (i = 0; i < lengthof(NON_UNIQUE_INDEX_DDLAFTERs); i++)
-		{
-			fprintf(stderr, "%s\n", NON_UNIQUE_INDEX_DDLAFTERs[i]);
-			executeStatement(con, NON_UNIQUE_INDEX_DDLAFTERs[i]);
-		}
-=======
 	fprintf(stderr, "set primary key...\n");
 	for (i = 0; i < lengthof(DDLAFTERs); i++)
 	{
 		char		buffer[256];
-
-		strncpy(buffer, DDLAFTERs[i], 256);
+		if (use_unique_key)
+		{
+			strncpy(buffer, DDLAFTERs[i], 256);
+		}
+		else
+		{
+			strncpy(buffer, NON_UNIQUE_INDEX_DDLAFTERs[i], 256);
+		}
 
 		if (index_tablespace != NULL)
 		{
@@ -1482,7 +1449,6 @@
 		}
 
 		executeStatement(con, buffer);
->>>>>>> 80edfd76
 	}
 
 	/* vacuum */
@@ -1974,11 +1940,7 @@
 	state = (CState *) xmalloc(sizeof(CState));
 	memset(state, 0, sizeof(CState));
 
-<<<<<<< HEAD
 	while ((c = getopt(argc, argv, "ih:nvp:dSNc:Crs:t:T:U:lf:D:F:M:j:x:q")) != -1)
-=======
-	while ((c = getopt_long(argc, argv, "ih:nvp:dSNc:j:Crs:t:T:U:lf:D:F:M:", long_options, &optindex)) != -1)
->>>>>>> 80edfd76
 	{
 		switch (c)
 		{
