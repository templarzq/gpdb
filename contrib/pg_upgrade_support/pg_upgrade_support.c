/*
 *	pg_upgrade_support.c
 *
 *	server-side functions to set backend global variables
 *	to control oid and relfilenode assignment, and do other special
 *	hacks needed for pg_upgrade.
 *
 *	Copyright (c) 2010-2011, PostgreSQL Global Development Group
 *	contrib/pg_upgrade_support/pg_upgrade_support.c
 */

#include "postgres.h"

#include "fmgr.h"
#include "catalog/dependency.h"
#include "catalog/namespace.h"
#include "catalog/pg_class.h"
#include "catalog/pg_type.h"
#include "commands/extension.h"
#include "miscadmin.h"
<<<<<<< HEAD
#include "utils/builtins.h"

#include "catalog/oid_dispatch.h"
#include "catalog/pg_amop.h"
#include "catalog/pg_attrdef.h"
#include "catalog/pg_authid.h"
#include "catalog/pg_cast.h"
#include "catalog/pg_constraint.h"
#include "catalog/pg_conversion.h"
#include "catalog/pg_database.h"
#include "catalog/pg_enum.h"
#include "catalog/pg_extension.h"
#include "catalog/pg_extprotocol.h"
#include "catalog/pg_foreign_data_wrapper.h"
#include "catalog/pg_foreign_server.h"
#include "catalog/pg_language.h"
#include "catalog/pg_namespace.h"
#include "catalog/pg_opclass.h"
#include "catalog/pg_operator.h"
#include "catalog/pg_opfamily.h"
#include "catalog/pg_proc.h"
#include "catalog/pg_resqueue.h"
#include "catalog/pg_resqueuecapability.h"
#include "catalog/pg_rewrite.h"
#include "catalog/pg_tablespace.h"
#include "catalog/pg_ts_config.h"
#include "catalog/pg_ts_dict.h"
#include "catalog/pg_ts_parser.h"
#include "catalog/pg_ts_template.h"
#include "catalog/pg_user_mapping.h"
#include "cdb/cdbvars.h"
=======
#include "utils/array.h"
#include "utils/builtins.h"

/* THIS IS USED ONLY FOR PG >= 9.0 */
>>>>>>> a4bebdd9

#ifdef PG_MODULE_MAGIC
PG_MODULE_MAGIC;
#endif

<<<<<<< HEAD
Datum		add_pg_enum_label(PG_FUNCTION_ARGS);

Datum		create_empty_extension(PG_FUNCTION_ARGS);

PG_FUNCTION_INFO_V1(add_pg_enum_label);
=======
extern PGDLLIMPORT Oid binary_upgrade_next_pg_type_oid;
extern PGDLLIMPORT Oid binary_upgrade_next_array_pg_type_oid;
extern PGDLLIMPORT Oid binary_upgrade_next_toast_pg_type_oid;

extern PGDLLIMPORT Oid binary_upgrade_next_heap_pg_class_oid;
extern PGDLLIMPORT Oid binary_upgrade_next_index_pg_class_oid;
extern PGDLLIMPORT Oid binary_upgrade_next_toast_pg_class_oid;

extern PGDLLIMPORT Oid binary_upgrade_next_pg_enum_oid;
extern PGDLLIMPORT Oid binary_upgrade_next_pg_authid_oid;

Datum		set_next_pg_type_oid(PG_FUNCTION_ARGS);
Datum		set_next_array_pg_type_oid(PG_FUNCTION_ARGS);
Datum		set_next_toast_pg_type_oid(PG_FUNCTION_ARGS);

Datum		set_next_heap_pg_class_oid(PG_FUNCTION_ARGS);
Datum		set_next_index_pg_class_oid(PG_FUNCTION_ARGS);
Datum		set_next_toast_pg_class_oid(PG_FUNCTION_ARGS);

Datum		set_next_pg_enum_oid(PG_FUNCTION_ARGS);
Datum		set_next_pg_authid_oid(PG_FUNCTION_ARGS);

Datum		create_empty_extension(PG_FUNCTION_ARGS);

PG_FUNCTION_INFO_V1(set_next_pg_type_oid);
PG_FUNCTION_INFO_V1(set_next_array_pg_type_oid);
PG_FUNCTION_INFO_V1(set_next_toast_pg_type_oid);

PG_FUNCTION_INFO_V1(set_next_heap_pg_class_oid);
PG_FUNCTION_INFO_V1(set_next_index_pg_class_oid);
PG_FUNCTION_INFO_V1(set_next_toast_pg_class_oid);

PG_FUNCTION_INFO_V1(set_next_pg_enum_oid);
PG_FUNCTION_INFO_V1(set_next_pg_authid_oid);

PG_FUNCTION_INFO_V1(create_empty_extension);

>>>>>>> a4bebdd9

PG_FUNCTION_INFO_V1(create_empty_extension);

Datum
add_pg_enum_label(PG_FUNCTION_ARGS)
{
	Oid			enumoid = PG_GETARG_OID(0);
	Oid			typoid = PG_GETARG_OID(1);
	Name		label = PG_GETARG_NAME(2);

	EnumValuesCreate(typoid, list_make1(makeString(NameStr(*label))),
					 enumoid);

	PG_RETURN_VOID();
}

Datum
create_empty_extension(PG_FUNCTION_ARGS)
{
	text	   *extName = PG_GETARG_TEXT_PP(0);
	text	   *schemaName = PG_GETARG_TEXT_PP(1);
	bool		relocatable = PG_GETARG_BOOL(2);
	text	   *extVersion = PG_GETARG_TEXT_PP(3);
	Datum		extConfig;
	Datum		extCondition;
	List	   *requiredExtensions;

	if (PG_ARGISNULL(4))
		extConfig = PointerGetDatum(NULL);
	else
		extConfig = PG_GETARG_DATUM(4);

	if (PG_ARGISNULL(5))
		extCondition = PointerGetDatum(NULL);
	else
		extCondition = PG_GETARG_DATUM(5);

	requiredExtensions = NIL;
	if (!PG_ARGISNULL(6))
	{
		ArrayType  *textArray = PG_GETARG_ARRAYTYPE_P(6);
		Datum	   *textDatums;
		int			ndatums;
		int			i;

		deconstruct_array(textArray,
						  TEXTOID, -1, false, 'i',
						  &textDatums, NULL, &ndatums);
		for (i = 0; i < ndatums; i++)
		{
			text	   *txtname = DatumGetTextPP(textDatums[i]);
			char	   *extName = text_to_cstring(txtname);
			Oid			extOid = get_extension_oid(extName, false);

			requiredExtensions = lappend_oid(requiredExtensions, extOid);
		}
	}

	InsertExtensionTuple(text_to_cstring(extName),
						 GetUserId(),
					   get_namespace_oid(text_to_cstring(schemaName), false),
						 relocatable,
						 text_to_cstring(extVersion),
						 extConfig,
						 extCondition,
						 requiredExtensions);

	PG_RETURN_VOID();
}


#define GET_STR(textp) DatumGetCString(DirectFunctionCall1(textout, PointerGetDatum(textp)))

/*
 * The preassign_<object>_oid() functions could all be implemented with a
 * single preassign_oid() function taking the object type as an argument. While
 * this would drastically reduce the amount of code in this file, it would make
 * reading the dumpfile harder, and thats why these are separate function.
 * Explicitly calling out the name in the function prototype and not taking any
 * superflous arguments makes it easier to visually inspect and verify the
 * dump. Should this be revisited, annotating the call with a comment in the
 * file could be one way forward but it's unclear whether it's worth
 * addressing.
 */

Datum		preassign_type_oid(PG_FUNCTION_ARGS);
Datum		preassign_arraytype_oid(PG_FUNCTION_ARGS);
Datum		preassign_extprotocol_oid(PG_FUNCTION_ARGS);
Datum		preassign_tablespace_oid(PG_FUNCTION_ARGS);
Datum		preassign_opclass_oid(PG_FUNCTION_ARGS);
Datum		preassign_conversion_oid(PG_FUNCTION_ARGS);
Datum		preassign_resqueue_oid(PG_FUNCTION_ARGS);
Datum		preassign_resqueuecb_oid(PG_FUNCTION_ARGS);
Datum		preassign_cast_oid(PG_FUNCTION_ARGS);
Datum		preassign_opfam_oid(PG_FUNCTION_ARGS);
Datum		preassign_authid_oid(PG_FUNCTION_ARGS);
Datum		preassign_database_oid(PG_FUNCTION_ARGS);
Datum		preassign_language_oid(PG_FUNCTION_ARGS);
Datum		preassign_relation_oid(PG_FUNCTION_ARGS);
Datum		preassign_procedure_oid(PG_FUNCTION_ARGS);
Datum		preassign_namespace_oid(PG_FUNCTION_ARGS);
Datum		preassign_attrdef_oid(PG_FUNCTION_ARGS);
Datum		preassign_constraint_oid(PG_FUNCTION_ARGS);
Datum		preassign_rule_oid(PG_FUNCTION_ARGS);
Datum		preassign_operator_oid(PG_FUNCTION_ARGS);
Datum		preassign_tsparser_oid(PG_FUNCTION_ARGS);
Datum		preassign_tsdict_oid(PG_FUNCTION_ARGS);
Datum		preassign_tstemplate_oid(PG_FUNCTION_ARGS);
Datum		preassign_tsconfig_oid(PG_FUNCTION_ARGS);
Datum		preassign_extension_oid(PG_FUNCTION_ARGS);
Datum		preassign_enum_oid(PG_FUNCTION_ARGS);
Datum		preassign_amop_oid(PG_FUNCTION_ARGS);
Datum		preassign_fdw_oid(PG_FUNCTION_ARGS);
Datum		preassign_fserver_oid(PG_FUNCTION_ARGS);
Datum		preassign_user_mapping_oid(PG_FUNCTION_ARGS);

PG_FUNCTION_INFO_V1(preassign_type_oid);
PG_FUNCTION_INFO_V1(preassign_arraytype_oid);
PG_FUNCTION_INFO_V1(preassign_extprotocol_oid);
PG_FUNCTION_INFO_V1(preassign_tablespace_oid);
PG_FUNCTION_INFO_V1(preassign_opclass_oid);
PG_FUNCTION_INFO_V1(preassign_conversion_oid);
PG_FUNCTION_INFO_V1(preassign_resqueue_oid);
PG_FUNCTION_INFO_V1(preassign_resqueuecb_oid);
PG_FUNCTION_INFO_V1(preassign_cast_oid);
PG_FUNCTION_INFO_V1(preassign_opfam_oid);
PG_FUNCTION_INFO_V1(preassign_authid_oid);
PG_FUNCTION_INFO_V1(preassign_database_oid);
PG_FUNCTION_INFO_V1(preassign_language_oid);
PG_FUNCTION_INFO_V1(preassign_relation_oid);
PG_FUNCTION_INFO_V1(preassign_procedure_oid);
PG_FUNCTION_INFO_V1(preassign_namespace_oid);
PG_FUNCTION_INFO_V1(preassign_attrdef_oid);
PG_FUNCTION_INFO_V1(preassign_constraint_oid);
PG_FUNCTION_INFO_V1(preassign_rule_oid);
PG_FUNCTION_INFO_V1(preassign_operator_oid);
PG_FUNCTION_INFO_V1(preassign_tsparser_oid);
PG_FUNCTION_INFO_V1(preassign_tsdict_oid);
PG_FUNCTION_INFO_V1(preassign_tstemplate_oid);
PG_FUNCTION_INFO_V1(preassign_tsconfig_oid);
PG_FUNCTION_INFO_V1(preassign_extension_oid);
PG_FUNCTION_INFO_V1(preassign_enum_oid);
PG_FUNCTION_INFO_V1(preassign_amop_oid);
PG_FUNCTION_INFO_V1(preassign_fdw_oid);
PG_FUNCTION_INFO_V1(preassign_fserver_oid);
PG_FUNCTION_INFO_V1(preassign_user_mapping_oid);

Datum
<<<<<<< HEAD
preassign_type_oid(PG_FUNCTION_ARGS)
=======
set_next_array_pg_type_oid(PG_FUNCTION_ARGS)
>>>>>>> a4bebdd9
{
	Oid			typoid = PG_GETARG_OID(0);
	char	   *objname = GET_STR(PG_GETARG_TEXT_P(1));
	Oid			typnamespace = PG_GETARG_OID(2);

<<<<<<< HEAD
	if (Gp_role == GP_ROLE_UTILITY)
	{
		AddPreassignedOidFromBinaryUpgrade(typoid, TypeRelationId,
						objname, typnamespace, InvalidOid, InvalidOid);
	}
=======
	binary_upgrade_next_array_pg_type_oid = typoid;
>>>>>>> a4bebdd9

	PG_RETURN_VOID();
}

Datum
<<<<<<< HEAD
preassign_arraytype_oid(PG_FUNCTION_ARGS)
=======
set_next_toast_pg_type_oid(PG_FUNCTION_ARGS)
>>>>>>> a4bebdd9
{
	Oid			typoid = PG_GETARG_OID(0);
	char	   *objname = GET_STR(PG_GETARG_TEXT_P(1));
	Oid			typnamespace = PG_GETARG_OID(2);

	if (Gp_role == GP_ROLE_UTILITY)
		PG_RETURN_VOID();

	if (typoid == InvalidOid && GpIdentity.dbid != MASTER_DBID)
		PG_RETURN_VOID();

<<<<<<< HEAD
	AddPreassignedOidFromBinaryUpgrade(typoid, TypeRelationId, objname,
								typnamespace, InvalidOid, InvalidOid);
=======
	binary_upgrade_next_toast_pg_type_oid = typoid;
>>>>>>> a4bebdd9

	PG_RETURN_VOID();
}

Datum
<<<<<<< HEAD
preassign_extprotocol_oid(PG_FUNCTION_ARGS)
{
	Oid			extprotoid = PG_GETARG_OID(0);
	char	   *objname = GET_STR(PG_GETARG_TEXT_P(1));

	if (Gp_role == GP_ROLE_UTILITY)
	{
		AddPreassignedOidFromBinaryUpgrade(extprotoid, ExtprotocolRelationId, objname,
									InvalidOid, InvalidOid, InvalidOid);
	}
=======
set_next_heap_pg_class_oid(PG_FUNCTION_ARGS)
{
	Oid			reloid = PG_GETARG_OID(0);

	binary_upgrade_next_heap_pg_class_oid = reloid;
>>>>>>> a4bebdd9

	PG_RETURN_VOID();
}

Datum
<<<<<<< HEAD
preassign_tablespace_oid(PG_FUNCTION_ARGS)
{
	Oid			tsoid = PG_GETARG_OID(0);
	char	   *objname = GET_STR(PG_GETARG_TEXT_P(1));

	if (Gp_role == GP_ROLE_UTILITY)
	{
		AddPreassignedOidFromBinaryUpgrade(tsoid, TableSpaceRelationId, objname,
									InvalidOid, InvalidOid, InvalidOid);
	}
=======
set_next_index_pg_class_oid(PG_FUNCTION_ARGS)
{
	Oid			reloid = PG_GETARG_OID(0);

	binary_upgrade_next_index_pg_class_oid = reloid;
>>>>>>> a4bebdd9

	PG_RETURN_VOID();
}

Datum
<<<<<<< HEAD
preassign_opclass_oid(PG_FUNCTION_ARGS)
{
	Oid			opcoid = PG_GETARG_OID(0);
	char	   *objname = GET_STR(PG_GETARG_TEXT_P(1));
	Oid			opcnamespace = PG_GETARG_OID(2);

	if (Gp_role == GP_ROLE_UTILITY)
	{
		AddPreassignedOidFromBinaryUpgrade(opcoid, OperatorClassRelationId,
									objname, opcnamespace, InvalidOid, InvalidOid);
	}
=======
set_next_toast_pg_class_oid(PG_FUNCTION_ARGS)
{
	Oid			reloid = PG_GETARG_OID(0);

	binary_upgrade_next_toast_pg_class_oid = reloid;
>>>>>>> a4bebdd9

	PG_RETURN_VOID();
}

Datum
<<<<<<< HEAD
preassign_opfam_oid(PG_FUNCTION_ARGS)
{
	Oid			opfoid = PG_GETARG_OID(0);
	char	   *objname = GET_STR(PG_GETARG_TEXT_P(1));
	Oid			opfnamespace = PG_GETARG_OID(2);

	if (Gp_role == GP_ROLE_UTILITY)
	{
		AddPreassignedOidFromBinaryUpgrade(opfoid, OperatorFamilyRelationId,
									objname, opfnamespace, InvalidOid, InvalidOid);
	}

	PG_RETURN_VOID();
}

Datum
preassign_conversion_oid(PG_FUNCTION_ARGS)
{
	Oid			conoid = PG_GETARG_OID(0);
	char	   *objname = GET_STR(PG_GETARG_TEXT_P(1));
	Oid			connamespace = PG_GETARG_OID(2);

	if (Gp_role == GP_ROLE_UTILITY)
	{
		AddPreassignedOidFromBinaryUpgrade(conoid, ConversionRelationId,
									objname, connamespace, InvalidOid, InvalidOid);
	}

	PG_RETURN_VOID();
}

Datum
preassign_resqueue_oid(PG_FUNCTION_ARGS)
{
	Oid			resqueueid = PG_GETARG_OID(0);
	char	   *objname = GET_STR(PG_GETARG_TEXT_P(1));

	if (Gp_role == GP_ROLE_UTILITY)
	{
		AddPreassignedOidFromBinaryUpgrade(resqueueid, ResQueueRelationId,
									objname, InvalidOid, InvalidOid, InvalidOid);
	}

	PG_RETURN_VOID();
}

Datum
preassign_resqueuecb_oid(PG_FUNCTION_ARGS)
{
	Oid			resqueuecapabilityid = PG_GETARG_OID(0);
	Oid			resqueueid = PG_GETARG_OID(1);
	Oid			restypeid = PG_GETARG_OID(2);

	if (Gp_role == GP_ROLE_UTILITY)
	{
		AddPreassignedOidFromBinaryUpgrade(resqueuecapabilityid, ResQueueCapabilityRelationId,
									NULL, InvalidOid, resqueueid, restypeid);
	}

	PG_RETURN_VOID();
}

Datum
preassign_cast_oid(PG_FUNCTION_ARGS)
{
	Oid			castoid = PG_GETARG_OID(0);
	Oid			castsource = PG_GETARG_OID(1);
	Oid			casttarget = PG_GETARG_OID(2);

	if (Gp_role == GP_ROLE_UTILITY)
	{
		AddPreassignedOidFromBinaryUpgrade(castoid, CastRelationId, NULL, InvalidOid,
										   castsource, casttarget);
	}

	PG_RETURN_VOID();
}

Datum
preassign_authid_oid(PG_FUNCTION_ARGS)
{
	Oid			roleid = PG_GETARG_OID(0);
	char	   *rolename = GET_STR(PG_GETARG_TEXT_P(1));

	if (Gp_role == GP_ROLE_UTILITY)
	{
		AddPreassignedOidFromBinaryUpgrade(roleid, AuthIdRelationId, rolename,
										   InvalidOid, InvalidOid, InvalidOid);
	}

	PG_RETURN_VOID();
}

Datum
preassign_database_oid(PG_FUNCTION_ARGS)
{
	Oid			dboid = PG_GETARG_OID(0);
	char	   *dbname = GET_STR(PG_GETARG_TEXT_P(1));

	if (Gp_role == GP_ROLE_UTILITY)
	{
		AddPreassignedOidFromBinaryUpgrade(dboid, DatabaseRelationId, dbname,
										   InvalidOid, InvalidOid, InvalidOid);
	}

	PG_RETURN_VOID();
}

Datum
preassign_language_oid(PG_FUNCTION_ARGS)
{
	Oid			lanoid = PG_GETARG_OID(0);
	char	   *lanname = GET_STR(PG_GETARG_TEXT_P(1));

	if (Gp_role == GP_ROLE_UTILITY)
	{
		AddPreassignedOidFromBinaryUpgrade(lanoid, LanguageRelationId, lanname,
										   InvalidOid, InvalidOid, InvalidOid);
	}

	PG_RETURN_VOID();
}

Datum
preassign_relation_oid(PG_FUNCTION_ARGS)
{
	Oid			reloid = PG_GETARG_OID(0);
	char	   *relname = GET_STR(PG_GETARG_TEXT_P(1));
	Oid			relnamespace = PG_GETARG_OID(2);

	if (Gp_role == GP_ROLE_UTILITY)
	{
		AddPreassignedOidFromBinaryUpgrade(reloid, RelationRelationId, relname,
										   relnamespace, InvalidOid, InvalidOid);
	}

	PG_RETURN_VOID();
}

Datum
preassign_procedure_oid(PG_FUNCTION_ARGS)
{
	Oid			procoid = PG_GETARG_OID(0);
	char	   *procname = GET_STR(PG_GETARG_TEXT_P(1));
	Oid			procnamespace = PG_GETARG_OID(2);

	if (Gp_role == GP_ROLE_UTILITY)
	{
		AddPreassignedOidFromBinaryUpgrade(procoid, ProcedureRelationId, procname,
										   procnamespace, InvalidOid, InvalidOid);
	}

	PG_RETURN_VOID();
}

Datum
preassign_namespace_oid(PG_FUNCTION_ARGS)
{
	Oid			nspoid = PG_GETARG_OID(0);
	char	   *nspname = GET_STR(PG_GETARG_TEXT_P(1));

	if (Gp_role == GP_ROLE_UTILITY)
	{
		AddPreassignedOidFromBinaryUpgrade(nspoid, NamespaceRelationId, nspname,
										   InvalidOid, InvalidOid, InvalidOid);
	}

	PG_RETURN_VOID();
}

Datum
preassign_attrdef_oid(PG_FUNCTION_ARGS)
{
	Oid			attdefoid = PG_GETARG_OID(0);
	Oid			adrelid = PG_GETARG_OID(1);
	Oid			adnum = PG_GETARG_OID(2);

	if (Gp_role == GP_ROLE_UTILITY)
	{
		AddPreassignedOidFromBinaryUpgrade(attdefoid, AttrDefaultRelationId, NULL,
										   InvalidOid, adrelid, adnum);
	}

	PG_RETURN_VOID();
}

Datum
preassign_constraint_oid(PG_FUNCTION_ARGS)
{
	Oid			constoid = PG_GETARG_OID(0);
	Oid			nsoid = PG_GETARG_OID(1);
	char	   *constname = GET_STR(PG_GETARG_TEXT_P(2));
	Oid			conrelid = PG_GETARG_OID(3);
	Oid			contypid = PG_GETARG_OID(4);

	if (Gp_role == GP_ROLE_UTILITY)
	{
		AddPreassignedOidFromBinaryUpgrade(constoid, ConstraintRelationId, constname,
										   nsoid, conrelid, contypid);
	}

	PG_RETURN_VOID();
}

Datum
preassign_rule_oid(PG_FUNCTION_ARGS)
{
	Oid			ruleoid = PG_GETARG_OID(0);
	Oid			tableoid = PG_GETARG_OID(1);
	char	   *rulename = GET_STR(PG_GETARG_TEXT_P(2));

	if (Gp_role == GP_ROLE_UTILITY)
	{
		AddPreassignedOidFromBinaryUpgrade(ruleoid, RewriteRelationId, rulename,
										   InvalidOid, tableoid, InvalidOid);
	}

	PG_RETURN_VOID();
}

Datum
preassign_operator_oid(PG_FUNCTION_ARGS)
{
	Oid			opoid = PG_GETARG_OID(0);
	Oid			nsoid = PG_GETARG_OID(1);
	char	   *opname = GET_STR(PG_GETARG_TEXT_P(2));

	if (Gp_role == GP_ROLE_UTILITY)
	{
		AddPreassignedOidFromBinaryUpgrade(opoid, OperatorRelationId, opname,
										   nsoid, InvalidOid, InvalidOid);
	}

	PG_RETURN_VOID();
}

Datum
preassign_tsparser_oid(PG_FUNCTION_ARGS)
{
	Oid			parseroid = PG_GETARG_OID(0);
	Oid			nsoid = PG_GETARG_OID(1);
	char	   *parsername = GET_STR(PG_GETARG_TEXT_P(2));

	if (Gp_role == GP_ROLE_UTILITY)
	{
		AddPreassignedOidFromBinaryUpgrade(parseroid, TSParserRelationId,
										   parsername, nsoid, InvalidOid,
										   InvalidOid);
	}

	PG_RETURN_VOID();
}

Datum
preassign_tsdict_oid(PG_FUNCTION_ARGS)
{
	Oid			dictoid = PG_GETARG_OID(0);
	Oid			nsoid = PG_GETARG_OID(1);
	char	   *dictname = GET_STR(PG_GETARG_TEXT_P(2));

	if (Gp_role == GP_ROLE_UTILITY)
	{
		AddPreassignedOidFromBinaryUpgrade(dictoid, TSDictionaryRelationId,
										   dictname, nsoid, InvalidOid,
										   InvalidOid);
	}

	PG_RETURN_VOID();
}

Datum
preassign_tstemplate_oid(PG_FUNCTION_ARGS)
{
	Oid			templateoid = PG_GETARG_OID(0);
	Oid			nsoid = PG_GETARG_OID(1);
	char	   *templatename = GET_STR(PG_GETARG_TEXT_P(2));

	if (Gp_role == GP_ROLE_UTILITY)
	{
		AddPreassignedOidFromBinaryUpgrade(templateoid, TSTemplateRelationId,
										   templatename, nsoid, InvalidOid,
										   InvalidOid);
	}

	PG_RETURN_VOID();
}

Datum
preassign_tsconfig_oid(PG_FUNCTION_ARGS)
{
	Oid			configoid = PG_GETARG_OID(0);
	Oid			nsoid = PG_GETARG_OID(1);
	char	   *configname = GET_STR(PG_GETARG_TEXT_P(2));

	if (Gp_role == GP_ROLE_UTILITY)
	{
		AddPreassignedOidFromBinaryUpgrade(configoid, TSConfigRelationId,
										   configname, nsoid, InvalidOid,
										   InvalidOid);
	}

	PG_RETURN_VOID();
}

Datum
preassign_extension_oid(PG_FUNCTION_ARGS)
{
	Oid			extensionoid = PG_GETARG_OID(0);
	char	   *extensionname = GET_STR(PG_GETARG_TEXT_P(1));

	if (Gp_role == GP_ROLE_UTILITY)
	{
		AddPreassignedOidFromBinaryUpgrade(extensionoid, ExtensionRelationId,
										   extensionname, InvalidOid, InvalidOid,
										   InvalidOid);
	}

	PG_RETURN_VOID();
}

Datum
preassign_enum_oid(PG_FUNCTION_ARGS)
{
	Oid			enumoid = PG_GETARG_OID(0);
	Oid			typeoid = PG_GETARG_OID(1);
	char	   *enumlabel = GET_STR(PG_GETARG_TEXT_P(2));

	if (Gp_role == GP_ROLE_UTILITY)
	{
		AddPreassignedOidFromBinaryUpgrade(enumoid, EnumRelationId, enumlabel,
										   InvalidOid, typeoid, InvalidOid);
	}
=======
set_next_pg_enum_oid(PG_FUNCTION_ARGS)
{
	Oid			enumoid = PG_GETARG_OID(0);

	binary_upgrade_next_pg_enum_oid = enumoid;
>>>>>>> a4bebdd9

	PG_RETURN_VOID();
}

Datum
<<<<<<< HEAD
preassign_amop_oid(PG_FUNCTION_ARGS)
{
	Oid			amopoid = PG_GETARG_OID(0);
	Oid			amopmethod = PG_GETARG_OID(1);

	if (Gp_role == GP_ROLE_UTILITY)
	{
		AddPreassignedOidFromBinaryUpgrade(amopoid,
										   AccessMethodOperatorRelationId,
										   NULL,
										   InvalidOid,
										   amopmethod,
										   InvalidOid);
	}

=======
set_next_pg_authid_oid(PG_FUNCTION_ARGS)
{
	Oid			authoid = PG_GETARG_OID(0);

	binary_upgrade_next_pg_authid_oid = authoid;
>>>>>>> a4bebdd9
	PG_RETURN_VOID();
}

Datum
<<<<<<< HEAD
preassign_fdw_oid(PG_FUNCTION_ARGS)
{
	Oid			fdwoid = PG_GETARG_OID(0);
	char	   *fdwname = GET_STR(PG_GETARG_TEXT_P(1));
	Oid			fdwowneroid = PG_GETARG_OID(2);

	if (Gp_role == GP_ROLE_UTILITY)
	{
		AddPreassignedOidFromBinaryUpgrade(fdwoid,
										   ForeignDataWrapperRelationId,
										   fdwname,
										   InvalidOid,
										   fdwowneroid,
										   InvalidOid);
	}

	PG_RETURN_VOID();
}

Datum
preassign_fserver_oid(PG_FUNCTION_ARGS)
{
	Oid			fsrvoid = PG_GETARG_OID(0);
	char	   *fsrvname = GET_STR(PG_GETARG_TEXT_P(1));
	Oid			fsrvfdw = PG_GETARG_OID(2);

	if (Gp_role == GP_ROLE_UTILITY)
	{
		AddPreassignedOidFromBinaryUpgrade(fsrvoid,
										   ForeignServerRelationId,
										   fsrvname,
										   InvalidOid,
										   fsrvfdw,
										   InvalidOid);
	}

	PG_RETURN_VOID();
}

Datum
preassign_user_mapping_oid(PG_FUNCTION_ARGS)
{
	Oid			umoid = PG_GETARG_OID(0);
	Oid			umuser = PG_GETARG_OID(1);
	Oid			umserver = PG_GETARG_OID(2);

	if (Gp_role == GP_ROLE_UTILITY)
	{
		AddPreassignedOidFromBinaryUpgrade(umoid, UserMappingRelationId,
										   NULL, InvalidOid, umuser, umserver);
	}
=======
create_empty_extension(PG_FUNCTION_ARGS)
{
	text	   *extName = PG_GETARG_TEXT_PP(0);
	text	   *schemaName = PG_GETARG_TEXT_PP(1);
	bool		relocatable = PG_GETARG_BOOL(2);
	text	   *extVersion = PG_GETARG_TEXT_PP(3);
	Datum		extConfig;
	Datum		extCondition;
	List	   *requiredExtensions;

	if (PG_ARGISNULL(4))
		extConfig = PointerGetDatum(NULL);
	else
		extConfig = PG_GETARG_DATUM(4);

	if (PG_ARGISNULL(5))
		extCondition = PointerGetDatum(NULL);
	else
		extCondition = PG_GETARG_DATUM(5);

	requiredExtensions = NIL;
	if (!PG_ARGISNULL(6))
	{
		ArrayType  *textArray = PG_GETARG_ARRAYTYPE_P(6);
		Datum	   *textDatums;
		int			ndatums;
		int			i;

		deconstruct_array(textArray,
						  TEXTOID, -1, false, 'i',
						  &textDatums, NULL, &ndatums);
		for (i = 0; i < ndatums; i++)
		{
			text	   *txtname = DatumGetTextPP(textDatums[i]);
			char	   *extName = text_to_cstring(txtname);
			Oid			extOid = get_extension_oid(extName, false);

			requiredExtensions = lappend_oid(requiredExtensions, extOid);
		}
	}

	InsertExtensionTuple(text_to_cstring(extName),
						 GetUserId(),
					   get_namespace_oid(text_to_cstring(schemaName), false),
						 relocatable,
						 text_to_cstring(extVersion),
						 extConfig,
						 extCondition,
						 requiredExtensions);
>>>>>>> a4bebdd9

	PG_RETURN_VOID();
}<|MERGE_RESOLUTION|>--- conflicted
+++ resolved
@@ -18,7 +18,7 @@
 #include "catalog/pg_type.h"
 #include "commands/extension.h"
 #include "miscadmin.h"
-<<<<<<< HEAD
+#include "utils/array.h"
 #include "utils/builtins.h"
 
 #include "catalog/oid_dispatch.h"
@@ -50,77 +50,14 @@
 #include "catalog/pg_ts_template.h"
 #include "catalog/pg_user_mapping.h"
 #include "cdb/cdbvars.h"
-=======
-#include "utils/array.h"
-#include "utils/builtins.h"
-
-/* THIS IS USED ONLY FOR PG >= 9.0 */
->>>>>>> a4bebdd9
 
 #ifdef PG_MODULE_MAGIC
 PG_MODULE_MAGIC;
 #endif
 
-<<<<<<< HEAD
-Datum		add_pg_enum_label(PG_FUNCTION_ARGS);
-
 Datum		create_empty_extension(PG_FUNCTION_ARGS);
 
-PG_FUNCTION_INFO_V1(add_pg_enum_label);
-=======
-extern PGDLLIMPORT Oid binary_upgrade_next_pg_type_oid;
-extern PGDLLIMPORT Oid binary_upgrade_next_array_pg_type_oid;
-extern PGDLLIMPORT Oid binary_upgrade_next_toast_pg_type_oid;
-
-extern PGDLLIMPORT Oid binary_upgrade_next_heap_pg_class_oid;
-extern PGDLLIMPORT Oid binary_upgrade_next_index_pg_class_oid;
-extern PGDLLIMPORT Oid binary_upgrade_next_toast_pg_class_oid;
-
-extern PGDLLIMPORT Oid binary_upgrade_next_pg_enum_oid;
-extern PGDLLIMPORT Oid binary_upgrade_next_pg_authid_oid;
-
-Datum		set_next_pg_type_oid(PG_FUNCTION_ARGS);
-Datum		set_next_array_pg_type_oid(PG_FUNCTION_ARGS);
-Datum		set_next_toast_pg_type_oid(PG_FUNCTION_ARGS);
-
-Datum		set_next_heap_pg_class_oid(PG_FUNCTION_ARGS);
-Datum		set_next_index_pg_class_oid(PG_FUNCTION_ARGS);
-Datum		set_next_toast_pg_class_oid(PG_FUNCTION_ARGS);
-
-Datum		set_next_pg_enum_oid(PG_FUNCTION_ARGS);
-Datum		set_next_pg_authid_oid(PG_FUNCTION_ARGS);
-
-Datum		create_empty_extension(PG_FUNCTION_ARGS);
-
-PG_FUNCTION_INFO_V1(set_next_pg_type_oid);
-PG_FUNCTION_INFO_V1(set_next_array_pg_type_oid);
-PG_FUNCTION_INFO_V1(set_next_toast_pg_type_oid);
-
-PG_FUNCTION_INFO_V1(set_next_heap_pg_class_oid);
-PG_FUNCTION_INFO_V1(set_next_index_pg_class_oid);
-PG_FUNCTION_INFO_V1(set_next_toast_pg_class_oid);
-
-PG_FUNCTION_INFO_V1(set_next_pg_enum_oid);
-PG_FUNCTION_INFO_V1(set_next_pg_authid_oid);
-
 PG_FUNCTION_INFO_V1(create_empty_extension);
-
->>>>>>> a4bebdd9
-
-PG_FUNCTION_INFO_V1(create_empty_extension);
-
-Datum
-add_pg_enum_label(PG_FUNCTION_ARGS)
-{
-	Oid			enumoid = PG_GETARG_OID(0);
-	Oid			typoid = PG_GETARG_OID(1);
-	Name		label = PG_GETARG_NAME(2);
-
-	EnumValuesCreate(typoid, list_make1(makeString(NameStr(*label))),
-					 enumoid);
-
-	PG_RETURN_VOID();
-}
 
 Datum
 create_empty_extension(PG_FUNCTION_ARGS)
@@ -254,35 +191,23 @@
 PG_FUNCTION_INFO_V1(preassign_user_mapping_oid);
 
 Datum
-<<<<<<< HEAD
 preassign_type_oid(PG_FUNCTION_ARGS)
-=======
-set_next_array_pg_type_oid(PG_FUNCTION_ARGS)
->>>>>>> a4bebdd9
 {
 	Oid			typoid = PG_GETARG_OID(0);
 	char	   *objname = GET_STR(PG_GETARG_TEXT_P(1));
 	Oid			typnamespace = PG_GETARG_OID(2);
 
-<<<<<<< HEAD
 	if (Gp_role == GP_ROLE_UTILITY)
 	{
 		AddPreassignedOidFromBinaryUpgrade(typoid, TypeRelationId,
 						objname, typnamespace, InvalidOid, InvalidOid);
 	}
-=======
-	binary_upgrade_next_array_pg_type_oid = typoid;
->>>>>>> a4bebdd9
-
-	PG_RETURN_VOID();
-}
-
-Datum
-<<<<<<< HEAD
+
+	PG_RETURN_VOID();
+}
+
+Datum
 preassign_arraytype_oid(PG_FUNCTION_ARGS)
-=======
-set_next_toast_pg_type_oid(PG_FUNCTION_ARGS)
->>>>>>> a4bebdd9
 {
 	Oid			typoid = PG_GETARG_OID(0);
 	char	   *objname = GET_STR(PG_GETARG_TEXT_P(1));
@@ -294,18 +219,13 @@
 	if (typoid == InvalidOid && GpIdentity.dbid != MASTER_DBID)
 		PG_RETURN_VOID();
 
-<<<<<<< HEAD
 	AddPreassignedOidFromBinaryUpgrade(typoid, TypeRelationId, objname,
 								typnamespace, InvalidOid, InvalidOid);
-=======
-	binary_upgrade_next_toast_pg_type_oid = typoid;
->>>>>>> a4bebdd9
-
-	PG_RETURN_VOID();
-}
-
-Datum
-<<<<<<< HEAD
+
+	PG_RETURN_VOID();
+}
+
+Datum
 preassign_extprotocol_oid(PG_FUNCTION_ARGS)
 {
 	Oid			extprotoid = PG_GETARG_OID(0);
@@ -316,19 +236,11 @@
 		AddPreassignedOidFromBinaryUpgrade(extprotoid, ExtprotocolRelationId, objname,
 									InvalidOid, InvalidOid, InvalidOid);
 	}
-=======
-set_next_heap_pg_class_oid(PG_FUNCTION_ARGS)
-{
-	Oid			reloid = PG_GETARG_OID(0);
-
-	binary_upgrade_next_heap_pg_class_oid = reloid;
->>>>>>> a4bebdd9
-
-	PG_RETURN_VOID();
-}
-
-Datum
-<<<<<<< HEAD
+
+	PG_RETURN_VOID();
+}
+
+Datum
 preassign_tablespace_oid(PG_FUNCTION_ARGS)
 {
 	Oid			tsoid = PG_GETARG_OID(0);
@@ -339,19 +251,11 @@
 		AddPreassignedOidFromBinaryUpgrade(tsoid, TableSpaceRelationId, objname,
 									InvalidOid, InvalidOid, InvalidOid);
 	}
-=======
-set_next_index_pg_class_oid(PG_FUNCTION_ARGS)
-{
-	Oid			reloid = PG_GETARG_OID(0);
-
-	binary_upgrade_next_index_pg_class_oid = reloid;
->>>>>>> a4bebdd9
-
-	PG_RETURN_VOID();
-}
-
-Datum
-<<<<<<< HEAD
+
+	PG_RETURN_VOID();
+}
+
+Datum
 preassign_opclass_oid(PG_FUNCTION_ARGS)
 {
 	Oid			opcoid = PG_GETARG_OID(0);
@@ -363,19 +267,11 @@
 		AddPreassignedOidFromBinaryUpgrade(opcoid, OperatorClassRelationId,
 									objname, opcnamespace, InvalidOid, InvalidOid);
 	}
-=======
-set_next_toast_pg_class_oid(PG_FUNCTION_ARGS)
-{
-	Oid			reloid = PG_GETARG_OID(0);
-
-	binary_upgrade_next_toast_pg_class_oid = reloid;
->>>>>>> a4bebdd9
-
-	PG_RETURN_VOID();
-}
-
-Datum
-<<<<<<< HEAD
+
+	PG_RETURN_VOID();
+}
+
+Datum
 preassign_opfam_oid(PG_FUNCTION_ARGS)
 {
 	Oid			opfoid = PG_GETARG_OID(0);
@@ -708,19 +604,11 @@
 		AddPreassignedOidFromBinaryUpgrade(enumoid, EnumRelationId, enumlabel,
 										   InvalidOid, typeoid, InvalidOid);
 	}
-=======
-set_next_pg_enum_oid(PG_FUNCTION_ARGS)
-{
-	Oid			enumoid = PG_GETARG_OID(0);
-
-	binary_upgrade_next_pg_enum_oid = enumoid;
->>>>>>> a4bebdd9
-
-	PG_RETURN_VOID();
-}
-
-Datum
-<<<<<<< HEAD
+
+	PG_RETURN_VOID();
+}
+
+Datum
 preassign_amop_oid(PG_FUNCTION_ARGS)
 {
 	Oid			amopoid = PG_GETARG_OID(0);
@@ -736,18 +624,10 @@
 										   InvalidOid);
 	}
 
-=======
-set_next_pg_authid_oid(PG_FUNCTION_ARGS)
-{
-	Oid			authoid = PG_GETARG_OID(0);
-
-	binary_upgrade_next_pg_authid_oid = authoid;
->>>>>>> a4bebdd9
-	PG_RETURN_VOID();
-}
-
-Datum
-<<<<<<< HEAD
+	PG_RETURN_VOID();
+}
+
+Datum
 preassign_fdw_oid(PG_FUNCTION_ARGS)
 {
 	Oid			fdwoid = PG_GETARG_OID(0);
@@ -799,57 +679,6 @@
 		AddPreassignedOidFromBinaryUpgrade(umoid, UserMappingRelationId,
 										   NULL, InvalidOid, umuser, umserver);
 	}
-=======
-create_empty_extension(PG_FUNCTION_ARGS)
-{
-	text	   *extName = PG_GETARG_TEXT_PP(0);
-	text	   *schemaName = PG_GETARG_TEXT_PP(1);
-	bool		relocatable = PG_GETARG_BOOL(2);
-	text	   *extVersion = PG_GETARG_TEXT_PP(3);
-	Datum		extConfig;
-	Datum		extCondition;
-	List	   *requiredExtensions;
-
-	if (PG_ARGISNULL(4))
-		extConfig = PointerGetDatum(NULL);
-	else
-		extConfig = PG_GETARG_DATUM(4);
-
-	if (PG_ARGISNULL(5))
-		extCondition = PointerGetDatum(NULL);
-	else
-		extCondition = PG_GETARG_DATUM(5);
-
-	requiredExtensions = NIL;
-	if (!PG_ARGISNULL(6))
-	{
-		ArrayType  *textArray = PG_GETARG_ARRAYTYPE_P(6);
-		Datum	   *textDatums;
-		int			ndatums;
-		int			i;
-
-		deconstruct_array(textArray,
-						  TEXTOID, -1, false, 'i',
-						  &textDatums, NULL, &ndatums);
-		for (i = 0; i < ndatums; i++)
-		{
-			text	   *txtname = DatumGetTextPP(textDatums[i]);
-			char	   *extName = text_to_cstring(txtname);
-			Oid			extOid = get_extension_oid(extName, false);
-
-			requiredExtensions = lappend_oid(requiredExtensions, extOid);
-		}
-	}
-
-	InsertExtensionTuple(text_to_cstring(extName),
-						 GetUserId(),
-					   get_namespace_oid(text_to_cstring(schemaName), false),
-						 relocatable,
-						 text_to_cstring(extVersion),
-						 extConfig,
-						 extCondition,
-						 requiredExtensions);
->>>>>>> a4bebdd9
 
 	PG_RETURN_VOID();
 }