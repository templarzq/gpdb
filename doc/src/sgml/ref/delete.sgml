<!--
$PostgreSQL: pgsql/doc/src/sgml/ref/delete.sgml,v 1.36 2009/09/19 10:23:27 petere Exp $
PostgreSQL documentation
-->

<refentry id="SQL-DELETE">
 <refmeta>
  <refentrytitle id="SQL-DELETE-TITLE">DELETE</refentrytitle>
  <manvolnum>7</manvolnum>
  <refmiscinfo>SQL - Language Statements</refmiscinfo>
 </refmeta>

 <refnamediv>
  <refname>DELETE</refname>
  <refpurpose>delete rows of a table</refpurpose>
 </refnamediv>

 <indexterm zone="sql-delete">
  <primary>DELETE</primary>
 </indexterm>

 <refsynopsisdiv>
<synopsis>
<<<<<<< HEAD
DELETE FROM [ ONLY ] <replaceable class="PARAMETER">table</replaceable> [ * ] [ [ AS ] <replaceable class="parameter">alias</replaceable> ]
    [ USING <replaceable class="PARAMETER">usinglist</replaceable> ]
=======
DELETE FROM [ ONLY ] <replaceable class="PARAMETER">table</replaceable> [ [ AS ] <replaceable class="parameter">alias</replaceable> ]
    [ USING <replaceable class="PARAMETER">using_list</replaceable> ]
>>>>>>> 78a09145
    [ WHERE <replaceable class="PARAMETER">condition</replaceable> | WHERE CURRENT OF <replaceable class="PARAMETER">cursor_name</replaceable> ]
    [ RETURNING * | <replaceable class="parameter">output_expression</replaceable> [ [ AS ] <replaceable class="parameter">output_name</replaceable> ] [, ...] ]
</synopsis>
 </refsynopsisdiv>

 <refsect1>
  <title>Description</title>

  <para>
   <command>DELETE</command> deletes rows that satisfy the
   <literal>WHERE</literal> clause from the specified table.  If the
   <literal>WHERE</literal> clause is absent, the effect is to delete
   all rows in the table.  The result is a valid, but empty table.
  </para>

   <tip>
    <para>
     <xref linkend="sql-truncate" endterm="sql-truncate-title"> is a
     <productname>PostgreSQL</productname> extension that provides a
     faster mechanism to remove all rows from a table.
    </para>
   </tip>

  <para>
   There are two ways to delete rows in a table using information
   contained in other tables in the database: using sub-selects, or
   specifying additional tables in the <literal>USING</literal> clause.
   Which technique is more appropriate depends on the specific
   circumstances.
  </para>

  <para>
   The optional <literal>RETURNING</> clause causes <command>DELETE</>
   to compute and return value(s) based on each row actually deleted.
   Any expression using the table's columns, and/or columns of other
   tables mentioned in <literal>USING</literal>, can be computed.
   The syntax of the <literal>RETURNING</> list is identical to that of the
   output list of <command>SELECT</>.
  </para>

  <para>
   You must have the <literal>DELETE</literal> privilege on the table
   to delete from it, as well as the <literal>SELECT</literal>
   privilege for any table in the <literal>USING</literal> clause or
   whose values are read in the <replaceable
   class="parameter">condition</replaceable>.
  </para>
 </refsect1>

 <refsect1>
  <title>Parameters</title>

  <variablelist>
   <varlistentry>
    <term><replaceable class="parameter">table</replaceable></term>
    <listitem>
     <para>
      The name (optionally schema-qualified) of the table to delete rows
      from.  If <literal>ONLY</> is specified before the table name,
      matching rows are deleted from the named table only.  If
      <literal>ONLY</> is not specified, matching rows are also deleted
      from any tables inheriting from the named table.  Optionally,
      <literal>*</> can be specified after the table name to explicitly
      indicate that descendant tables are included.
     </para>
    </listitem>
   </varlistentry>

   <varlistentry>
    <term><replaceable class="parameter">alias</replaceable></term>
    <listitem>
     <para>
      A substitute name for the target table. When an alias is
      provided, it completely hides the actual name of the table.  For
      example, given <literal>DELETE FROM foo AS f</>, the remainder
      of the <command>DELETE</command> statement must refer to this
      table as <literal>f</> not <literal>foo</>.
     </para>
    </listitem>
   </varlistentry>

   <varlistentry>
    <term><replaceable class="PARAMETER">using_list</replaceable></term>
    <listitem>
     <para>
      A list of table expressions, allowing columns from other tables
      to appear in the <literal>WHERE</> condition.  This is similar
      to the list of tables that can be specified in the <xref
      linkend="sql-from" endterm="sql-from-title"> of a
      <command>SELECT</command> statement; for example, an alias for
      the table name can be specified.  Do not repeat the target table
      in the <replaceable class="PARAMETER">using_list</replaceable>,
      unless you wish to set up a self-join.
     </para>
    </listitem>
   </varlistentry>

   <varlistentry>
    <term><replaceable class="parameter">condition</replaceable></term>
    <listitem>
     <para>
      An expression that returns a value of type <type>boolean</type>.
      Only rows for which this expression returns <literal>true</>
      will be deleted.
     </para>
    </listitem>
   </varlistentry>

   <varlistentry>
    <term><replaceable class="PARAMETER">cursor_name</replaceable></term>
    <listitem>
     <para>
      The name of the cursor to use in a <literal>WHERE CURRENT OF</>
      condition.  The row to be deleted is the one most recently fetched
      from this cursor.  The cursor must be a non-grouping
      query on the <command>DELETE</>'s target table.
      Note that <literal>WHERE CURRENT OF</> cannot be
      specified together with a Boolean condition.  See
      <xref linkend="sql-declare" endterm="sql-declare-title">
      for more information about using cursors with
      <literal>WHERE CURRENT OF</>.
     </para>
    </listitem>
   </varlistentry>

   <varlistentry>
    <term><replaceable class="PARAMETER">output_expression</replaceable></term>
    <listitem>
     <para>
      An expression to be computed and returned by the <command>DELETE</>
      command after each row is deleted.  The expression can use any
      column names of the <replaceable class="PARAMETER">table</replaceable>
      or table(s) listed in <literal>USING</>.
      Write <literal>*</> to return all columns.
     </para>
    </listitem>
   </varlistentry>

   <varlistentry>
    <term><replaceable class="PARAMETER">output_name</replaceable></term>
    <listitem>
     <para>
      A name to use for a returned column.
     </para>
    </listitem>
   </varlistentry>
  </variablelist>
 </refsect1>

 <refsect1>
  <title>Outputs</title>

  <para>
   On successful completion, a <command>DELETE</> command returns a command
   tag of the form
<screen>
DELETE <replaceable class="parameter">count</replaceable>
</screen>
   The <replaceable class="parameter">count</replaceable> is the number
   of rows deleted.  If <replaceable class="parameter">count</replaceable> is
   0, no rows matched the <replaceable
   class="parameter">condition</replaceable> (this is not considered
   an error).
  </para>

  <para>
   If the <command>DELETE</> command contains a <literal>RETURNING</>
   clause, the result will be similar to that of a <command>SELECT</>
   statement containing the columns and values defined in the
   <literal>RETURNING</> list, computed over the row(s) deleted by the
   command.
  </para>
 </refsect1>

 <refsect1>
  <title>Notes</title>

  <para>
   <productname>PostgreSQL</productname> lets you reference columns of
   other tables in the <literal>WHERE</> condition by specifying the
   other tables in the <literal>USING</literal> clause.  For example,
   to delete all films produced by a given producer, one can do:
<programlisting>
DELETE FROM films USING producers
  WHERE producer_id = producers.id AND producers.name = 'foo';
</programlisting>
   What is essentially happening here is a join between <structname>films</>
   and <structname>producers</>, with all successfully joined
   <structname>films</> rows being marked for deletion.
   This syntax is not standard.  A more standard way to do it is:
<programlisting>
DELETE FROM films
  WHERE producer_id IN (SELECT id FROM producers WHERE name = 'foo');
</programlisting>
   In some cases the join style is easier to write or faster to
   execute than the sub-select style.
  </para>
 </refsect1>

 <refsect1>
  <title>Examples</title>

  <para>
   Delete all films but musicals:
<programlisting>
DELETE FROM films WHERE kind &lt;&gt; 'Musical';
</programlisting>
  </para>

  <para>
   Clear the table <literal>films</literal>:
<programlisting>
DELETE FROM films;
</programlisting>
  </para>

  <para>
   Delete completed tasks, returning full details of the deleted rows:
<programlisting>
DELETE FROM tasks WHERE status = 'DONE' RETURNING *;
</programlisting>
  </para>

   <para>
   Delete the row of <structname>tasks</> on which the cursor
   <literal>c_tasks</> is currently positioned:
<programlisting>
DELETE FROM tasks WHERE CURRENT OF c_tasks;
</programlisting>
  </para>
 </refsect1>

 <refsect1>
  <title>Compatibility</title>

  <para>
   This command conforms to the <acronym>SQL</acronym> standard, except
   that the <literal>USING</literal> and <literal>RETURNING</> clauses
   are <productname>PostgreSQL</productname> extensions.
  </para>
 </refsect1>
</refentry><|MERGE_RESOLUTION|>--- conflicted
+++ resolved
@@ -21,13 +21,8 @@
 
  <refsynopsisdiv>
 <synopsis>
-<<<<<<< HEAD
 DELETE FROM [ ONLY ] <replaceable class="PARAMETER">table</replaceable> [ * ] [ [ AS ] <replaceable class="parameter">alias</replaceable> ]
-    [ USING <replaceable class="PARAMETER">usinglist</replaceable> ]
-=======
-DELETE FROM [ ONLY ] <replaceable class="PARAMETER">table</replaceable> [ [ AS ] <replaceable class="parameter">alias</replaceable> ]
     [ USING <replaceable class="PARAMETER">using_list</replaceable> ]
->>>>>>> 78a09145
     [ WHERE <replaceable class="PARAMETER">condition</replaceable> | WHERE CURRENT OF <replaceable class="PARAMETER">cursor_name</replaceable> ]
     [ RETURNING * | <replaceable class="parameter">output_expression</replaceable> [ [ AS ] <replaceable class="parameter">output_name</replaceable> ] [, ...] ]
 </synopsis>
