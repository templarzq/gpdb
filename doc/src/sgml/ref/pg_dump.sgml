<!--
<<<<<<< HEAD
$PostgreSQL: pgsql/doc/src/sgml/ref/pg_dump.sgml,v 1.98.2.2 2008/08/26 00:03:24 tgl Exp $
=======
$PostgreSQL: pgsql/doc/src/sgml/ref/pg_dump.sgml,v 1.101 2008/03/26 16:34:47 tgl Exp $
>>>>>>> f260edb1
PostgreSQL documentation
-->

<refentry id="APP-PGDUMP">
 <refmeta>
  <refentrytitle>pg_dump</refentrytitle>
  <manvolnum>1</manvolnum>
  <refmiscinfo>Application</refmiscinfo>
 </refmeta>

 <refnamediv>
  <refname>pg_dump</refname>

  <refpurpose>
   extract a <productname>PostgreSQL</productname> database into a script file or other archive file
  </refpurpose>
 </refnamediv>

 <indexterm zone="app-pgdump">
  <primary>pg_dump</primary>
 </indexterm>

 <refsynopsisdiv>
  <cmdsynopsis>
   <command>pg_dump</command>
   <arg rep="repeat"><replaceable>option</replaceable></arg>
   <arg><replaceable>dbname</replaceable></arg>
  </cmdsynopsis>
 </refsynopsisdiv>


 <refsect1 id="pg-dump-description">
  <title>
   Description
  </title>

  <para>
   <application>pg_dump</application> is a utility for backing up a
   <productname>PostgreSQL</productname> database. It makes consistent
   backups even if the database is being used concurrently.
   <application>pg_dump</application> does not block other users
   accessing the database (readers or writers).
  </para>

  <para>
   Dumps can be output in script or archive file formats. Script
   dumps are plain-text files containing the SQL commands required
   to reconstruct the database to the state it was in at the time it was
   saved. To restore from such a script, feed it to <xref
   linkend="app-psql">. Script files
   can be used to reconstruct the database even on other machines and
   other architectures; with some modifications even on other SQL
   database products.
  </para>

  <para>
   The alternative archive file formats must be used with
   <xref linkend="app-pgrestore"> to rebuild the database.  They
   allow <application>pg_restore</application> to be selective about
   what is restored, or even to reorder the items prior to being
   restored.
   The archive file formats are designed to be portable across
   architectures.
  </para>

  <para>
   When used with one of the archive file formats and combined with
   <application>pg_restore</application>,
   <application>pg_dump</application> provides a flexible archival and
   transfer mechanism. <application>pg_dump</application> can be used to
   backup an entire database, then <application>pg_restore</application>
   can be used to examine the archive and/or select which parts of the
   database are to be restored. The most flexible output file format is
   the <quote>custom</quote> format (<option>-Fc</option>). It allows
   for selection and reordering of all archived items, and is compressed
   by default. The <application>tar</application> format
   (<option>-Ft</option>) is not compressed and it is not possible to
   reorder data when loading, but it is otherwise quite flexible;
   moreover, it can be manipulated with standard Unix tools such as
   <command>tar</command>.
  </para>

  <para>
   While running <application>pg_dump</application>, one should examine the
   output for any warnings (printed on standard error), especially in
   light of the limitations listed below.
  </para>

 </refsect1>

 <refsect1 id="pg-dump-options">
  <title>Options</title>

  <para>
    The following command-line options control the content and
    format of the output.

    <variablelist>
     <varlistentry>
      <term><replaceable class="parameter">dbname</replaceable></term>
      <listitem>
       <para>
        Specifies the name of the database to be dumped.  If this is
        not specified, the environment variable
        <envar>PGDATABASE</envar> is used.  If that is not set, the
        user name specified for the connection is used.
       </para>
      </listitem>
     </varlistentry>

     <varlistentry>
      <term><option>-a</></term>
      <term><option>--data-only</></term>
      <listitem>
       <para>
        Dump only the data, not the schema (data definitions).
       </para>

       <para>
        This option is only meaningful for the plain-text format.  For
        the archive formats, you can specify the option when you
        call <command>pg_restore</command>.
       </para>
      </listitem>
     </varlistentry>

     <varlistentry>
      <term><option>-b</></term>
      <term><option>--blobs</></term>
      <listitem>
       <para>
        Include large objects in the dump.  This is the default behavior
        except when <option>--schema</>, <option>--table</>, or
        <option>--schema-only</> is specified, so the <option>-b</>
        switch is only useful to add large objects to selective dumps.
       </para>
      </listitem>
     </varlistentry>

     <varlistentry>
      <term><option>-c</option></term>
      <term><option>--clean</option></term>
      <listitem>
       <para>
        Output commands to clean (drop)
        database objects prior to (the commands for) creating them.
       </para>

       <para>
        This option is only meaningful for the plain-text format.  For
        the archive formats, you can specify the option when you
        call <command>pg_restore</command>.
       </para>
      </listitem>
     </varlistentry>

     <varlistentry>
      <term><option>-C</></term>
      <term><option>--create</></term>
      <listitem>
       <para>
        Begin the output with a command to create the
        database itself and reconnect to the created database.  (With a
        script of this form, it doesn't matter which database you connect
        to before running the script.)
       </para>

       <para>
        This option is only meaningful for the plain-text format.  For
        the archive formats, you can specify the option when you
        call <command>pg_restore</command>.
       </para>
      </listitem>
     </varlistentry>

     <varlistentry>
      <term><option>-d</option></term>
      <term><option>--inserts</option></term>
      <listitem>
       <para>
        Dump data as <command>INSERT</command> commands (rather
        than <command>COPY</command>).  This will make restoration very slow;
        it is mainly useful for making dumps that can be loaded into
        non-<productname>PostgreSQL</productname> databases.
        Also, since this option generates a separate command for each row,
        an error in reloading a row causes only that row to be lost rather
        than the entire table contents.
        Note that
        the restore might fail altogether if you have rearranged column order.
        The <option>-D</option> option is safe against column order changes,
        though even slower.
       </para>
      </listitem>
     </varlistentry>

     <varlistentry>
      <term><option>-D</option></term>
      <term><option>--column-inserts</option></term>
      <term><option>--attribute-inserts</option></term>
      <listitem>
       <para>
        Dump data as <command>INSERT</command> commands with explicit
        column names (<literal>INSERT INTO
        <replaceable>table</replaceable>
        (<replaceable>column</replaceable>, ...) VALUES
        ...</literal>).  This will make restoration very slow; it is mainly
        useful for making dumps that can be loaded into
        non-<productname>PostgreSQL</productname> databases.
        Also, since this option generates a separate command for each row,
        an error in reloading a row causes only that row to be lost rather
        than the entire table contents.
       </para>
      </listitem>
     </varlistentry>

     <varlistentry>
      <term><option>-E <replaceable class="parameter">encoding</replaceable></option></term>
      <term><option>--encoding=<replaceable class="parameter">encoding</replaceable></option></term>
      <listitem>
       <para>
        Create the dump in the specified character set encoding. By default,
        the dump is created in the database encoding.  (Another way to get the
        same result is to set the <envar>PGCLIENTENCODING</envar> environment
        variable to the desired dump encoding.)
       </para>
      </listitem>
     </varlistentry>

     <varlistentry>
      <term><option>-f <replaceable class="parameter">file</replaceable></option></term>
      <term><option>--file=<replaceable class="parameter">file</replaceable></option></term>
      <listitem>
       <para>
        Send output to the specified file.  If this is omitted, the
        standard output is used.
       </para>
      </listitem>
     </varlistentry>

     <varlistentry>
      <term><option>-F <replaceable class="parameter">format</replaceable></option></term>
      <term><option>--format=<replaceable class="parameter">format</replaceable></option></term>
      <listitem>
       <para>
        Selects the format of the output.
        <replaceable>format</replaceable> can be one of the following:

       <variablelist>
        <varlistentry>
         <term><literal>p</></term>
         <term><literal>plain</></term>
         <listitem>
          <para>
           Output a plain-text <acronym>SQL</acronym> script file (the default).
          </para>
         </listitem>
        </varlistentry>

        <varlistentry>
         <term><literal>c</></term>
         <term><literal>custom</></term>
         <listitem>
          <para>
           Output a custom archive suitable for input into
           <application>pg_restore</application>. This is the most flexible
           format in that it allows reordering of loading data as well
           as object definitions. This format is also compressed by default.
          </para>
         </listitem>
        </varlistentry>

        <varlistentry>
         <term><literal>t</></term>
         <term><literal>tar</></term>
         <listitem>
          <para>
           Output a <command>tar</command> archive suitable for input into
           <application>pg_restore</application>. Using this archive format
           allows reordering and/or exclusion of database objects
           at the time the database is restored. It is also possible to limit
           which data is reloaded at restore time.
          </para>
         </listitem>
        </varlistentry>

       </variablelist>
       </para>

      </listitem>
     </varlistentry>

     <varlistentry>
      <term><option>-i</></term>
      <term><option>--ignore-version</></term>
      <listitem>
       <para>
        This option has been deprecated.
       </para>

<<<<<<< HEAD
=======
       <para>
        By default, <application>pg_dump</> will refuse to attempt
        to dump from a server that is of a newer <productname>PostgreSQL</>
        version than <application>pg_dump</application> is.  It will also
        refuse to attempt to dump from a server that is older than the oldest
        supported version (currently, 7.0).  The <option>-i</> option
        overrides this check and forces a dump to be attempted anyway.
        This option is <emphasis>deprecated</> because the dump is very
        likely to fail &mdash; or worse, seem to succeed but be wrong or
        incomplete.
       </para>
>>>>>>> f260edb1
      </listitem>
     </varlistentry>

     <varlistentry>
      <term><option>-n <replaceable class="parameter">schema</replaceable></option></term>
      <term><option>--schema=<replaceable class="parameter">schema</replaceable></option></term>
      <listitem>
       <para>
        Dump only schemas matching <replaceable
        class="parameter">schema</replaceable>; this selects both the
        schema itself, and all its contained objects.  When this option is
        not specified, all non-system schemas in the target database will be
        dumped.  Multiple schemas can be
        selected by writing multiple <option>-n</> switches.  Also, the
        <replaceable class="parameter">schema</replaceable> parameter is
        interpreted as a pattern according to the same rules used by
        <application>psql</>'s <literal>\d</> commands (see <xref
        linkend="APP-PSQL-patterns" endterm="APP-PSQL-patterns-title">),
        so multiple schemas can also be selected by writing wildcard characters
        in the pattern.  When using wildcards, be careful to quote the pattern
        if needed to prevent the shell from expanding the wildcards.
       </para>

       <note>
        <para>
         When <option>-n</> is specified, <application>pg_dump</application>
         makes no attempt to dump any other database objects that the selected
         schema(s) might depend upon. Therefore, there is no guarantee
         that the results of a specific-schema dump can be successfully
         restored by themselves into a clean database.
        </para>
       </note>

       <note>
        <para>
         Non-schema objects such as blobs are not dumped when <option>-n</> is
         specified.  You can add blobs back to the dump with the
         <option>--blobs</> switch.
        </para>
       </note>

      </listitem>
     </varlistentry>

     <varlistentry>
      <term><option>-N <replaceable class="parameter">schema</replaceable></option></term>
      <term><option>--exclude-schema=<replaceable class="parameter">schema</replaceable></option></term>
      <listitem>
       <para>
        Do not dump any schemas matching the <replaceable
        class="parameter">schema</replaceable> pattern.  The pattern is
        interpreted according to the same rules as for <option>-n</>.
        <option>-N</> can be given more than once to exclude schemas
        matching any of several patterns.
       </para>

       <para>
        When both <option>-n</> and <option>-N</> are given, the behavior
        is to dump just the schemas that match at least one <option>-n</>
        switch but no <option>-N</> switches.  If <option>-N</> appears
        without <option>-n</>, then schemas matching <option>-N</> are
        excluded from what is otherwise a normal dump.
       </para>
      </listitem>
     </varlistentry>

     <varlistentry>
      <term><option>-o</></term>
      <term><option>--oids</></term>
      <listitem>
       <para>
        Dump object identifiers (<acronym>OID</acronym>s) as part of the
        data for every table.  Use this option if your application references
        the <acronym>OID</>
        columns in some way (e.g., in a foreign key constraint).
        Otherwise, this option should not be used.
       </para>
      </listitem>
     </varlistentry>

     <varlistentry>
      <term><option>-O</></term>
      <term><option>--no-owner</option></term>
      <listitem>
       <para>
        Do not output commands to set
        ownership of objects to match the original database.
        By default, <application>pg_dump</application> issues
        <command>ALTER OWNER</> or
        <command>SET SESSION AUTHORIZATION</command>
        statements to set ownership of created database objects.
        These statements
        will fail when the script is run unless it is started by a superuser
        (or the same user that owns all of the objects in the script).
        To make a script that can be restored by any user, but will give
        that user ownership of all the objects, specify <option>-O</>.
       </para>

       <para>
        This option is only meaningful for the plain-text format.  For
        the archive formats, you can specify the option when you
        call <command>pg_restore</command>.
       </para>
      </listitem>
     </varlistentry>

     <varlistentry>
      <term><option>-R</option></term>
      <term><option>--no-reconnect</option></term>
      <listitem>
       <para>
        This option is obsolete but still accepted for backwards
        compatibility.
       </para>
      </listitem>
     </varlistentry>

     <varlistentry>
      <term><option>--no-tablespaces</option></term>
      <listitem>
       <para>
        Do not output commands to select tablespaces.
        With this option, all objects will be created in whichever
        tablespace is the default during restore.
       </para>

       <para>
        This option is only meaningful for the plain-text format.  For
        the archive formats, you can specify the option when you
        call <command>pg_restore</command>.
       </para>
      </listitem>
     </varlistentry>

     <varlistentry>
      <term><option>-s</option></term>
      <term><option>--schema-only</option></term>
      <listitem>
       <para>
        Dump only the object definitions (schema), not data.
       </para>
      </listitem>
     </varlistentry>

     <varlistentry>
      <term><option>-S <replaceable class="parameter">username</replaceable></option></term>
      <term><option>--superuser=<replaceable class="parameter">username</replaceable></option></term>
      <listitem>
       <para>
        Specify the superuser user name to use when disabling triggers.
        This is only relevant if <option>--disable-triggers</> is used.
        (Usually, it's better to leave this out, and instead start the
        resulting script as superuser.)
       </para>
      </listitem>
     </varlistentry>

     <varlistentry>
      <term><option>-t <replaceable class="parameter">table</replaceable></option></term>
      <term><option>--table=<replaceable class="parameter">table</replaceable></option></term>
      <listitem>
       <para>
       Dump only tables (or views or sequences) matching the table pattern.
       Specify the table in the format schema.table.
 
       Multiple tables can be selected by writing multiple -t switches. 
       Also, the table parameter is interpreted as a pattern according 
       to the same rules used by the <literal>\d</> commands in psql, so multiple tables 
       can also be selected by writing wildcard characters in the pattern. 
       When using wildcards, be careful to quote the pattern if needed 
       to prevent the shell from expanding the wildcards. The -n and -N 
       switches have no effect when -t is used, because tables
       selected by -t will be dumped regardless of those switches, 
       and non-table objects will not be dumped. 
       </para>

       <note>
        <para>
         When <option>-t</> is specified, <application>pg_dump</application>
         makes no attempt to dump any other database objects that the selected
         table(s) might depend upon. Therefore, there is no guarantee
         that the results of a specific-table dump can be successfully
         restored by themselves into a clean database.
        </para>
       </note>

       <note>
        <para>
         -t cannot be used to specify a child table partition. 
         To dump a partitioned table, you must specify the parent table name.
        </para>
       </note>
      </listitem>
     </varlistentry>

     <varlistentry>
      <term><option>-T <replaceable class="parameter">table</replaceable></option></term>
      <term><option>--exclude-table=<replaceable class="parameter">table</replaceable></option></term>
      <listitem>
       <para>
       Do not dump any tables matching the table pattern. 
       The pattern is interpreted according to the same rules as for -t. 
       -T can be given more than once to exclude tables matching any of 
       several patterns. When both -t and -T are given, the behavior is 
       to dump just the tables that match at least one -t switch but 
       no -T switches. If -T appears without -t, then tables matching -T 
       are excluded from what is otherwise a normal dump.
       </para>

       <para>
        When both <option>-t</> and <option>-T</> are given, the behavior
        is to dump just the tables that match at least one <option>-t</>
        switch but no <option>-T</> switches.  If <option>-T</> appears
        without <option>-t</>, then tables matching <option>-T</> are
        excluded from what is otherwise a normal dump.
       </para>
      </listitem>
     </varlistentry>

     <varlistentry>
      <term><option>-v</></term>
      <term><option>--verbose</></term>
      <listitem>
       <para>
        Specifies verbose mode.  This will cause
        <application>pg_dump</application> to output detailed object
        comments and start/stop times to the dump file, and progress
        messages to standard error.
       </para>
      </listitem>
     </varlistentry>

     <varlistentry>
      <term><option>-x</></term>
      <term><option>--no-privileges</></term>
      <term><option>--no-acl</></term>
      <listitem>
       <para>
        Prevent dumping of access privileges (grant/revoke commands).
       </para>
      </listitem>
     </varlistentry>

     <varlistentry>
      <term><option>--disable-dollar-quoting</></term>
      <listitem>
       <para>
        This option disables the use of dollar quoting for function bodies,
        and forces them to be quoted using SQL standard string syntax.
       </para>
     </listitem>
    </varlistentry>

     <varlistentry>
      <term><option>--disable-triggers</></term>
      <listitem>
       <para>
        This option is only relevant when creating a data-only dump.
        It instructs <application>pg_dump</application> to include commands
        to temporarily disable triggers on the target tables while
        the data is reloaded.  Use this if you have referential
        integrity checks or other triggers on the tables that you
        do not want to invoke during data reload.
       </para>

       <para>
        Presently, the commands emitted for <option>--disable-triggers</>
        must be done as superuser.  So, you should also specify
        a superuser name with <option>-S</>, or preferably be careful to
        start the resulting script as a superuser.
       </para>

       <para>
        This option is only meaningful for the plain-text format.  For
        the archive formats, you can specify the option when you
        call <command>pg_restore</command>.
       </para>
      </listitem>
     </varlistentry>

     <varlistentry>
      <term><option>--use-set-session-authorization</></term>
      <listitem>
       <para>
        Output SQL-standard <command>SET SESSION AUTHORIZATION</> commands
        instead of <command>ALTER OWNER</> commands to determine object
        ownership.  This makes the dump more standards compatible, but
        depending on the history of the objects in the dump, might not restore
        properly.  Also, a dump using <command>SET SESSION AUTHORIZATION</>
        will certainly require superuser privileges to restore correctly,
        whereas <command>ALTER OWNER</> requires lesser privileges.
       </para>
      </listitem>
     </varlistentry>

     <varlistentry>
      <term><option>-Z <replaceable class="parameter">0..9</replaceable></option></term>
      <term><option>--compress=<replaceable class="parameter">0..9</replaceable></option></term>
      <listitem>
       <para>
        Specify the compression level to use.  Zero means no compression.
        For the custom archive format, this specifies compression of
        individual table-data segments, and the default is to compress
        at a moderate level.
        For plain text output, setting a nonzero compression level causes
        the entire output file to be compressed, as though it had been
        fed through <application>gzip</>; but the default is not to compress.
        The tar archive format currently does not support compression at all.
       </para>
      </listitem>
     </varlistentry>
    </variablelist>
   </para>

   <para>
    The following command-line options control the database connection parameters.

    <variablelist>
     <varlistentry>
      <term><option>-h <replaceable class="parameter">host</replaceable></option></term>
      <term><option>--host=<replaceable class="parameter">host</replaceable></option></term>
      <listitem>
       <para>
        Specifies the host name of the machine on which the server is
        running.  If the value begins with a slash, it is used as the
        directory for the Unix domain socket. The default is taken
        from the <envar>PGHOST</envar> environment variable, if set,
        else a Unix domain socket connection is attempted.
       </para>
      </listitem>
     </varlistentry>

     <varlistentry>
      <term><option>-p <replaceable class="parameter">port</replaceable></option></term>
      <term><option>--port=<replaceable class="parameter">port</replaceable></option></term>
      <listitem>
       <para>
        Specifies the TCP port or local Unix domain socket file
        extension on which the server is listening for connections.
        Defaults to the <envar>PGPORT</envar> environment variable, if
        set, or a compiled-in default.
       </para>
      </listitem>
     </varlistentry>

     <varlistentry>
      <term><option>-U <replaceable>username</replaceable></option></term>
      <term><option>--username=<replaceable class="parameter">username</replaceable></option></term>
      <listitem>
       <para>
        User name to connect as.
       </para>
      </listitem>
     </varlistentry>

     <varlistentry>
      <term><option>-W</option></term>
      <term><option>--password</option></term>
      <listitem>
       <para>
        Force <application>pg_dump</application> to prompt for a
        password before connecting to a database.  
       </para>

       <para>
        This option is never essential, since
        <application>pg_dump</application> will automatically prompt
        for a password if the server demands password authentication.
        However, <application>pg_dump</application> will waste a
        connection attempt finding out that the server wants a password.
        In some cases it is worth typing <option>-W</> to avoid the extra
        connection attempt.
       </para>
      </listitem>
     </varlistentry>
    </variablelist>
   </para>
 </refsect1>

 <refsect1>
  <title>Environment</title>

  <variablelist>
   <varlistentry>
    <term><envar>PGDATABASE</envar></term>
    <term><envar>PGHOST</envar></term>
    <term><envar>PGPORT</envar></term>
    <term><envar>PGUSER</envar></term>

    <listitem>
     <para>
      Default connection parameters.
     </para>
    </listitem>
   </varlistentry>
  </variablelist>

  <para>
   This utility, like most other <productname>PostgreSQL</> utilities,
   also uses the environment variables supported by <application>libpq</>
   (see <xref linkend="libpq-envars">).
  </para>

 </refsect1>

 <refsect1 id="app-pgdump-diagnostics">
  <title>Diagnostics</title>

  <para>
   <application>pg_dump</application> internally executes
   <command>SELECT</command> statements. If you have problems running
   <application>pg_dump</application>, make sure you are able to
   select information from the database using, for example, <xref
   linkend="app-psql">.  Also, any default connection settings and environment
   variables used by the <application>libpq</application> front-end
   library will apply.
  </para>
 </refsect1>


 <refsect1 id="pg-dump-notes">
  <title>Notes</title>

  <para>
   If your database cluster has any local additions to the <literal>template1</> database,
   be careful to restore the output of <application>pg_dump</application> into a
   truly empty database; otherwise you are likely to get errors due to
   duplicate definitions of the added objects.  To make an empty database
   without any local additions, copy from <literal>template0</> not <literal>template1</>,
   for example:
<programlisting>
CREATE DATABASE foo WITH TEMPLATE template0;
</programlisting>
  </para>

  <para>
   <application>pg_dump</application> has a limitation; when a
   data-only dump is chosen and the option <option>--disable-triggers</>
   is used, <application>pg_dump</application> emits commands
   to disable triggers on user tables before inserting the data
   and commands to re-enable them after the data has been
   inserted.  If the restore is stopped in the middle, the system
   catalogs might be left in the wrong state.
  </para>

  <para>
   Members of tar archives are limited to a size less than 8 GB.
   (This is an inherent limitation of the tar file format.)  Therefore
   this format cannot be used if the textual representation of any one table
   exceeds that size.  The total size of a tar archive and any of the
   other output formats is not limited, except possibly by the
   operating system.
  </para>

  <para>
   The dump file produced by <application>pg_dump</application>
   does not contain the statistics used by the optimizer to make
   query planning decisions.  Therefore, it is wise to run
   <command>ANALYZE</command> after restoring from a dump file
   to ensure good performance.  The dump file also does not
   contain any <command>ALTER DATABASE ... SET</> commands;
   these settings are dumped by <xref linkend="app-pg-dumpall">,
   along with database users and other installation-wide settings.
  </para>

  <para>
   Because <application>pg_dump</application> is used to transfer data
   to newer versions of <productname>PostgreSQL</>, the output of
   <application>pg_dump</application> can be loaded into
   newer <productname>PostgreSQL</> databases.  It also can read older
   <productname>PostgreSQL</> databases.  However, it usually cannot
   read newer <productname>PostgreSQL</> databases or produce dump output
   that can be loaded into older database versions.  To do this, manual
   editing of the dump file might be required.
  </para>

  <para>
   <application>pg_dump</application> also supports a
   <literal>--binary-upgrade</> option for upgrade utility usage.
  </para>

 </refsect1>

 <refsect1 id="pg-dump-examples">
  <title>Examples</title>

  <para>
   To dump a database called <literal>mydb</> into a SQL-script file:
<screen>
<prompt>$</prompt> <userinput>pg_dump mydb &gt; db.sql</userinput>
</screen>
  </para>

  <para>
   To reload such a script into a (freshly created) database named
   <literal>newdb</>:

<screen>
<prompt>$</prompt> <userinput>psql -d newdb -f db.sql</userinput>
</screen>
  </para>

  <para>
   To dump a database into a custom-format archive file:

<screen>
<prompt>$</prompt> <userinput>pg_dump -Fc mydb &gt; db.dump</userinput>
</screen>
  </para>

  <para>
   To reload an archive file into a (freshly created) database named
   <literal>newdb</>:

<screen>
<prompt>$</prompt> <userinput>pg_restore -d newdb db.dump</userinput>
</screen>
  </para>

  <para>
   To dump a single table named <literal>mytab</>:

<screen>
<prompt>$</prompt> <userinput>pg_dump -t mytab mydb &gt; db.sql</userinput>
</screen>
  </para>

  <para>
   To dump all tables whose names start with <literal>emp</> in the
   <literal>detroit</> schema, except for the table named
   <literal>employee_log</literal>:

<screen>
<prompt>$</prompt> <userinput>pg_dump -t 'detroit.emp*' -T detroit.employee_log mydb &gt; db.sql</userinput>
</screen>
  </para>

  <para>
   To dump all schemas whose names start with <literal>east</> or
   <literal>west</> and end in <literal>gsm</>, excluding any schemas whose
   names contain the word <literal>test</>:

<screen>
<prompt>$</prompt> <userinput>pg_dump -n 'east*gsm' -n 'west*gsm' -N '*test*' mydb &gt; db.sql</userinput>
</screen>
  </para>

  <para>
   The same, using regular expression notation to consolidate the switches:

<screen>
<prompt>$</prompt> <userinput>pg_dump -n '(east|west)*gsm' -N '*test*' mydb &gt; db.sql</userinput>
</screen>
  </para>

  <para>
   To dump all database objects except for tables whose names begin with
   <literal>ts_</literal>:

<screen>
<prompt>$</prompt> <userinput>pg_dump -T 'ts_*' mydb &gt; db.sql</userinput>
</screen>
  </para>

  <para>
   To specify an upper-case or mixed-case name in <option>-t</> and related
   switches, you need to double-quote the name; else it will be folded to
   lower case (see <xref
   linkend="APP-PSQL-patterns" endterm="APP-PSQL-patterns-title">).  But
   double quotes are special to the shell, so in turn they must be quoted.
   Thus, to dump a single table with a mixed-case name, you need something
   like

<screen>
<prompt>$</prompt> <userinput>pg_dump -t '"MixedCaseName"' mydb &gt; mytab.sql</userinput>
</screen>
  </para>

 </refsect1>

 <refsect1>
  <title>See Also</title>

  <simplelist type="inline">
   <member><xref linkend="app-pg-dumpall"></member>
   <member><xref linkend="app-pgrestore"></member>
   <member><xref linkend="app-psql"></member>
  </simplelist>
 </refsect1>

</refentry><|MERGE_RESOLUTION|>--- conflicted
+++ resolved
@@ -1,9 +1,5 @@
 <!--
-<<<<<<< HEAD
-$PostgreSQL: pgsql/doc/src/sgml/ref/pg_dump.sgml,v 1.98.2.2 2008/08/26 00:03:24 tgl Exp $
-=======
 $PostgreSQL: pgsql/doc/src/sgml/ref/pg_dump.sgml,v 1.101 2008/03/26 16:34:47 tgl Exp $
->>>>>>> f260edb1
 PostgreSQL documentation
 -->
 
@@ -302,21 +298,6 @@
        <para>
         This option has been deprecated.
        </para>
-
-<<<<<<< HEAD
-=======
-       <para>
-        By default, <application>pg_dump</> will refuse to attempt
-        to dump from a server that is of a newer <productname>PostgreSQL</>
-        version than <application>pg_dump</application> is.  It will also
-        refuse to attempt to dump from a server that is older than the oldest
-        supported version (currently, 7.0).  The <option>-i</> option
-        overrides this check and forces a dump to be attempted anyway.
-        This option is <emphasis>deprecated</> because the dump is very
-        likely to fail &mdash; or worse, seem to succeed but be wrong or
-        incomplete.
-       </para>
->>>>>>> f260edb1
       </listitem>
      </varlistentry>
 
