--- conflicted
+++ resolved
@@ -1,25 +1,14 @@
-<<<<<<< HEAD
-/* $PostgreSQL: pgsql/src/interfaces/ecpg/include/datetime.h,v 1.17 2009/06/11 14:49:13 momjian Exp $ */
-=======
 /* $PostgreSQL: pgsql/src/interfaces/ecpg/include/datetime.h,v 1.16 2008/02/17 18:14:29 meskes Exp $ */
->>>>>>> 0f855d62
 
 #ifndef _ECPG_DATETIME_H
 #define _ECPG_DATETIME_H
 
 #include <ecpg_informix.h>
 
-<<<<<<< HEAD
 #ifndef _ECPGLIB_H				/* source created by ecpg which defines these
 								 * symbols */
 typedef timestamp dtime_t;
 typedef interval intrvl_t;
 #endif   /* ndef _ECPGLIB_H */
-=======
-#ifndef _ECPGLIB_H /* source created by ecpg which defines these symbols */
-typedef timestamp dtime_t;
-typedef interval intrvl_t;
-#endif /* ndef _ECPGLIB_H */
->>>>>>> 0f855d62
 
 #endif   /* ndef _ECPG_DATETIME_H */