--- conflicted
+++ resolved
@@ -3,12 +3,8 @@
  * fe-connect.c
  *	  functions related to setting up a connection to the backend
  *
-<<<<<<< HEAD
  * Portions Copyright (c) 2012-Present Pivotal Software, Inc.
- * Portions Copyright (c) 1996-2015, PostgreSQL Global Development Group
-=======
  * Portions Copyright (c) 1996-2016, PostgreSQL Global Development Group
->>>>>>> b5bce6c1
  * Portions Copyright (c) 1994, Regents of the University of California
  *
  *
@@ -458,12 +454,8 @@
  *
  * Close any physical connection to the server, and reset associated
  * state inside the connection object.  We don't release state that
-<<<<<<< HEAD
  * would be needed to reconnect, though, nor local state that might still
  * be useful later.
-=======
- * would be needed to reconnect, though.
->>>>>>> b5bce6c1
  *
  * We can always flush the output buffer, since there's no longer any hope
  * of sending that data.  However, unprocessed input data might still be
@@ -479,17 +471,9 @@
 	if (conn->sock != PGINVALID_SOCKET)
 		closesocket(conn->sock);
 	conn->sock = PGINVALID_SOCKET;
-<<<<<<< HEAD
-
 	/* Optionally discard any unread data */
 	if (flushInput)
 		conn->inStart = conn->inCursor = conn->inEnd = 0;
-
-=======
-	/* Optionally discard any unread data */
-	if (flushInput)
-		conn->inStart = conn->inCursor = conn->inEnd = 0;
->>>>>>> b5bce6c1
 	/* Always discard any unsent data */
 	conn->outCount = 0;
 
@@ -1681,15 +1665,12 @@
 		return 1;
 
 connect_errReturn:
-<<<<<<< HEAD
 
 	/*
 	 * If we managed to open a socket, close it immediately rather than
 	 * waiting till PQfinish.  (The application cannot have gotten the socket
 	 * from PQsocket yet, so this doesn't risk breaking anything.)
 	 */
-=======
->>>>>>> b5bce6c1
 	pqDropConnection(conn, true);
 	conn->status = CONNECTION_BAD;
 	return 0;
@@ -1997,15 +1978,9 @@
 					{
 						if (!connectNoDelay(conn))
 						{
-<<<<<<< HEAD
 							/* error message already created */
 							conn->try_next_addr = true;
 							goto keep_going;
-=======
-							pqDropConnection(conn, true);
-							conn->addr_cur = addr_cur->ai_next;
-							continue;
->>>>>>> b5bce6c1
 						}
 					}
 					if (!pg_set_noblock(conn->sock))
@@ -2013,14 +1988,8 @@
 						appendPQExpBuffer(&conn->errorMessage,
 										  libpq_gettext("could not set socket to nonblocking mode: %s\n"),
 							SOCK_STRERROR(SOCK_ERRNO, sebuf, sizeof(sebuf)));
-<<<<<<< HEAD
 						conn->try_next_addr = true;
 						goto keep_going;
-=======
-						pqDropConnection(conn, true);
-						conn->addr_cur = addr_cur->ai_next;
-						continue;
->>>>>>> b5bce6c1
 					}
 
 #ifdef F_SETFD
@@ -2029,14 +1998,8 @@
 						appendPQExpBuffer(&conn->errorMessage,
 										  libpq_gettext("could not set socket to close-on-exec mode: %s\n"),
 							SOCK_STRERROR(SOCK_ERRNO, sebuf, sizeof(sebuf)));
-<<<<<<< HEAD
 						conn->try_next_addr = true;
 						goto keep_going;
-=======
-						pqDropConnection(conn, true);
-						conn->addr_cur = addr_cur->ai_next;
-						continue;
->>>>>>> b5bce6c1
 					}
 #endif   /* F_SETFD */
 
@@ -2082,14 +2045,8 @@
 
 						if (err)
 						{
-<<<<<<< HEAD
 							conn->try_next_addr = true;
 							goto keep_going;
-=======
-							pqDropConnection(conn, true);
-							conn->addr_cur = addr_cur->ai_next;
-							continue;
->>>>>>> b5bce6c1
 						}
 					}
 
@@ -2172,25 +2129,9 @@
 					 * conn->errorMessage, then try the next address if any.
 					 */
 					connectFailureMessage(conn, SOCK_ERRNO);
-<<<<<<< HEAD
 					conn->try_next_addr = true;
 					goto keep_going;
 				}
-=======
-					pqDropConnection(conn, true);
-
-					/*
-					 * Try the next address, if any.
-					 */
-					conn->addr_cur = addr_cur->ai_next;
-				}				/* loop over addresses */
-
-				/*
-				 * Ooops, no more addresses.  An appropriate error message is
-				 * already set up, so just set the right status.
-				 */
-				goto error_return;
->>>>>>> b5bce6c1
 			}
 
 		case CONNECTION_STARTED:
@@ -2223,10 +2164,6 @@
 					 * error message.
 					 */
 					connectFailureMessage(conn, optval);
-<<<<<<< HEAD
-=======
-					pqDropConnection(conn, true);
->>>>>>> b5bce6c1
 
 					/*
 					 * Try the next address if any, just as in the case where
@@ -2508,13 +2445,7 @@
 					{
 						/* only retry once */
 						conn->allow_ssl_try = false;
-<<<<<<< HEAD
 						need_new_connection = true;
-=======
-						/* Must drop the old connection */
-						pqDropConnection(conn, true);
-						conn->status = CONNECTION_NEEDED;
->>>>>>> b5bce6c1
 						goto keep_going;
 					}
 					/* Else it's a hard failure */
@@ -2626,13 +2557,7 @@
 					if (PG_PROTOCOL_MAJOR(conn->pversion) >= 3)
 					{
 						conn->pversion = PG_PROTOCOL(2, 0);
-<<<<<<< HEAD
 						need_new_connection = true;
-=======
-						/* Must drop the old connection */
-						pqDropConnection(conn, true);
-						conn->status = CONNECTION_NEEDED;
->>>>>>> b5bce6c1
 						goto keep_going;
 					}
 
@@ -2699,13 +2624,7 @@
 					{
 						/* only retry once */
 						conn->wait_ssl_try = false;
-<<<<<<< HEAD
 						need_new_connection = true;
-=======
-						/* Must drop the old connection */
-						pqDropConnection(conn, true);
-						conn->status = CONNECTION_NEEDED;
->>>>>>> b5bce6c1
 						goto keep_going;
 					}
 
@@ -2720,13 +2639,7 @@
 					{
 						/* only retry once */
 						conn->allow_ssl_try = false;
-<<<<<<< HEAD
 						need_new_connection = true;
-=======
-						/* Must drop the old connection */
-						pqDropConnection(conn, true);
-						conn->status = CONNECTION_NEEDED;
->>>>>>> b5bce6c1
 						goto keep_going;
 					}
 #endif
@@ -2885,13 +2798,7 @@
 						{
 							PQclear(res);
 							conn->send_appname = false;
-<<<<<<< HEAD
 							need_new_connection = true;
-=======
-							/* Must drop the old connection */
-							pqDropConnection(conn, true);
-							conn->status = CONNECTION_NEEDED;
->>>>>>> b5bce6c1
 							goto keep_going;
 						}
 					}
