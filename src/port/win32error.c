/*-------------------------------------------------------------------------
 *
 * win32error.c
 *	  Map win32 error codes to errno values
 *
 * Portions Copyright (c) 1996-2009, PostgreSQL Global Development Group
 *
 * IDENTIFICATION
<<<<<<< HEAD
 *	  $PostgreSQL: pgsql/src/port/win32error.c,v 1.6 2009/01/01 17:24:04 momjian Exp $
=======
 *	  $PostgreSQL: pgsql/src/port/win32error.c,v 1.5 2008/10/16 13:27:34 tgl Exp $
>>>>>>> 38e93482
 *
 *-------------------------------------------------------------------------
 */

#include "postgres.h"

static const struct
{
	DWORD		winerr;
	int			doserr;
}	doserrors[] =

{
	{
		ERROR_INVALID_FUNCTION, EINVAL
	},
	{
		ERROR_FILE_NOT_FOUND, ENOENT
	},
	{
		ERROR_PATH_NOT_FOUND, ENOENT
	},
	{
		ERROR_TOO_MANY_OPEN_FILES, EMFILE
	},
	{
		ERROR_ACCESS_DENIED, EACCES
	},
	{
		ERROR_INVALID_HANDLE, EBADF
	},
	{
		ERROR_ARENA_TRASHED, ENOMEM
	},
	{
		ERROR_NOT_ENOUGH_MEMORY, ENOMEM
	},
	{
		ERROR_INVALID_BLOCK, ENOMEM
	},
	{
		ERROR_BAD_ENVIRONMENT, E2BIG
	},
	{
		ERROR_BAD_FORMAT, ENOEXEC
	},
	{
		ERROR_INVALID_ACCESS, EINVAL
	},
	{
		ERROR_INVALID_DATA, EINVAL
	},
	{
		ERROR_INVALID_DRIVE, ENOENT
	},
	{
		ERROR_CURRENT_DIRECTORY, EACCES
	},
	{
		ERROR_NOT_SAME_DEVICE, EXDEV
	},
	{
		ERROR_NO_MORE_FILES, ENOENT
	},
	{
		ERROR_LOCK_VIOLATION, EACCES
	},
	{
		ERROR_SHARING_VIOLATION, EACCES
	},
	{
		ERROR_BAD_NETPATH, ENOENT
	},
	{
		ERROR_NETWORK_ACCESS_DENIED, EACCES
	},
	{
		ERROR_BAD_NET_NAME, ENOENT
	},
	{
		ERROR_FILE_EXISTS, EEXIST
	},
	{
		ERROR_CANNOT_MAKE, EACCES
	},
	{
		ERROR_FAIL_I24, EACCES
	},
	{
		ERROR_INVALID_PARAMETER, EINVAL
	},
	{
		ERROR_NO_PROC_SLOTS, EAGAIN
	},
	{
		ERROR_DRIVE_LOCKED, EACCES
	},
	{
		ERROR_BROKEN_PIPE, EPIPE
	},
	{
		ERROR_DISK_FULL, ENOSPC
	},
	{
		ERROR_INVALID_TARGET_HANDLE, EBADF
	},
	{
		ERROR_INVALID_HANDLE, EINVAL
	},
	{
		ERROR_WAIT_NO_CHILDREN, ECHILD
	},
	{
		ERROR_CHILD_NOT_COMPLETE, ECHILD
	},
	{
		ERROR_DIRECT_ACCESS_HANDLE, EBADF
	},
	{
		ERROR_NEGATIVE_SEEK, EINVAL
	},
	{
		ERROR_SEEK_ON_DEVICE, EACCES
	},
	{
		ERROR_DIR_NOT_EMPTY, ENOTEMPTY
	},
	{
		ERROR_NOT_LOCKED, EACCES
	},
	{
		ERROR_BAD_PATHNAME, ENOENT
	},
	{
		ERROR_MAX_THRDS_REACHED, EAGAIN
	},
	{
		ERROR_LOCK_FAILED, EACCES
	},
	{
		ERROR_ALREADY_EXISTS, EEXIST
	},
	{
		ERROR_FILENAME_EXCED_RANGE, ENOENT
	},
	{
		ERROR_NESTING_NOT_ALLOWED, EAGAIN
	},
	{
		ERROR_NOT_ENOUGH_QUOTA, ENOMEM
	}
};

void
_dosmaperr(unsigned long e)
{
	int			i;

	if (e == 0)
	{
		errno = 0;
		return;
	}

	for (i = 0; i < lengthof(doserrors); i++)
	{
		if (doserrors[i].winerr == e)
		{
			errno = doserrors[i].doserr;
#ifndef FRONTEND
			ereport(DEBUG5,
					(errmsg_internal("mapped win32 error code %lu to %d",
									 e, errno)));
#elif FRONTEND_DEBUG
			fprintf(stderr, _("mapped win32 error code %lu to %d"), e, errno);
#endif
			return;
		}
	}

#ifndef FRONTEND
	ereport(LOG,
			(errmsg_internal("unrecognized win32 error code: %lu",
							 e)));
#else
	fprintf(stderr, _("unrecognized win32 error code: %lu"), e);
#endif

	errno = EINVAL;
	return;
}<|MERGE_RESOLUTION|>--- conflicted
+++ resolved
@@ -6,11 +6,7 @@
  * Portions Copyright (c) 1996-2009, PostgreSQL Global Development Group
  *
  * IDENTIFICATION
-<<<<<<< HEAD
- *	  $PostgreSQL: pgsql/src/port/win32error.c,v 1.6 2009/01/01 17:24:04 momjian Exp $
-=======
  *	  $PostgreSQL: pgsql/src/port/win32error.c,v 1.5 2008/10/16 13:27:34 tgl Exp $
->>>>>>> 38e93482
  *
  *-------------------------------------------------------------------------
  */
