--- conflicted
+++ resolved
@@ -10,11 +10,8 @@
 use File::Basename;
 use File::Copy;
 use File::Find ();
-<<<<<<< HEAD
 use File::Spec;
 BEGIN  { use lib File::Spec->rel2abs(dirname(__FILE__)); }
-=======
->>>>>>> b5bce6c1
 
 use Install qw(Install);
 
@@ -39,11 +36,7 @@
 
 my $what = shift || "";
 if ($what =~
-<<<<<<< HEAD
-/^(check|installcheck|plcheck|contribcheck|modulescheck|ecpgcheck|isolationcheck|upgradecheck|bincheck|taptest)$/i
-=======
-/^(check|installcheck|plcheck|contribcheck|modulescheck|ecpgcheck|isolationcheck|upgradecheck|bincheck|recoverycheck)$/i
->>>>>>> b5bce6c1
+/^(check|installcheck|plcheck|contribcheck|modulescheck|ecpgcheck|isolationcheck|upgradecheck|bincheck|recoverycheck|taptest)$/i
   )
 {
 	$what = uc $what;
@@ -71,18 +64,6 @@
 {
 	$ENV{PERL5LIB} = "$topdir/src/tools/msvc";
 }
-<<<<<<< HEAD
-=======
-
-if ($ENV{PERL5LIB})
-{
-	$ENV{PERL5LIB} = "$topdir/src/tools/msvc;$ENV{PERL5LIB}";
-}
-else
-{
-	$ENV{PERL5LIB} = "$topdir/src/tools/msvc";
-}
->>>>>>> b5bce6c1
 
 my $maxconn = "";
 $maxconn = "--max_connections=$ENV{MAX_CONNECTIONS}"
@@ -103,13 +84,9 @@
 	MODULESCHECK   => \&modulescheck,
 	ISOLATIONCHECK => \&isolationcheck,
 	BINCHECK       => \&bincheck,
-<<<<<<< HEAD
+	RECOVERYCHECK  => \&recoverycheck,
 	UPGRADECHECK   => \&upgradecheck,
 	TAPTEST        => \&taptest,);
-=======
-	RECOVERYCHECK  => \&recoverycheck,
-	UPGRADECHECK   => \&upgradecheck,);
->>>>>>> b5bce6c1
 
 my $proc = $command{$what};
 
@@ -139,11 +116,7 @@
 
 sub check
 {
-<<<<<<< HEAD
 	my $schedule = shift || 'parallel';
-	chdir $startdir;
-=======
->>>>>>> b5bce6c1
 	InstallTemp();
 	chdir "${topdir}/src/test/regress";
 	my @args = (
@@ -169,20 +142,11 @@
 	exit $status if $status;
 	InstallTemp();
 	chdir "$topdir/src/interfaces/ecpg/test";
-<<<<<<< HEAD
 	my $schedule = "ecpg";
-	my @args     = (
-		"../../../../$Config/pg_regress_ecpg/pg_regress_ecpg",
-		"--dbname=regress1,connectdb",
-		"--create-role=connectuser,connectdb",
-=======
-	$schedule = "ecpg";
-	my @args = (
 		"../../../../$Config/pg_regress_ecpg/pg_regress_ecpg",
 		"--bindir=",
 		"--dbname=ecpg1_regression,ecpg2_regression",
 		"--create-role=regress_ecpg_user1,regress_ecpg_user2",
->>>>>>> b5bce6c1
 		"--schedule=${schedule}_schedule",
 		"--encoding=SQL_ASCII",
 		"--no-locale",
@@ -210,7 +174,6 @@
 }
 
 sub tap_check
-<<<<<<< HEAD
 {
 	die "Tap tests not enabled in configuration"
 	  unless $config->{tap_tests};
@@ -328,50 +291,6 @@
 }
 
 sub plcheck
-=======
->>>>>>> b5bce6c1
-{
-	die "Tap tests not enabled in configuration"
-	  unless $config->{tap_tests};
-
-	my $dir = shift;
-	chdir $dir;
-
-	my @args = ("prove", "--verbose", "t/*.pl");
-
-	# adjust the environment for just this test
-	local %ENV = %ENV;
-	$ENV{PERL5LIB}   = "$topdir/src/test/perl;$ENV{PERL5LIB}";
-	$ENV{PG_REGRESS} = "$topdir/$Config/pg_regress/pg_regress";
-
-	$ENV{TESTDIR} = "$dir";
-
-	system(@args);
-	my $status = $? >> 8;
-	return $status;
-}
-
-sub bincheck
-{
-	InstallTemp();
-
-	my $mstat = 0;
-
-	# Find out all the existing TAP tests by looking for t/ directories
-	# in the tree.
-	my @bin_dirs = glob("$topdir/src/bin/*");
-
-	# Process each test
-	foreach my $dir (@bin_dirs)
-	{
-		next unless -d "$dir/t";
-		my $status = tap_check($dir);
-		$mstat ||= $status;
-	}
-	exit $mstat if $mstat;
-}
-
-sub plcheck
 {
 	chdir "../../pl";
 
@@ -541,7 +460,6 @@
 			$ENV{PGDATA}) == 0);
 }
 
-<<<<<<< HEAD
 # Run "initdb", then reconfigure authentication.
 sub standard_initdb
 {
@@ -551,8 +469,6 @@
 			$ENV{PGDATA}) == 0);
 }
 
-=======
->>>>>>> b5bce6c1
 # This is similar to appendShellString().  Perl system(@args) bypasses
 # cmd.exe, so omit the caret escape layer.
 sub quote_system_arg
@@ -641,14 +557,9 @@
 	print "\nSetting up new cluster\n\n";
 	standard_initdb() or exit 1;
 	print "\nRunning pg_upgrade\n\n";
-<<<<<<< HEAD
-	@args = ('pg_upgrade', '-d', "$data.old", '-D', $data, '-b', $bindir,
-			 '-B', $bindir);
-=======
 	@args = (
 		'pg_upgrade', '-d', "$data.old", '-D', $data, '-b',
 		$bindir,      '-B', $bindir);
->>>>>>> b5bce6c1
 	system(@args) == 0 or exit 1;
 	print "\nStarting new cluster\n\n";
 	@args = ('pg_ctl', '-l', "$logdir/postmaster2.log", '-w', 'start');
@@ -765,27 +676,18 @@
 
 sub InstallTemp
 {
-<<<<<<< HEAD
 	unless ($ENV{NO_TEMP_INSTALL})
 	{
 		print "Setting up temp install\n\n";
 		Install("$tmp_installdir", "all", $config);
 	}
-=======
-	print "Setting up temp install\n\n";
-	Install("$tmp_installdir", "all", $config);
->>>>>>> b5bce6c1
 	$ENV{PATH} = "$tmp_installdir/bin;$ENV{PATH}";
 }
 
 sub usage
 {
 	print STDERR
-<<<<<<< HEAD
 	  "Usage: vcregress.pl <mode> [ <arg>]\n\n",
-=======
-	  "Usage: vcregress.pl <mode> [ <schedule> ]\n\n",
->>>>>>> b5bce6c1
 	  "Options for <mode>:\n",
 	  "  bincheck       run tests of utilities in src/bin/\n",
 	  "  check          deploy instance and run regression tests on it\n",
@@ -793,23 +695,13 @@
 	  "  ecpgcheck      run regression tests of ECPG\n",
 	  "  installcheck   run regression tests on existing instance\n",
 	  "  isolationcheck run isolation tests\n",
-<<<<<<< HEAD
-	  "  plcheck        run tests of PL languages\n",
-	  "  taptest        run an arbitrary TAP test set\n",
-	  "  upgradecheck   run tests of pg_upgrade\n",
-	  "\nOptions for <arg>: (used by check and installcheck)\n",
-	  "  serial         serial mode\n",
-	  "  parallel       parallel mode\n",
-	  "\nOption for <arg>: for taptest\n",
-	  "  TEST_DIR       (required) directory where tests reside\n";
-=======
 	  "  modulescheck   run tests of modules in src/test/modules/\n",
 	  "  plcheck        run tests of PL languages\n",
 	  "  recoverycheck  run recovery test suite\n",
+	  "  taptest        run an arbitrary TAP test set\n",
 	  "  upgradecheck   run tests of pg_upgrade\n",
 	  "\nOptions for <schedule>:\n",
 	  "  serial         serial mode\n",
 	  "  parallel       parallel mode\n";
->>>>>>> b5bce6c1
 	exit(1);
 }