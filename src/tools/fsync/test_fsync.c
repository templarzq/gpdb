/*
 * $PostgreSQL: pgsql/src/tools/fsync/test_fsync.c,v 1.26 2009/11/28 15:04:54 momjian Exp $
 *
 *
 *	test_fsync.c
 *		test various fsync() methods
 */

#include "postgres.h"

#include "access/xlog_internal.h"
#include "access/xlog.h"
#include "access/xlogdefs.h"

#include <sys/types.h>
#include <sys/stat.h>
#include <fcntl.h>
#include <stdio.h>
#include <stdlib.h>
#include <time.h>
#include <sys/time.h>
#include <unistd.h>
#include <string.h>


#ifdef WIN32
#define FSYNC_FILENAME	"./test_fsync.out"
#else
/* /tmp might be a memory file system */
#define FSYNC_FILENAME	"/var/tmp/test_fsync.out"
#endif

<<<<<<< HEAD
#define WRITE_SIZE	(16 * 1024) /* 16k */
=======
#define WRITE_SIZE	(8 * 1024) /* 8k */

#define LABEL_FORMAT	"\t%-30s"
>>>>>>> 78a09145

void		die(char *str);
void		print_elapse(struct timeval start_t, struct timeval stop_t);

int
main(int argc, char *argv[])
{
	struct timeval start_t;
	struct timeval stop_t;
	int			tmpfile,
				i,
				loops = 5000;
	char	   *full_buf = (char *) malloc(XLOG_SEG_SIZE),
			   *buf;
	char	   *filename = FSYNC_FILENAME;

	if (argc > 2 && strcmp(argv[1], "-f") == 0)
	{
		filename = argv[2];
		argv += 2;
		argc -= 2;
	}

	if (argc > 1)
		loops = atoi(argv[1]);

	for (i = 0; i < XLOG_SEG_SIZE; i++)
		full_buf[i] = random();

	if ((tmpfile = open(filename, O_RDWR | O_CREAT, S_IRUSR | S_IWUSR)) == -1)
		die("Cannot open output file.");
	if (write(tmpfile, full_buf, XLOG_SEG_SIZE) != XLOG_SEG_SIZE)
		die("write failed");
	/* fsync now so later fsync's don't have to do it */
	if (fsync(tmpfile) != 0)
		die("fsync failed");
	close(tmpfile);

	buf = (char *) TYPEALIGN(ALIGNOF_XLOG_BUFFER, full_buf);

	/*
	 *	Simple write
	 */
<<<<<<< HEAD
	printf("Simple write timing:\n");
=======
	printf("Simple 8k write timing:\n");
>>>>>>> 78a09145
	/* write only */
	gettimeofday(&start_t, NULL);
	for (i = 0; i < loops; i++)
	{
		if ((tmpfile = open(filename, O_RDWR, 0)) == -1)
			die("Cannot open output file.");
		if (write(tmpfile, buf, WRITE_SIZE) != WRITE_SIZE)
			die("write failed");
		close(tmpfile);
	}
	gettimeofday(&stop_t, NULL);
	printf(LABEL_FORMAT, "write");
	print_elapse(start_t, stop_t);

	/*
<<<<<<< HEAD
	 *	Fsync another file descriptor?
	 */
	printf("\nCompare fsync times on write() and non-write() descriptor:\n");
	printf("If the times are similar, fsync() can sync data written\non a different descriptor.\n");
=======
	 *	Compare file sync methods with one 8k write
	 */
	printf("\nCompare file sync methods using one 8k write:\n");
>>>>>>> 78a09145

#ifdef OPEN_DATASYNC_FLAG
	/* open_dsync, write */
	if ((tmpfile = open(filename, O_RDWR | O_DSYNC, 0)) == -1)
		die("Cannot open output file.");
	gettimeofday(&start_t, NULL);
	for (i = 0; i < loops; i++)
	{
		if (write(tmpfile, buf, WRITE_SIZE) != WRITE_SIZE)
			die("write failed");
		if (lseek(tmpfile, 0, SEEK_SET) == -1)
			die("seek failed");
	}
	gettimeofday(&stop_t, NULL);
	close(tmpfile);
	printf(LABEL_FORMAT, "open_datasync write");
	print_elapse(start_t, stop_t);
#else
	printf("\t(open_datasync unavailable)\n");
#endif

#ifdef OPEN_SYNC_FLAG
	/* open_fsync, write */
	if ((tmpfile = open(filename, O_RDWR | OPEN_SYNC_FLAG, 0)) == -1)
		die("Cannot open output file.");
	gettimeofday(&start_t, NULL);
	for (i = 0; i < loops; i++)
	{
		if (write(tmpfile, buf, WRITE_SIZE) != WRITE_SIZE)
			die("write failed");
		if (lseek(tmpfile, 0, SEEK_SET) == -1)
			die("seek failed");
	}
<<<<<<< HEAD
	gettimeofday(&elapse_t, NULL);
	printf("\twrite, close, fsync    ");
	print_elapse(start_t, elapse_t);
	printf("\n");

	/*
	 *	Compare 1 to 2 writes
	 */
	printf("\nCompare one o_sync write to two:\n");
=======
	gettimeofday(&stop_t, NULL);
	close(tmpfile);
	printf(LABEL_FORMAT, "open_sync write");
	print_elapse(start_t, stop_t);
#else
	printf("\t(open_sync unavailable)\n");
#endif
>>>>>>> 78a09145

#ifdef HAVE_FDATASYNC
	/* write, fdatasync */
	if ((tmpfile = open(filename, O_RDWR, 0)) == -1)
		die("Cannot open output file.");
	gettimeofday(&start_t, NULL);
	for (i = 0; i < loops; i++)
	{
		if (write(tmpfile, buf, WRITE_SIZE) != WRITE_SIZE)
			die("write failed");
<<<<<<< HEAD
		if (lseek(tmpfile, 0, SEEK_SET) == -1)
			die("seek failed");
	}
	gettimeofday(&elapse_t, NULL);
=======
		fdatasync(tmpfile);
		if (lseek(tmpfile, 0, SEEK_SET) == -1)
			die("seek failed");
	}
	gettimeofday(&stop_t, NULL);
>>>>>>> 78a09145
	close(tmpfile);
	printf(LABEL_FORMAT, "write, fdatasync");
	print_elapse(start_t, stop_t);
#else
	printf("\t(fdatasync unavailable)\n");
#endif

<<<<<<< HEAD
	/* Two 8k o_sync writes */
	if ((tmpfile = open(filename, O_RDWR | OPEN_SYNC_FLAG, 0)) == -1)
=======
	/* write, fsync, close */
	if ((tmpfile = open(filename, O_RDWR, 0)) == -1)
>>>>>>> 78a09145
		die("Cannot open output file.");
	gettimeofday(&start_t, NULL);
	for (i = 0; i < loops; i++)
	{
		if (write(tmpfile, buf, WRITE_SIZE) != WRITE_SIZE)
			die("write failed");
<<<<<<< HEAD
=======
		if (fsync(tmpfile) != 0)
			die("fsync failed");
>>>>>>> 78a09145
		if (lseek(tmpfile, 0, SEEK_SET) == -1)
			die("seek failed");
	}
	gettimeofday(&stop_t, NULL);
	close(tmpfile);
<<<<<<< HEAD
	printf("\ttwo 8k o_sync writes   ");
	print_elapse(start_t, elapse_t);
#else
	printf("\t(o_sync unavailable)  ");
#endif
	printf("\n");
=======
	printf(LABEL_FORMAT, "write, fsync");
	print_elapse(start_t, stop_t);

	/*
	 *	Compare file sync methods with two 8k write
	 */
	printf("\nCompare file sync methods using two 8k writes:\n");
>>>>>>> 78a09145

	/*
	 *	Compare file sync methods with one 8k write
	 */
	printf("\nCompare file sync methods with one 8k write:\n");

#ifdef OPEN_DATASYNC_FLAG
	/* open_dsync, write */
	if ((tmpfile = open(filename, O_RDWR | O_DSYNC, 0)) == -1)
		die("Cannot open output file.");
	gettimeofday(&start_t, NULL);
	for (i = 0; i < loops; i++)
	{
<<<<<<< HEAD
		if (write(tmpfile, buf, WRITE_SIZE / 2) != WRITE_SIZE / 2)
			die("write failed");
		if (lseek(tmpfile, 0, SEEK_SET) == -1)
			die("seek failed");
	}
	gettimeofday(&elapse_t, NULL);
	close(tmpfile);
	printf("\topen o_dsync, write    ");
	print_elapse(start_t, elapse_t);
#else
	printf("\t(o_dsync unavailable)  ");
#endif
	printf("\n");
=======
		if (write(tmpfile, buf, WRITE_SIZE) != WRITE_SIZE)
			die("write failed");
		if (write(tmpfile, buf, WRITE_SIZE) != WRITE_SIZE)
			die("write failed");
		if (lseek(tmpfile, 0, SEEK_SET) == -1)
			die("seek failed");
	}
	gettimeofday(&stop_t, NULL);
	close(tmpfile);
	printf(LABEL_FORMAT, "open_datasync write, write");
	print_elapse(start_t, stop_t);
#else
	printf("\t(open_datasync unavailable)\n");
#endif
>>>>>>> 78a09145

#ifdef OPEN_SYNC_FLAG
	/* open_fsync, write */
	if ((tmpfile = open(filename, O_RDWR | OPEN_SYNC_FLAG, 0)) == -1)
		die("Cannot open output file.");
	gettimeofday(&start_t, NULL);
	for (i = 0; i < loops; i++)
	{
<<<<<<< HEAD
		if (write(tmpfile, buf, WRITE_SIZE / 2) != WRITE_SIZE / 2)
			die("write failed");
		if (lseek(tmpfile, 0, SEEK_SET) == -1)
			die("seek failed");
	}
	gettimeofday(&elapse_t, NULL);
	close(tmpfile);
	printf("\topen o_sync, write     ");
	print_elapse(start_t, elapse_t);
#else
	printf("\t(o_sync unavailable)  ");
=======
		if (write(tmpfile, buf, WRITE_SIZE) != WRITE_SIZE)
			die("write failed");
		if (write(tmpfile, buf, WRITE_SIZE) != WRITE_SIZE)
			die("write failed");
		if (lseek(tmpfile, 0, SEEK_SET) == -1)
			die("seek failed");
	}
	gettimeofday(&stop_t, NULL);
	close(tmpfile);
	printf(LABEL_FORMAT, "open_sync write, write");
	print_elapse(start_t, stop_t);
>>>>>>> 78a09145
#endif

#ifdef HAVE_FDATASYNC
	/* write, fdatasync */
	if ((tmpfile = open(filename, O_RDWR, 0)) == -1)
		die("Cannot open output file.");
	gettimeofday(&start_t, NULL);
	for (i = 0; i < loops; i++)
	{
		if (write(tmpfile, buf, WRITE_SIZE) != WRITE_SIZE)
			die("write failed");
		if (write(tmpfile, buf, WRITE_SIZE) != WRITE_SIZE)
			die("write failed");
		fdatasync(tmpfile);
		if (lseek(tmpfile, 0, SEEK_SET) == -1)
			die("seek failed");
	}
	gettimeofday(&stop_t, NULL);
	close(tmpfile);
	printf(LABEL_FORMAT, "write, write, fdatasync");
	print_elapse(start_t, stop_t);
#else
	printf("\t(fdatasync unavailable)\n");
#endif

	/* write, fsync, close */
	if ((tmpfile = open(filename, O_RDWR, 0)) == -1)
		die("Cannot open output file.");
	gettimeofday(&start_t, NULL);
	for (i = 0; i < loops; i++)
	{
		if (write(tmpfile, buf, WRITE_SIZE) != WRITE_SIZE)
			die("write failed");
		if (write(tmpfile, buf, WRITE_SIZE) != WRITE_SIZE)
			die("write failed");
		if (fsync(tmpfile) != 0)
			die("fsync failed");
		if (lseek(tmpfile, 0, SEEK_SET) == -1)
			die("seek failed");
	}
	gettimeofday(&stop_t, NULL);
	close(tmpfile);
<<<<<<< HEAD
	printf("\twrite, fsync           ");
	print_elapse(start_t, elapse_t);
	printf("\n");

	/*
	 *	Compare file sync methods with two 8k write
	 */
	printf("\nCompare file sync methods with two 8k writes:\n");
=======
	printf(LABEL_FORMAT, "write, write, fsync");
	print_elapse(start_t, stop_t);

	/*
	 *	Compare 1 to 2 writes
	 */
	printf("\nCompare open_sync sizes:\n");
>>>>>>> 78a09145

#ifdef OPEN_SYNC_FLAG
	/* 16k open_sync write */
	if ((tmpfile = open(filename, O_RDWR | OPEN_SYNC_FLAG, 0)) == -1)
		die("Cannot open output file.");
	gettimeofday(&start_t, NULL);
	for (i = 0; i < loops; i++)
	{
		if (write(tmpfile, buf, WRITE_SIZE * 2) != WRITE_SIZE * 2)
			die("write failed");
		if (lseek(tmpfile, 0, SEEK_SET) == -1)
			die("seek failed");
	}
	gettimeofday(&stop_t, NULL);
	close(tmpfile);
	printf(LABEL_FORMAT, "16k open_sync write");
	print_elapse(start_t, stop_t);

	/* Two 8k open_sync writes */
	if ((tmpfile = open(filename, O_RDWR | OPEN_SYNC_FLAG, 0)) == -1)
		die("Cannot open output file.");
	gettimeofday(&start_t, NULL);
	for (i = 0; i < loops; i++)
	{
		if (write(tmpfile, buf, WRITE_SIZE) != WRITE_SIZE)
			die("write failed");
		if (write(tmpfile, buf, WRITE_SIZE) != WRITE_SIZE)
			die("write failed");
		if (lseek(tmpfile, 0, SEEK_SET) == -1)
			die("seek failed");
	}
	gettimeofday(&stop_t, NULL);
	close(tmpfile);
	printf(LABEL_FORMAT, "2 8k open_sync writes");
	print_elapse(start_t, stop_t);
#else
	printf("\t(open_sync unavailable)\n");
#endif

	/*
	 *	Fsync another file descriptor?
	 */
	printf("\nCompare fsync times on write() and new file descriptors (if the times\n");
	printf("are similar, fsync() can sync data written on a different descriptor):\n");

	/* write, fsync, close */
	gettimeofday(&start_t, NULL);
	for (i = 0; i < loops; i++)
	{
		if ((tmpfile = open(filename, O_RDWR, 0)) == -1)
			die("Cannot open output file.");
		if (write(tmpfile, buf, WRITE_SIZE) != WRITE_SIZE)
			die("write failed");
<<<<<<< HEAD
		fdatasync(tmpfile);
		if (lseek(tmpfile, 0, SEEK_SET) == -1)
			die("seek failed");
=======
		if (fsync(tmpfile) != 0)
			die("fsync failed");
		close(tmpfile);
		if ((tmpfile = open(filename, O_RDWR, 0)) == -1)
			die("Cannot open output file.");
		/* do nothing but the open/close the tests are consistent. */
		close(tmpfile);
>>>>>>> 78a09145
	}
	gettimeofday(&stop_t, NULL);
	printf(LABEL_FORMAT, "write, fsync, close");
	print_elapse(start_t, stop_t);

	/* write, close, fsync */
	gettimeofday(&start_t, NULL);
	for (i = 0; i < loops; i++)
	{
		if ((tmpfile = open(filename, O_RDWR, 0)) == -1)
			die("Cannot open output file.");
		if (write(tmpfile, buf, WRITE_SIZE) != WRITE_SIZE)
			die("write failed");
		close(tmpfile);
		/* reopen file */
		if ((tmpfile = open(filename, O_RDWR, 0)) == -1)
			die("Cannot open output file.");
		if (fsync(tmpfile) != 0)
			die("fsync failed");
<<<<<<< HEAD
		if (lseek(tmpfile, 0, SEEK_SET) == -1)
			die("seek failed");
	}
	gettimeofday(&elapse_t, NULL);
	close(tmpfile);
	printf("\twrite, fsync           ");
	print_elapse(start_t, elapse_t);
	printf("\n");
=======
		close(tmpfile);
	}
	gettimeofday(&stop_t, NULL);
	printf(LABEL_FORMAT, "write, close, fsync");
	print_elapse(start_t, stop_t);
>>>>>>> 78a09145

	/* cleanup */
	free(full_buf);
	unlink(filename);

	return 0;
}

void
print_elapse(struct timeval start_t, struct timeval stop_t)
{
	if (stop_t.tv_usec < start_t.tv_usec)
	{
		stop_t.tv_sec--;
		stop_t.tv_usec += 1000000;
	}

	printf("%3ld.%06ld\n", (long) (stop_t.tv_sec - start_t.tv_sec),
		   (long) (stop_t.tv_usec - start_t.tv_usec));
}

void
die(char *str)
{
	fprintf(stderr, "%s\n", str);
	exit(1);
}<|MERGE_RESOLUTION|>--- conflicted
+++ resolved
@@ -30,13 +30,9 @@
 #define FSYNC_FILENAME	"/var/tmp/test_fsync.out"
 #endif
 
-<<<<<<< HEAD
-#define WRITE_SIZE	(16 * 1024) /* 16k */
-=======
 #define WRITE_SIZE	(8 * 1024) /* 8k */
 
 #define LABEL_FORMAT	"\t%-30s"
->>>>>>> 78a09145
 
 void		die(char *str);
 void		print_elapse(struct timeval start_t, struct timeval stop_t);
@@ -80,11 +76,7 @@
 	/*
 	 *	Simple write
 	 */
-<<<<<<< HEAD
-	printf("Simple write timing:\n");
-=======
 	printf("Simple 8k write timing:\n");
->>>>>>> 78a09145
 	/* write only */
 	gettimeofday(&start_t, NULL);
 	for (i = 0; i < loops; i++)
@@ -100,16 +92,9 @@
 	print_elapse(start_t, stop_t);
 
 	/*
-<<<<<<< HEAD
-	 *	Fsync another file descriptor?
-	 */
-	printf("\nCompare fsync times on write() and non-write() descriptor:\n");
-	printf("If the times are similar, fsync() can sync data written\non a different descriptor.\n");
-=======
 	 *	Compare file sync methods with one 8k write
 	 */
 	printf("\nCompare file sync methods using one 8k write:\n");
->>>>>>> 78a09145
 
 #ifdef OPEN_DATASYNC_FLAG
 	/* open_dsync, write */
@@ -143,17 +128,6 @@
 		if (lseek(tmpfile, 0, SEEK_SET) == -1)
 			die("seek failed");
 	}
-<<<<<<< HEAD
-	gettimeofday(&elapse_t, NULL);
-	printf("\twrite, close, fsync    ");
-	print_elapse(start_t, elapse_t);
-	printf("\n");
-
-	/*
-	 *	Compare 1 to 2 writes
-	 */
-	printf("\nCompare one o_sync write to two:\n");
-=======
 	gettimeofday(&stop_t, NULL);
 	close(tmpfile);
 	printf(LABEL_FORMAT, "open_sync write");
@@ -161,7 +135,6 @@
 #else
 	printf("\t(open_sync unavailable)\n");
 #endif
->>>>>>> 78a09145
 
 #ifdef HAVE_FDATASYNC
 	/* write, fdatasync */
@@ -172,18 +145,11 @@
 	{
 		if (write(tmpfile, buf, WRITE_SIZE) != WRITE_SIZE)
 			die("write failed");
-<<<<<<< HEAD
-		if (lseek(tmpfile, 0, SEEK_SET) == -1)
-			die("seek failed");
-	}
-	gettimeofday(&elapse_t, NULL);
-=======
 		fdatasync(tmpfile);
 		if (lseek(tmpfile, 0, SEEK_SET) == -1)
 			die("seek failed");
 	}
 	gettimeofday(&stop_t, NULL);
->>>>>>> 78a09145
 	close(tmpfile);
 	printf(LABEL_FORMAT, "write, fdatasync");
 	print_elapse(start_t, stop_t);
@@ -191,37 +157,21 @@
 	printf("\t(fdatasync unavailable)\n");
 #endif
 
-<<<<<<< HEAD
-	/* Two 8k o_sync writes */
-	if ((tmpfile = open(filename, O_RDWR | OPEN_SYNC_FLAG, 0)) == -1)
-=======
 	/* write, fsync, close */
 	if ((tmpfile = open(filename, O_RDWR, 0)) == -1)
->>>>>>> 78a09145
-		die("Cannot open output file.");
-	gettimeofday(&start_t, NULL);
-	for (i = 0; i < loops; i++)
-	{
-		if (write(tmpfile, buf, WRITE_SIZE) != WRITE_SIZE)
-			die("write failed");
-<<<<<<< HEAD
-=======
+		die("Cannot open output file.");
+	gettimeofday(&start_t, NULL);
+	for (i = 0; i < loops; i++)
+	{
+		if (write(tmpfile, buf, WRITE_SIZE) != WRITE_SIZE)
+			die("write failed");
 		if (fsync(tmpfile) != 0)
 			die("fsync failed");
->>>>>>> 78a09145
-		if (lseek(tmpfile, 0, SEEK_SET) == -1)
-			die("seek failed");
-	}
-	gettimeofday(&stop_t, NULL);
-	close(tmpfile);
-<<<<<<< HEAD
-	printf("\ttwo 8k o_sync writes   ");
-	print_elapse(start_t, elapse_t);
-#else
-	printf("\t(o_sync unavailable)  ");
-#endif
-	printf("\n");
-=======
+		if (lseek(tmpfile, 0, SEEK_SET) == -1)
+			die("seek failed");
+	}
+	gettimeofday(&stop_t, NULL);
+	close(tmpfile);
 	printf(LABEL_FORMAT, "write, fsync");
 	print_elapse(start_t, stop_t);
 
@@ -229,12 +179,6 @@
 	 *	Compare file sync methods with two 8k write
 	 */
 	printf("\nCompare file sync methods using two 8k writes:\n");
->>>>>>> 78a09145
-
-	/*
-	 *	Compare file sync methods with one 8k write
-	 */
-	printf("\nCompare file sync methods with one 8k write:\n");
 
 #ifdef OPEN_DATASYNC_FLAG
 	/* open_dsync, write */
@@ -243,21 +187,6 @@
 	gettimeofday(&start_t, NULL);
 	for (i = 0; i < loops; i++)
 	{
-<<<<<<< HEAD
-		if (write(tmpfile, buf, WRITE_SIZE / 2) != WRITE_SIZE / 2)
-			die("write failed");
-		if (lseek(tmpfile, 0, SEEK_SET) == -1)
-			die("seek failed");
-	}
-	gettimeofday(&elapse_t, NULL);
-	close(tmpfile);
-	printf("\topen o_dsync, write    ");
-	print_elapse(start_t, elapse_t);
-#else
-	printf("\t(o_dsync unavailable)  ");
-#endif
-	printf("\n");
-=======
 		if (write(tmpfile, buf, WRITE_SIZE) != WRITE_SIZE)
 			die("write failed");
 		if (write(tmpfile, buf, WRITE_SIZE) != WRITE_SIZE)
@@ -272,7 +201,6 @@
 #else
 	printf("\t(open_datasync unavailable)\n");
 #endif
->>>>>>> 78a09145
 
 #ifdef OPEN_SYNC_FLAG
 	/* open_fsync, write */
@@ -281,19 +209,6 @@
 	gettimeofday(&start_t, NULL);
 	for (i = 0; i < loops; i++)
 	{
-<<<<<<< HEAD
-		if (write(tmpfile, buf, WRITE_SIZE / 2) != WRITE_SIZE / 2)
-			die("write failed");
-		if (lseek(tmpfile, 0, SEEK_SET) == -1)
-			die("seek failed");
-	}
-	gettimeofday(&elapse_t, NULL);
-	close(tmpfile);
-	printf("\topen o_sync, write     ");
-	print_elapse(start_t, elapse_t);
-#else
-	printf("\t(o_sync unavailable)  ");
-=======
 		if (write(tmpfile, buf, WRITE_SIZE) != WRITE_SIZE)
 			die("write failed");
 		if (write(tmpfile, buf, WRITE_SIZE) != WRITE_SIZE)
@@ -305,7 +220,6 @@
 	close(tmpfile);
 	printf(LABEL_FORMAT, "open_sync write, write");
 	print_elapse(start_t, stop_t);
->>>>>>> 78a09145
 #endif
 
 #ifdef HAVE_FDATASYNC
@@ -348,16 +262,6 @@
 	}
 	gettimeofday(&stop_t, NULL);
 	close(tmpfile);
-<<<<<<< HEAD
-	printf("\twrite, fsync           ");
-	print_elapse(start_t, elapse_t);
-	printf("\n");
-
-	/*
-	 *	Compare file sync methods with two 8k write
-	 */
-	printf("\nCompare file sync methods with two 8k writes:\n");
-=======
 	printf(LABEL_FORMAT, "write, write, fsync");
 	print_elapse(start_t, stop_t);
 
@@ -365,7 +269,6 @@
 	 *	Compare 1 to 2 writes
 	 */
 	printf("\nCompare open_sync sizes:\n");
->>>>>>> 78a09145
 
 #ifdef OPEN_SYNC_FLAG
 	/* 16k open_sync write */
@@ -419,11 +322,6 @@
 			die("Cannot open output file.");
 		if (write(tmpfile, buf, WRITE_SIZE) != WRITE_SIZE)
 			die("write failed");
-<<<<<<< HEAD
-		fdatasync(tmpfile);
-		if (lseek(tmpfile, 0, SEEK_SET) == -1)
-			die("seek failed");
-=======
 		if (fsync(tmpfile) != 0)
 			die("fsync failed");
 		close(tmpfile);
@@ -431,7 +329,6 @@
 			die("Cannot open output file.");
 		/* do nothing but the open/close the tests are consistent. */
 		close(tmpfile);
->>>>>>> 78a09145
 	}
 	gettimeofday(&stop_t, NULL);
 	printf(LABEL_FORMAT, "write, fsync, close");
@@ -451,22 +348,11 @@
 			die("Cannot open output file.");
 		if (fsync(tmpfile) != 0)
 			die("fsync failed");
-<<<<<<< HEAD
-		if (lseek(tmpfile, 0, SEEK_SET) == -1)
-			die("seek failed");
-	}
-	gettimeofday(&elapse_t, NULL);
-	close(tmpfile);
-	printf("\twrite, fsync           ");
-	print_elapse(start_t, elapse_t);
-	printf("\n");
-=======
 		close(tmpfile);
 	}
 	gettimeofday(&stop_t, NULL);
 	printf(LABEL_FORMAT, "write, close, fsync");
 	print_elapse(start_t, stop_t);
->>>>>>> 78a09145
 
 	/* cleanup */
 	free(full_buf);
