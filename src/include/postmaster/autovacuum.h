/*-------------------------------------------------------------------------
 *
 * autovacuum.h
 *	  header file for integrated autovacuum daemon
 *
 *
 * Portions Copyright (c) 1996-2009, PostgreSQL Global Development Group
 * Portions Copyright (c) 1994, Regents of the University of California
 *
<<<<<<< HEAD
 * $PostgreSQL: pgsql/src/include/postmaster/autovacuum.h,v 1.15 2009/01/01 17:24:01 momjian Exp $
=======
 * $PostgreSQL: pgsql/src/include/postmaster/autovacuum.h,v 1.8 2007/02/15 23:23:23 alvherre Exp $
>>>>>>> 4ebb0cf9
 *
 *-------------------------------------------------------------------------
 */
#ifndef AUTOVACUUM_H
#define AUTOVACUUM_H

#include "storage/lock.h"
#include "tcop/utility.h"

/* GUC variables */
extern bool autovacuum_start_daemon;
extern int	autovacuum_max_workers;
extern int	autovacuum_naptime;
extern int	autovacuum_vac_thresh;
extern double autovacuum_vac_scale;
extern int	autovacuum_anl_thresh;
extern double autovacuum_anl_scale;
extern int	autovacuum_freeze_max_age;
extern int	autovacuum_vac_cost_delay;
extern int	autovacuum_vac_cost_limit;

/* autovacuum launcher PID, only valid when worker is shutting down */
extern int	AutovacuumLauncherPid;

extern int	Log_autovacuum_min_duration;

/* Status inquiry functions */
extern bool AutoVacuumingActive(void);
<<<<<<< HEAD
extern bool IsAutoVacuumProcess(void); // OLD interface
=======
>>>>>>> 4ebb0cf9
extern bool IsAutoVacuumLauncherProcess(void);
extern bool IsAutoVacuumWorkerProcess(void);

/* Functions to start autovacuum process, called from postmaster */
extern void autovac_init(void);
<<<<<<< HEAD
extern int	autovac_start(void);  // OLD interface
extern void autovac_stopped(void);  // OLD interface
extern int	StartAutoVacLauncher(void);
extern int	StartAutoVacWorker(void);

/* called from postmaster when a worker could not be forked */
extern void AutoVacWorkerFailed(void);

/* autovacuum cost-delay balancer */
extern void AutoVacuumUpdateDelay(void);

#ifdef EXEC_BACKEND
extern void AutoVacMain(int argc, char *argv[]); // OLD interface
extern void AutovacuumIAm(void);
=======
extern int	StartAutoVacLauncher(void);
extern int	StartAutoVacWorker(void);

#ifdef EXEC_BACKEND
>>>>>>> 4ebb0cf9
extern void AutoVacLauncherMain(int argc, char *argv[]);
extern void AutoVacWorkerMain(int argc, char *argv[]);
extern void AutovacuumWorkerIAm(void);
extern void AutovacuumLauncherIAm(void);
#endif

/* shared memory stuff */
extern Size AutoVacuumShmemSize(void);
extern void AutoVacuumShmemInit(void);

#endif   /* AUTOVACUUM_H */<|MERGE_RESOLUTION|>--- conflicted
+++ resolved
@@ -7,11 +7,7 @@
  * Portions Copyright (c) 1996-2009, PostgreSQL Global Development Group
  * Portions Copyright (c) 1994, Regents of the University of California
  *
-<<<<<<< HEAD
  * $PostgreSQL: pgsql/src/include/postmaster/autovacuum.h,v 1.15 2009/01/01 17:24:01 momjian Exp $
-=======
- * $PostgreSQL: pgsql/src/include/postmaster/autovacuum.h,v 1.8 2007/02/15 23:23:23 alvherre Exp $
->>>>>>> 4ebb0cf9
  *
  *-------------------------------------------------------------------------
  */
@@ -38,18 +34,16 @@
 
 extern int	Log_autovacuum_min_duration;
 
+/* autovacuum launcher PID, only valid when worker is shutting down */
+extern int	AutovacuumLauncherPid;
+
 /* Status inquiry functions */
 extern bool AutoVacuumingActive(void);
-<<<<<<< HEAD
-extern bool IsAutoVacuumProcess(void); // OLD interface
-=======
->>>>>>> 4ebb0cf9
 extern bool IsAutoVacuumLauncherProcess(void);
 extern bool IsAutoVacuumWorkerProcess(void);
 
 /* Functions to start autovacuum process, called from postmaster */
 extern void autovac_init(void);
-<<<<<<< HEAD
 extern int	autovac_start(void);  // OLD interface
 extern void autovac_stopped(void);  // OLD interface
 extern int	StartAutoVacLauncher(void);
@@ -61,15 +55,12 @@
 /* autovacuum cost-delay balancer */
 extern void AutoVacuumUpdateDelay(void);
 
+/* autovacuum cost-delay balancer */
+extern void AutoVacuumUpdateDelay(void);
+
 #ifdef EXEC_BACKEND
 extern void AutoVacMain(int argc, char *argv[]); // OLD interface
 extern void AutovacuumIAm(void);
-=======
-extern int	StartAutoVacLauncher(void);
-extern int	StartAutoVacWorker(void);
-
-#ifdef EXEC_BACKEND
->>>>>>> 4ebb0cf9
 extern void AutoVacLauncherMain(int argc, char *argv[]);
 extern void AutoVacWorkerMain(int argc, char *argv[]);
 extern void AutovacuumWorkerIAm(void);
