/*-------------------------------------------------------------------------
 *
 * bgwriter.h
 *	  Exports from postmaster/bgwriter.c and postmaster/checkpointer.c.
<<<<<<< HEAD
 *
 * The bgwriter process used to handle checkpointing duties too.  Now
 * there is a separate process, but we did not bother to split this header.
=======
>>>>>>> 80edfd76
 *
 * The bgwriter process used to handle checkpointing duties too.  Now
 * there is a separate process, but we did not bother to split this header.
 *
 * Portions Copyright (c) 1996-2012, PostgreSQL Global Development Group
 *
 * src/include/postmaster/bgwriter.h
 *
 *-------------------------------------------------------------------------
 */
#ifndef _BGWRITER_H
#define _BGWRITER_H

#include "storage/block.h"
#include "storage/relfilenode.h"


/* GUC options */
extern int	BgWriterDelay;
extern int	CheckPointTimeout;
extern int	CheckPointWarning;
extern double CheckPointCompletionTarget;

extern void BackgroundWriterMain(void);
extern void CheckpointerMain(void);

extern void RequestCheckpoint(int flags);
extern void CheckpointWriteDelay(int flags, double progress);

extern bool ForwardFsyncRequest(RelFileNode rnode, ForkNumber forknum,
					BlockNumber segno);
extern void AbsorbFsyncRequests(void);

extern Size CheckpointerShmemSize(void);
extern void CheckpointerShmemInit(void);

extern bool FirstCallSinceLastCheckpoint(void);

#endif   /* _BGWRITER_H */<|MERGE_RESOLUTION|>--- conflicted
+++ resolved
@@ -2,12 +2,6 @@
  *
  * bgwriter.h
  *	  Exports from postmaster/bgwriter.c and postmaster/checkpointer.c.
-<<<<<<< HEAD
- *
- * The bgwriter process used to handle checkpointing duties too.  Now
- * there is a separate process, but we did not bother to split this header.
-=======
->>>>>>> 80edfd76
  *
  * The bgwriter process used to handle checkpointing duties too.  Now
  * there is a separate process, but we did not bother to split this header.
