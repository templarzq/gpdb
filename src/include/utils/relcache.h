--- conflicted
+++ resolved
@@ -16,19 +16,12 @@
 #ifndef RELCACHE_H
 #define RELCACHE_H
 
-<<<<<<< HEAD
 #include "access/htup.h"
 #include "access/skey.h"
 #include "access/tupdesc.h"
 #include "nodes/bitmapset.h"
 #include "nodes/pg_list.h"
 #include "catalog/pg_class.h"
-=======
-#include "access/tupdesc.h"
-#include "nodes/bitmapset.h"
-#include "nodes/pg_list.h"
-
->>>>>>> 49f001d8
 
 typedef struct RelationData *Relation;
 
@@ -39,11 +32,6 @@
  * ----------------
  */
 typedef Relation *RelationPtr;
-<<<<<<< HEAD
-
-struct SysScanDescData; /* defined in access/genam.h */
-=======
->>>>>>> 49f001d8
 
 /*
  * Routines to open (lookup) and close a relcache entry
