/*-------------------------------------------------------------------------
 *
 * date.h
 *	  Definitions for the SQL92 "date" and "time" types.
 *
 *
<<<<<<< HEAD
 * Portions Copyright (c) 1996-2008, PostgreSQL Global Development Group
=======
 * Portions Copyright (c) 1996-2007, PostgreSQL Global Development Group
>>>>>>> 29dccf5f
 * Portions Copyright (c) 1994, Regents of the University of California
 *
 * $PostgreSQL: pgsql/src/include/utils/date.h,v 1.36 2007/01/05 22:19:59 momjian Exp $
 *
 *-------------------------------------------------------------------------
 */
#ifndef DATE_H
#define DATE_H

#include <math.h>

#include "fmgr.h"


typedef int32 DateADT;

#ifdef HAVE_INT64_TIMESTAMP
typedef int64 TimeADT;
#else
typedef float8 TimeADT;
#endif

typedef struct
{
	TimeADT		time;			/* all time units other than months and years */
	int32		zone;			/* numeric time zone, in seconds */
} TimeTzADT;

/*
 * Infinity and minus infinity must be the max and min values of DateADT.
 * We could use INT_MIN and INT_MAX here, but seems better to not assume that
 * int32 == int.
 */
#define DATEVAL_NOBEGIN		((DateADT) (-0x7fffffff - 1))
#define DATEVAL_NOEND		((DateADT) 0x7fffffff)

#define DATE_NOBEGIN(j)		((j) = DATEVAL_NOBEGIN)
#define DATE_IS_NOBEGIN(j)	((j) == DATEVAL_NOBEGIN)
#define DATE_NOEND(j)		((j) = DATEVAL_NOEND)
#define DATE_IS_NOEND(j)	((j) == DATEVAL_NOEND)
#define DATE_NOT_FINITE(j)	(DATE_IS_NOBEGIN(j) || DATE_IS_NOEND(j))

/*
 * Macros for fmgr-callable functions.
 *
 * For TimeADT, we make use of the same support routines as for float8 or int64.
 * Therefore TimeADT is pass-by-reference if and only if float8 or int64 is!
 */
#ifdef HAVE_INT64_TIMESTAMP

#define MAX_TIME_PRECISION 6

#define DatumGetDateADT(X)	  ((DateADT) DatumGetInt32(X))
#define DatumGetTimeADT(X)	  ((TimeADT) DatumGetInt64(X))
#define DatumGetTimeTzADTP(X) ((TimeTzADT *) DatumGetPointer(X))

#define DateADTGetDatum(X)	  Int32GetDatum(X)
#define TimeADTGetDatum(X)	  Int64GetDatum(X)
#define TimeTzADTPGetDatum(X) PointerGetDatum(X)
#else

#define MAX_TIME_PRECISION 10

/* round off to MAX_TIME_PRECISION decimal places */
#define TIME_PREC_INV 10000000000.0
#define TIMEROUND(j) (rint(((double) (j)) * TIME_PREC_INV) / TIME_PREC_INV)

#define DatumGetDateADT(X)	  ((DateADT) DatumGetInt32(X))
#define DatumGetTimeADT(X)	  ((TimeADT) DatumGetFloat8(X))
#define DatumGetTimeTzADTP(X) ((TimeTzADT *) DatumGetPointer(X))

#define DateADTGetDatum(X)	  Int32GetDatum(X)
#define TimeADTGetDatum(X)	  Float8GetDatum(X)
#define TimeTzADTPGetDatum(X) PointerGetDatum(X)
#endif   /* HAVE_INT64_TIMESTAMP */

#define PG_GETARG_DATEADT(n)	 DatumGetDateADT(PG_GETARG_DATUM(n))
#define PG_GETARG_TIMEADT(n)	 DatumGetTimeADT(PG_GETARG_DATUM(n))
#define PG_GETARG_TIMETZADT_P(n) DatumGetTimeTzADTP(PG_GETARG_DATUM(n))

#define PG_RETURN_DATEADT(x)	 return DateADTGetDatum(x)
#define PG_RETURN_TIMEADT(x)	 return TimeADTGetDatum(x)
#define PG_RETURN_TIMETZADT_P(x) return TimeTzADTPGetDatum(x)

/* Difference (in days) between two DateADT.  Provides external
 * access to algorithm and used in implementation of date_mi.
 */
static inline int32 date_diff(DateADT d1, DateADT d2)
{
	return (int32) (d1 - d2);
}

/* Advance DateADT by given number of day.  Positive and
 * negative days handled correctly.  Provides external
 * access to algoritm and uses in implementation of date_pli.
 */
static inline DateADT date_pl_days(DateADT date, int32 days)
{
	return (DateADT) (date  + days);
}

/* date.c */
extern Datum date_in(PG_FUNCTION_ARGS);
extern Datum date_out(PG_FUNCTION_ARGS);
extern Datum date_recv(PG_FUNCTION_ARGS);
extern Datum date_send(PG_FUNCTION_ARGS);
extern Datum date_eq(PG_FUNCTION_ARGS);
extern Datum date_ne(PG_FUNCTION_ARGS);
extern Datum date_lt(PG_FUNCTION_ARGS);
extern Datum date_le(PG_FUNCTION_ARGS);
extern Datum date_gt(PG_FUNCTION_ARGS);
extern Datum date_ge(PG_FUNCTION_ARGS);
extern Datum date_cmp(PG_FUNCTION_ARGS);
extern Datum date_larger(PG_FUNCTION_ARGS);
extern Datum date_smaller(PG_FUNCTION_ARGS);
extern Datum date_mi(PG_FUNCTION_ARGS);
extern Datum date_pli(PG_FUNCTION_ARGS);
extern Datum date_mii(PG_FUNCTION_ARGS);
extern Datum date_eq_timestamp(PG_FUNCTION_ARGS);
extern Datum date_ne_timestamp(PG_FUNCTION_ARGS);
extern Datum date_lt_timestamp(PG_FUNCTION_ARGS);
extern Datum date_le_timestamp(PG_FUNCTION_ARGS);
extern Datum date_gt_timestamp(PG_FUNCTION_ARGS);
extern Datum date_ge_timestamp(PG_FUNCTION_ARGS);
extern Datum date_cmp_timestamp(PG_FUNCTION_ARGS);
extern Datum date_eq_timestamptz(PG_FUNCTION_ARGS);
extern Datum date_ne_timestamptz(PG_FUNCTION_ARGS);
extern Datum date_lt_timestamptz(PG_FUNCTION_ARGS);
extern Datum date_le_timestamptz(PG_FUNCTION_ARGS);
extern Datum date_gt_timestamptz(PG_FUNCTION_ARGS);
extern Datum date_ge_timestamptz(PG_FUNCTION_ARGS);
extern Datum date_cmp_timestamptz(PG_FUNCTION_ARGS);
extern Datum timestamp_eq_date(PG_FUNCTION_ARGS);
extern Datum timestamp_ne_date(PG_FUNCTION_ARGS);
extern Datum timestamp_lt_date(PG_FUNCTION_ARGS);
extern Datum timestamp_le_date(PG_FUNCTION_ARGS);
extern Datum timestamp_gt_date(PG_FUNCTION_ARGS);
extern Datum timestamp_ge_date(PG_FUNCTION_ARGS);
extern Datum timestamp_cmp_date(PG_FUNCTION_ARGS);
extern Datum timestamptz_eq_date(PG_FUNCTION_ARGS);
extern Datum timestamptz_ne_date(PG_FUNCTION_ARGS);
extern Datum timestamptz_lt_date(PG_FUNCTION_ARGS);
extern Datum timestamptz_le_date(PG_FUNCTION_ARGS);
extern Datum timestamptz_gt_date(PG_FUNCTION_ARGS);
extern Datum timestamptz_ge_date(PG_FUNCTION_ARGS);
extern Datum timestamptz_cmp_date(PG_FUNCTION_ARGS);
extern Datum date_pl_interval(PG_FUNCTION_ARGS);
extern Datum date_mi_interval(PG_FUNCTION_ARGS);
extern Datum date_timestamp(PG_FUNCTION_ARGS);
extern Datum timestamp_date(PG_FUNCTION_ARGS);
extern Datum date_timestamptz(PG_FUNCTION_ARGS);
extern Datum timestamptz_date(PG_FUNCTION_ARGS);
extern Datum datetime_timestamp(PG_FUNCTION_ARGS);
extern Datum abstime_date(PG_FUNCTION_ARGS);
extern Datum text_date(PG_FUNCTION_ARGS);
extern Datum date_text(PG_FUNCTION_ARGS);

extern Datum time_in(PG_FUNCTION_ARGS);
extern Datum time_out(PG_FUNCTION_ARGS);
extern Datum time_recv(PG_FUNCTION_ARGS);
extern Datum time_send(PG_FUNCTION_ARGS);
extern Datum timetypmodin(PG_FUNCTION_ARGS);
extern Datum timetypmodout(PG_FUNCTION_ARGS);
extern Datum time_scale(PG_FUNCTION_ARGS);
extern Datum time_eq(PG_FUNCTION_ARGS);
extern Datum time_ne(PG_FUNCTION_ARGS);
extern Datum time_lt(PG_FUNCTION_ARGS);
extern Datum time_le(PG_FUNCTION_ARGS);
extern Datum time_gt(PG_FUNCTION_ARGS);
extern Datum time_ge(PG_FUNCTION_ARGS);
extern Datum time_cmp(PG_FUNCTION_ARGS);
extern Datum overlaps_time(PG_FUNCTION_ARGS);
extern Datum time_larger(PG_FUNCTION_ARGS);
extern Datum time_smaller(PG_FUNCTION_ARGS);
extern Datum time_mi_time(PG_FUNCTION_ARGS);
extern Datum timestamp_time(PG_FUNCTION_ARGS);
extern Datum timestamptz_time(PG_FUNCTION_ARGS);
extern Datum time_interval(PG_FUNCTION_ARGS);
extern Datum interval_time(PG_FUNCTION_ARGS);
extern Datum text_time(PG_FUNCTION_ARGS);
extern Datum time_text(PG_FUNCTION_ARGS);
extern Datum time_pl_interval(PG_FUNCTION_ARGS);
extern Datum time_mi_interval(PG_FUNCTION_ARGS);
extern Datum time_part(PG_FUNCTION_ARGS);
extern float8 time_li_fraction(TimeADT x, TimeADT x0, TimeADT x1, 
							   bool *eq_bounds, bool *eq_abscissas);
extern TimeADT time_li_value(float8 f, TimeADT y0, TimeADT y1);
extern Datum timetz_in(PG_FUNCTION_ARGS);
extern Datum timetz_out(PG_FUNCTION_ARGS);
extern Datum timetz_recv(PG_FUNCTION_ARGS);
extern Datum timetz_send(PG_FUNCTION_ARGS);
extern Datum timetztypmodin(PG_FUNCTION_ARGS);
extern Datum timetztypmodout(PG_FUNCTION_ARGS);
extern Datum timetz_scale(PG_FUNCTION_ARGS);
extern Datum timetz_eq(PG_FUNCTION_ARGS);
extern Datum timetz_ne(PG_FUNCTION_ARGS);
extern Datum timetz_lt(PG_FUNCTION_ARGS);
extern Datum timetz_le(PG_FUNCTION_ARGS);
extern Datum timetz_gt(PG_FUNCTION_ARGS);
extern Datum timetz_ge(PG_FUNCTION_ARGS);
extern Datum timetz_cmp(PG_FUNCTION_ARGS);
extern Datum timetz_hash(PG_FUNCTION_ARGS);
extern Datum overlaps_timetz(PG_FUNCTION_ARGS);
extern Datum timetz_larger(PG_FUNCTION_ARGS);
extern Datum timetz_smaller(PG_FUNCTION_ARGS);
extern Datum timetz_time(PG_FUNCTION_ARGS);
extern Datum time_timetz(PG_FUNCTION_ARGS);
extern Datum timestamptz_timetz(PG_FUNCTION_ARGS);
extern Datum datetimetz_timestamptz(PG_FUNCTION_ARGS);
extern Datum text_timetz(PG_FUNCTION_ARGS);
extern Datum timetz_text(PG_FUNCTION_ARGS);
extern Datum timetz_part(PG_FUNCTION_ARGS);
extern Datum timetz_zone(PG_FUNCTION_ARGS);
extern Datum timetz_izone(PG_FUNCTION_ARGS);
extern Datum timetz_pl_interval(PG_FUNCTION_ARGS);
extern Datum timetz_mi_interval(PG_FUNCTION_ARGS);

#endif   /* DATE_H */<|MERGE_RESOLUTION|>--- conflicted
+++ resolved
@@ -4,11 +4,7 @@
  *	  Definitions for the SQL92 "date" and "time" types.
  *
  *
-<<<<<<< HEAD
  * Portions Copyright (c) 1996-2008, PostgreSQL Global Development Group
-=======
- * Portions Copyright (c) 1996-2007, PostgreSQL Global Development Group
->>>>>>> 29dccf5f
  * Portions Copyright (c) 1994, Regents of the University of California
  *
  * $PostgreSQL: pgsql/src/include/utils/date.h,v 1.36 2007/01/05 22:19:59 momjian Exp $
