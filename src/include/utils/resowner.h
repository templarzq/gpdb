/*-------------------------------------------------------------------------
 *
 * resowner.h
 *	  POSTGRES resource owner definitions.
 *
 * Query-lifespan resources are tracked by associating them with
 * ResourceOwner objects.  This provides a simple mechanism for ensuring
 * that such resources are freed at the right time.
 * See utils/resowner/README for more info.
 *
 *
 * Portions Copyright (c) 1996-2008, PostgreSQL Global Development Group
 * Portions Copyright (c) 1994, Regents of the University of California
 *
<<<<<<< HEAD
 * $PostgreSQL: pgsql/src/include/utils/resowner.h,v 1.15.2.1 2009/12/03 11:03:44 heikki Exp $
=======
 * $PostgreSQL: pgsql/src/include/utils/resowner.h,v 1.16 2008/11/25 20:28:29 alvherre Exp $
>>>>>>> 38e93482
 *
 *-------------------------------------------------------------------------
 */
#ifndef RESOWNER_H
#define RESOWNER_H

#include "storage/buf.h"
#include "storage/fd.h"
#include "storage/lock.h"
#include "utils/catcache.h"
#include "utils/plancache.h"
#include "utils/snapshot.h"


/*
 * ResourceOwner objects are an opaque data structure known only within
 * resowner.c.
 */
typedef struct ResourceOwnerData *ResourceOwner;


/*
 * Globally known ResourceOwners
 */
extern PGDLLIMPORT ResourceOwner CurrentResourceOwner;
extern PGDLLIMPORT ResourceOwner CurTransactionResourceOwner;
extern PGDLLIMPORT ResourceOwner TopTransactionResourceOwner;

/*
 * Resource releasing is done in three phases: pre-locks, locks, and
 * post-locks.	The pre-lock phase must release any resources that are
 * visible to other backends (such as pinned buffers); this ensures that
 * when we release a lock that another backend may be waiting on, it will
 * see us as being fully out of our transaction.  The post-lock phase
 * should be used for backend-internal cleanup.
 */
typedef enum
{
	RESOURCE_RELEASE_BEFORE_LOCKS,
	RESOURCE_RELEASE_LOCKS,
	RESOURCE_RELEASE_AFTER_LOCKS
} ResourceReleasePhase;

/*
 *	Dynamically loaded modules can get control during ResourceOwnerRelease
 *	by providing a callback of this form.
 */
typedef void (*ResourceReleaseCallback) (ResourceReleasePhase phase,
													 bool isCommit,
													 bool isTopLevel,
													 void *arg);


/*
 * Functions in resowner.c
 */

/* generic routines */
extern ResourceOwner ResourceOwnerCreate(ResourceOwner parent,
					const char *name);
extern void ResourceOwnerRelease(ResourceOwner owner,
					 ResourceReleasePhase phase,
					 bool isCommit,
					 bool isTopLevel);
extern void ResourceOwnerDelete(ResourceOwner owner);
extern ResourceOwner ResourceOwnerGetParent(ResourceOwner owner);
extern void ResourceOwnerNewParent(ResourceOwner owner,
					   ResourceOwner newparent);
extern void RegisterResourceReleaseCallback(ResourceReleaseCallback callback,
								void *arg);
extern void UnregisterResourceReleaseCallback(ResourceReleaseCallback callback,
								  void *arg);

/* support for buffer refcount management */
extern void ResourceOwnerEnlargeBuffers(ResourceOwner owner);
extern void ResourceOwnerRememberBuffer(ResourceOwner owner, Buffer buffer);
extern void ResourceOwnerForgetBuffer(ResourceOwner owner, Buffer buffer);

/* support for local lock management */
extern void ResourceOwnerRememberLock(ResourceOwner owner, LOCALLOCK *locallock);
extern void ResourceOwnerForgetLock(ResourceOwner owner, LOCALLOCK *locallock);

/* support for catcache refcount management */
extern void ResourceOwnerEnlargeCatCacheRefs(ResourceOwner owner);
extern void ResourceOwnerRememberCatCacheRef(ResourceOwner owner,
								 HeapTuple tuple);
extern void ResourceOwnerForgetCatCacheRef(ResourceOwner owner,
							   HeapTuple tuple);
extern void ResourceOwnerEnlargeCatCacheListRefs(ResourceOwner owner);
extern void ResourceOwnerRememberCatCacheListRef(ResourceOwner owner,
									 CatCList *list);
extern void ResourceOwnerForgetCatCacheListRef(ResourceOwner owner,
								   CatCList *list);

/* support for relcache refcount management */
extern void ResourceOwnerEnlargeRelationRefs(ResourceOwner owner);
extern void ResourceOwnerRememberRelationRef(ResourceOwner owner,
								 Relation rel);
extern void ResourceOwnerForgetRelationRef(ResourceOwner owner,
							   Relation rel);

/* support for plancache refcount management */
extern void ResourceOwnerEnlargePlanCacheRefs(ResourceOwner owner);
extern void ResourceOwnerRememberPlanCacheRef(ResourceOwner owner,
								  CachedPlan *plan);
extern void ResourceOwnerForgetPlanCacheRef(ResourceOwner owner,
								CachedPlan *plan);

/* support for tupledesc refcount management */
extern void ResourceOwnerEnlargeTupleDescs(ResourceOwner owner);
extern void ResourceOwnerRememberTupleDesc(ResourceOwner owner,
							   TupleDesc tupdesc);
extern void ResourceOwnerForgetTupleDesc(ResourceOwner owner,
							 TupleDesc tupdesc);

<<<<<<< HEAD
/* support for temporary file management */
extern void ResourceOwnerEnlargeFiles(ResourceOwner owner);
extern void ResourceOwnerRememberFile(ResourceOwner owner,
						  File file);
extern void ResourceOwnerForgetFile(ResourceOwner owner,
						File file);
=======
/* support for snapshot refcount management */
extern void ResourceOwnerEnlargeSnapshots(ResourceOwner owner);
extern void ResourceOwnerRememberSnapshot(ResourceOwner owner,
							  Snapshot snapshot);
extern void ResourceOwnerForgetSnapshot(ResourceOwner owner,
							Snapshot snapshot);
>>>>>>> 38e93482

#endif   /* RESOWNER_H */<|MERGE_RESOLUTION|>--- conflicted
+++ resolved
@@ -12,11 +12,7 @@
  * Portions Copyright (c) 1996-2008, PostgreSQL Global Development Group
  * Portions Copyright (c) 1994, Regents of the University of California
  *
-<<<<<<< HEAD
- * $PostgreSQL: pgsql/src/include/utils/resowner.h,v 1.15.2.1 2009/12/03 11:03:44 heikki Exp $
-=======
  * $PostgreSQL: pgsql/src/include/utils/resowner.h,v 1.16 2008/11/25 20:28:29 alvherre Exp $
->>>>>>> 38e93482
  *
  *-------------------------------------------------------------------------
  */
@@ -132,20 +128,18 @@
 extern void ResourceOwnerForgetTupleDesc(ResourceOwner owner,
 							 TupleDesc tupdesc);
 
-<<<<<<< HEAD
+/* support for snapshot refcount management */
+extern void ResourceOwnerEnlargeSnapshots(ResourceOwner owner);
+extern void ResourceOwnerRememberSnapshot(ResourceOwner owner,
+							  Snapshot snapshot);
+extern void ResourceOwnerForgetSnapshot(ResourceOwner owner,
+							Snapshot snapshot);
+
 /* support for temporary file management */
 extern void ResourceOwnerEnlargeFiles(ResourceOwner owner);
 extern void ResourceOwnerRememberFile(ResourceOwner owner,
 						  File file);
 extern void ResourceOwnerForgetFile(ResourceOwner owner,
 						File file);
-=======
-/* support for snapshot refcount management */
-extern void ResourceOwnerEnlargeSnapshots(ResourceOwner owner);
-extern void ResourceOwnerRememberSnapshot(ResourceOwner owner,
-							  Snapshot snapshot);
-extern void ResourceOwnerForgetSnapshot(ResourceOwner owner,
-							Snapshot snapshot);
->>>>>>> 38e93482
 
 #endif   /* RESOWNER_H */