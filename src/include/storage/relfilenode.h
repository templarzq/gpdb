--- conflicted
+++ resolved
@@ -70,11 +70,7 @@
  * is a "mapped" relation, whose current true filenode number is available
  * from relmapper.c.  Again, this case is NOT allowed in RelFileNodes.
  *
-<<<<<<< HEAD
- * Note: various places use RelFileNode in hashtable keys.  Therefore,
-=======
  * Note: various places use RelFileNode in hashtable keys.	Therefore,
->>>>>>> e472b921
  * there *must not* be any unused padding bytes in this struct.  That
  * should be safe as long as all the fields are of type Oid.
  */
@@ -87,11 +83,7 @@
 
 /*
  * Augmenting a relfilenode with the backend ID provides all the information
-<<<<<<< HEAD
- * we need to locate the physical storage.  The backend ID is InvalidBackendId
-=======
  * we need to locate the physical storage.	The backend ID is InvalidBackendId
->>>>>>> e472b921
  * for regular relations (those accessible to more than one backend), or the
  * owning backend's ID for backend-local relations.  Backend-local relations
  * are always transient and removed in case of a database crash; they are
