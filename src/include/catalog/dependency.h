/*-------------------------------------------------------------------------
 *
 * dependency.h
 *	  Routines to support inter-object dependencies.
 *
 *
 * Portions Copyright (c) 1996-2016, PostgreSQL Global Development Group
 * Portions Copyright (c) 1994, Regents of the University of California
 *
 * src/include/catalog/dependency.h
 *
 *-------------------------------------------------------------------------
 */
#ifndef DEPENDENCY_H
#define DEPENDENCY_H

#include "catalog/objectaddress.h"


/*
 * Precise semantics of a dependency relationship are specified by the
 * DependencyType code (which is stored in a "char" field in pg_depend,
 * so we assign ASCII-code values to the enumeration members).
 *
 * In all cases, a dependency relationship indicates that the referenced
 * object may not be dropped without also dropping the dependent object.
 * However, there are several subflavors:
 *
 * DEPENDENCY_NORMAL ('n'): normal relationship between separately-created
 * objects.  The dependent object may be dropped without affecting the
 * referenced object.  The referenced object may only be dropped by
 * specifying CASCADE, in which case the dependent object is dropped too.
 * Example: a table column has a normal dependency on its datatype.
 *
 * DEPENDENCY_AUTO ('a'): the dependent object can be dropped separately
 * from the referenced object, and should be automatically dropped
 * (regardless of RESTRICT or CASCADE mode) if the referenced object
 * is dropped.
 * Example: a named constraint on a table is made auto-dependent on
 * the table, so that it will go away if the table is dropped.
 *
 * DEPENDENCY_INTERNAL ('i'): the dependent object was created as part
 * of creation of the referenced object, and is really just a part of
 * its internal implementation.  A DROP of the dependent object will be
 * disallowed outright (we'll tell the user to issue a DROP against the
 * referenced object, instead).  A DROP of the referenced object will be
 * propagated through to drop the dependent object whether CASCADE is
 * specified or not.
 * Example: a trigger that's created to enforce a foreign-key constraint
 * is made internally dependent on the constraint's pg_constraint entry.
 *
 * DEPENDENCY_INTERNAL_AUTO ('I'): the dependent object was created as
 * part of creation of the referenced object, and is really just a part
 * of its internal implementation.  A DROP of the dependent object will
 * be disallowed outright (we'll tell the user to issue a DROP against the
 * referenced object, instead).  While a regular internal dependency will
 * prevent the dependent object from being dropped while any such
 * dependencies remain, DEPENDENCY_INTERNAL_AUTO will allow such a drop as
 * long as the object can be found by following any of such dependencies.
 * Example: an index on a partition is made internal-auto-dependent on
 * both the partition itself as well as on the index on the parent
 * partitioned table; so the partition index is dropped together with
 * either the partition it indexes, or with the parent index it is attached
 * to.
 *
 * DEPENDENCY_EXTENSION ('e'): the dependent object is a member of the
 * extension that is the referenced object.  The dependent object can be
 * dropped only via DROP EXTENSION on the referenced object.  Functionally
 * this dependency type acts the same as an internal dependency, but it's
 * kept separate for clarity and to simplify pg_dump.
 *
 * DEPENDENCY_AUTO_EXTENSION ('x'): the dependent object is not a member
 * of the extension that is the referenced object (and so should not be
 * ignored by pg_dump), but cannot function without the extension and
 * should be dropped when the extension itself is.  The dependent object
 * may be dropped on its own as well.
 *
 * DEPENDENCY_PIN ('p'): there is no dependent object; this type of entry
 * is a signal that the system itself depends on the referenced object,
 * and so that object must never be deleted.  Entries of this type are
 * created only during initdb.  The fields for the dependent object
 * contain zeroes.
 *
 * Other dependency flavors may be needed in future.
 */

typedef enum DependencyType
{
	DEPENDENCY_NORMAL = 'n',
	DEPENDENCY_AUTO = 'a',
	DEPENDENCY_INTERNAL = 'i',
	DEPENDENCY_INTERNAL_AUTO = 'I',
	DEPENDENCY_EXTENSION = 'e',
	DEPENDENCY_AUTO_EXTENSION = 'x',
	DEPENDENCY_PIN = 'p'
} DependencyType;

/*
 * There is also a SharedDependencyType enum type that determines the exact
 * semantics of an entry in pg_shdepend.  Just like regular dependency entries,
 * any pg_shdepend entry means that the referenced object cannot be dropped
 * unless the dependent object is dropped at the same time.  There are some
 * additional rules however:
 *
 * (a) For a SHARED_DEPENDENCY_PIN entry, there is no dependent object --
 * rather, the referenced object is an essential part of the system.  This
 * applies to the initdb-created superuser.  Entries of this type are only
 * created by initdb; objects in this category don't need further pg_shdepend
 * entries if more objects come to depend on them.
 *
 * (b) a SHARED_DEPENDENCY_OWNER entry means that the referenced object is
 * the role owning the dependent object.  The referenced object must be
 * a pg_authid entry.
 *
 * (c) a SHARED_DEPENDENCY_ACL entry means that the referenced object is
 * a role mentioned in the ACL field of the dependent object.  The referenced
 * object must be a pg_authid entry.  (SHARED_DEPENDENCY_ACL entries are not
 * created for the owner of an object; hence two objects may be linked by
 * one or the other, but not both, of these dependency types.)
 *
 * (d) a SHARED_DEPENDENCY_POLICY entry means that the referenced object is
 * a role mentioned in a policy object.  The referenced object must be a
 * pg_authid entry.
 *
 * SHARED_DEPENDENCY_INVALID is a value used as a parameter in internal
 * routines, and is not valid in the catalog itself.
 */
typedef enum SharedDependencyType
{
	SHARED_DEPENDENCY_PIN = 'p',
	SHARED_DEPENDENCY_OWNER = 'o',
	SHARED_DEPENDENCY_ACL = 'a',
	SHARED_DEPENDENCY_POLICY = 'r',
	SHARED_DEPENDENCY_INVALID = 0
} SharedDependencyType;

/* expansible list of ObjectAddresses (private in dependency.c) */
typedef struct ObjectAddresses ObjectAddresses;

/*
 * This enum covers all system catalogs whose OIDs can appear in
 * pg_depend.classId or pg_shdepend.classId.  Keep object_classes[] in sync.
 */
typedef enum ObjectClass
{
	OCLASS_CLASS,				/* pg_class */
	OCLASS_PROC,				/* pg_proc */
	OCLASS_TYPE,				/* pg_type */
	OCLASS_CAST,				/* pg_cast */
	OCLASS_COLLATION,			/* pg_collation */
	OCLASS_CONSTRAINT,			/* pg_constraint */
	OCLASS_CONVERSION,			/* pg_conversion */
	OCLASS_DEFAULT,				/* pg_attrdef */
	OCLASS_LANGUAGE,			/* pg_language */
	OCLASS_LARGEOBJECT,			/* pg_largeobject */
	OCLASS_OPERATOR,			/* pg_operator */
	OCLASS_OPCLASS,				/* pg_opclass */
	OCLASS_OPFAMILY,			/* pg_opfamily */
	OCLASS_AM,					/* pg_am */
	OCLASS_AMOP,				/* pg_amop */
	OCLASS_AMPROC,				/* pg_amproc */
	OCLASS_REWRITE,				/* pg_rewrite */
	OCLASS_TRIGGER,				/* pg_trigger */
	OCLASS_SCHEMA,				/* pg_namespace */
	OCLASS_TSPARSER,			/* pg_ts_parser */
	OCLASS_TSDICT,				/* pg_ts_dict */
	OCLASS_TSTEMPLATE,			/* pg_ts_template */
	OCLASS_TSCONFIG,			/* pg_ts_config */
	OCLASS_ROLE,				/* pg_authid */
	OCLASS_DATABASE,			/* pg_database */
	OCLASS_TBLSPACE,			/* pg_tablespace */
	OCLASS_FDW,					/* pg_foreign_data_wrapper */
	OCLASS_FOREIGN_SERVER,		/* pg_foreign_server */
	OCLASS_USER_MAPPING,		/* pg_user_mapping */
	OCLASS_DEFACL,				/* pg_default_acl */
	OCLASS_EXTENSION,			/* pg_extension */
	OCLASS_EVENT_TRIGGER,		/* pg_event_trigger */
	OCLASS_POLICY,				/* pg_policy */
<<<<<<< HEAD
	OCLASS_TRANSFORM,			/* pg_transform */
	OCLASS_EXTPROTOCOL,			/* pg_extprotocol */
	OCLASS_COMPRESSION,			/* pg_compression */
	MAX_OCLASS					/* MUST BE LAST */
=======
	OCLASS_TRANSFORM			/* pg_transform */
>>>>>>> b5bce6c1
} ObjectClass;

#define LAST_OCLASS		OCLASS_TRANSFORM


/* in dependency.c */

#define PERFORM_DELETION_INTERNAL			0x0001
#define PERFORM_DELETION_CONCURRENTLY		0x0002

extern void performDeletion(const ObjectAddress *object,
				DropBehavior behavior, int flags);

extern void performMultipleDeletions(const ObjectAddresses *objects,
						 DropBehavior behavior, int flags);

extern void deleteWhatDependsOn(const ObjectAddress *object,
					bool showNotices);

extern void recordDependencyOnExpr(const ObjectAddress *depender,
					   Node *expr, List *rtable,
					   DependencyType behavior);

extern void recordDependencyOnSingleRelExpr(const ObjectAddress *depender,
								Node *expr, Oid relId,
								DependencyType behavior,
								DependencyType self_behavior);

extern ObjectClass getObjectClass(const ObjectAddress *object);

extern ObjectAddresses *new_object_addresses(void);

extern void add_exact_object_address(const ObjectAddress *object,
						 ObjectAddresses *addrs);

extern bool object_address_present(const ObjectAddress *object,
					   const ObjectAddresses *addrs);

extern void record_object_address_dependencies(const ObjectAddress *depender,
								   ObjectAddresses *referenced,
								   DependencyType behavior);

extern void free_object_addresses(ObjectAddresses *addrs);

/* in pg_depend.c */

extern void recordDependencyOn(const ObjectAddress *depender,
				   const ObjectAddress *referenced,
				   DependencyType behavior);

extern void recordMultipleDependencies(const ObjectAddress *depender,
						   const ObjectAddress *referenced,
						   int nreferenced,
						   DependencyType behavior);

extern void recordDependencyOnCurrentExtension(const ObjectAddress *object,
								   bool isReplace);

extern long deleteDependencyRecordsFor(Oid classId, Oid objectId,
						   bool skipExtensionDeps);

extern long deleteDependencyRecordsForClass(Oid classId, Oid objectId,
								Oid refclassId, char deptype);

extern long changeDependencyFor(Oid classId, Oid objectId,
					Oid refClassId, Oid oldRefObjectId,
					Oid newRefObjectId);

extern Oid	getExtensionOfObject(Oid classId, Oid objectId);

extern bool sequenceIsOwned(Oid seqId, Oid *tableId, int32 *colId);

extern void markSequenceUnowned(Oid seqId);

extern List *getOwnedSequences(Oid relid);

extern Oid	get_constraint_index(Oid constraintId);

extern Oid	get_index_constraint(Oid indexId);

/* in pg_shdepend.c */

extern void recordSharedDependencyOn(ObjectAddress *depender,
						 ObjectAddress *referenced,
						 SharedDependencyType deptype);

extern void deleteSharedDependencyRecordsFor(Oid classId, Oid objectId,
								 int32 objectSubId);

extern void recordDependencyOnOwner(Oid classId, Oid objectId, Oid owner);

extern void changeDependencyOnOwner(Oid classId, Oid objectId,
						Oid newOwnerId);

extern void updateAclDependencies(Oid classId, Oid objectId, int32 objectSubId,
					  Oid ownerId,
					  int noldmembers, Oid *oldmembers,
					  int nnewmembers, Oid *newmembers);

extern bool checkSharedDependencies(Oid classId, Oid objectId,
						char **detail_msg, char **detail_log_msg);

extern void shdepLockAndCheckObject(Oid classId, Oid objectId);

extern void copyTemplateDependencies(Oid templateDbId, Oid newDbId);

extern void dropDatabaseDependencies(Oid databaseId);

extern void shdepDropOwned(List *relids, DropBehavior behavior);

extern void shdepReassignOwned(List *relids, Oid newrole);

extern void checkDependencies(const ObjectAddresses *objects,
							  const char *msg,
							  const char *hint);

#endif   /* DEPENDENCY_H */<|MERGE_RESOLUTION|>--- conflicted
+++ resolved
@@ -176,17 +176,12 @@
 	OCLASS_EXTENSION,			/* pg_extension */
 	OCLASS_EVENT_TRIGGER,		/* pg_event_trigger */
 	OCLASS_POLICY,				/* pg_policy */
-<<<<<<< HEAD
 	OCLASS_TRANSFORM,			/* pg_transform */
 	OCLASS_EXTPROTOCOL,			/* pg_extprotocol */
-	OCLASS_COMPRESSION,			/* pg_compression */
-	MAX_OCLASS					/* MUST BE LAST */
-=======
-	OCLASS_TRANSFORM			/* pg_transform */
->>>>>>> b5bce6c1
+	OCLASS_COMPRESSION			/* pg_compression */
 } ObjectClass;
 
-#define LAST_OCLASS		OCLASS_TRANSFORM
+#define LAST_OCLASS		OCLASS_COMPRESSION
 
 
 /* in dependency.c */
