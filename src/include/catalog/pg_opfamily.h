/*-------------------------------------------------------------------------
 *
 * pg_opfamily.h
 *	  definition of the system "opfamily" relation (pg_opfamily)
 *	  along with the relation's initial contents.
 *
 *
 * Portions Copyright (c) 1996-2008, PostgreSQL Global Development Group
 * Portions Copyright (c) 1994, Regents of the University of California
 *
 * $PostgreSQL: pgsql/src/include/catalog/pg_opfamily.h,v 1.8 2008/03/27 03:57:34 tgl Exp $
 *
 * NOTES
 *	  the genbki.sh script reads this file and generates .bki
 *	  information from the DATA() statements.
 *
 *-------------------------------------------------------------------------
 */
#ifndef PG_OPFAMILY_H
#define PG_OPFAMILY_H

#include "catalog/genbki.h"
<<<<<<< HEAD

/* ----------------
 *		postgres.h contains the system type definitions and the
 *		CATALOG(), BKI_BOOTSTRAP and DATA() sugar words so this file
 *		can be read by both genbki.sh and the C compiler.
 * ----------------
 */
=======
>>>>>>> f260edb1

/* ----------------
 *		pg_opfamily definition. cpp turns this into
 *		typedef struct FormData_pg_opfamily
 * ----------------
 */
#define OperatorFamilyRelationId  2753

CATALOG(pg_opfamily,2753)
{
	Oid			opfmethod;		/* index access method opfamily is for */
	NameData	opfname;		/* name of this opfamily */
	Oid			opfnamespace;	/* namespace of this opfamily */
	Oid			opfowner;		/* opfamily owner */
} FormData_pg_opfamily;

/* GPDB added foreign key definitions for gpcheckcat. */
FOREIGN_KEY(opfmethod REFERENCES pg_am(oid));
FOREIGN_KEY(opfnamespace REFERENCES pg_namespace(oid));
FOREIGN_KEY(opfowner REFERENCES pg_authid(oid));

/* ----------------
 *		Form_pg_opfamily corresponds to a pointer to a tuple with
 *		the format of pg_opfamily relation.
 * ----------------
 */
typedef FormData_pg_opfamily *Form_pg_opfamily;

/* ----------------
 *		compiler constants for pg_opfamily
 * ----------------
 */
#define Natts_pg_opfamily				4
#define Anum_pg_opfamily_opfmethod		1
#define Anum_pg_opfamily_opfname		2
#define Anum_pg_opfamily_opfnamespace	3
#define Anum_pg_opfamily_opfowner		4

/* ----------------
 *		initial contents of pg_opfamily
 * ----------------
 */

DATA(insert OID =  421 (	403		abstime_ops		PGNSP PGUID ));
DATA(insert OID =  397 (	403		array_ops		PGNSP PGUID ));
DATA(insert OID =  423 (	403		bit_ops			PGNSP PGUID ));
DATA(insert OID =  424 (	403		bool_ops		PGNSP PGUID ));
#define BOOL_BTREE_FAM_OID 424
DATA(insert OID =  426 (	403		bpchar_ops		PGNSP PGUID ));
#define BPCHAR_BTREE_FAM_OID 426
DATA(insert OID =  427 (	405		bpchar_ops		PGNSP PGUID ));
DATA(insert OID =  428 (	403		bytea_ops		PGNSP PGUID ));
#define BYTEA_BTREE_FAM_OID 428
DATA(insert OID =  429 (	403		char_ops		PGNSP PGUID ));
DATA(insert OID =  431 (	405		char_ops		PGNSP PGUID ));
DATA(insert OID =  434 (	403		datetime_ops	PGNSP PGUID ));
DATA(insert OID =  435 (	405		date_ops		PGNSP PGUID ));
DATA(insert OID = 1970 (	403		float_ops		PGNSP PGUID ));
DATA(insert OID = 1971 (	405		float_ops		PGNSP PGUID ));
DATA(insert OID = 1974 (	403		network_ops		PGNSP PGUID ));
#define NETWORK_BTREE_FAM_OID 1974
DATA(insert OID = 1975 (	405		network_ops		PGNSP PGUID ));
DATA(insert OID = 1976 (	403		integer_ops		PGNSP PGUID ));
#define INTEGER_BTREE_FAM_OID 1976
DATA(insert OID = 1977 (	405		integer_ops		PGNSP PGUID ));
DATA(insert OID = 1982 (	403		interval_ops	PGNSP PGUID ));
DATA(insert OID = 1983 (	405		interval_ops	PGNSP PGUID ));
DATA(insert OID = 1984 (	403		macaddr_ops		PGNSP PGUID ));
DATA(insert OID = 1985 (	405		macaddr_ops		PGNSP PGUID ));
DATA(insert OID = 1986 (	403		name_ops		PGNSP PGUID ));
#define NAME_BTREE_FAM_OID 1986
DATA(insert OID = 1987 (	405		name_ops		PGNSP PGUID ));
DATA(insert OID = 1988 (	403		numeric_ops		PGNSP PGUID ));
DATA(insert OID = 1998 (	405		numeric_ops		PGNSP PGUID ));
DATA(insert OID = 1989 (	403		oid_ops			PGNSP PGUID ));
#define OID_BTREE_FAM_OID 1989
DATA(insert OID = 1990 (	405		oid_ops			PGNSP PGUID ));
DATA(insert OID = 1991 (	403		oidvector_ops	PGNSP PGUID ));
DATA(insert OID = 1992 (	405		oidvector_ops	PGNSP PGUID ));
DATA(insert OID = 1994 (	403		text_ops		PGNSP PGUID ));
#define TEXT_BTREE_FAM_OID 1994
DATA(insert OID = 1995 (	405		text_ops		PGNSP PGUID ));
DATA(insert OID = 1996 (	403		time_ops		PGNSP PGUID ));
DATA(insert OID = 1997 (	405		time_ops		PGNSP PGUID ));
DATA(insert OID = 1999 (	405		timestamptz_ops PGNSP PGUID ));
DATA(insert OID = 2000 (	403		timetz_ops		PGNSP PGUID ));
DATA(insert OID = 2001 (	405		timetz_ops		PGNSP PGUID ));
DATA(insert OID = 2002 (	403		varbit_ops		PGNSP PGUID ));
DATA(insert OID = 2040 (	405		timestamp_ops	PGNSP PGUID ));
DATA(insert OID = 2095 (	403		text_pattern_ops	PGNSP PGUID ));
#define TEXT_PATTERN_BTREE_FAM_OID 2095
DATA(insert OID = 2097 (	403		bpchar_pattern_ops	PGNSP PGUID ));
#define BPCHAR_PATTERN_BTREE_FAM_OID 2097
DATA(insert OID = 2098 (	403		name_pattern_ops	PGNSP PGUID ));
#define NAME_PATTERN_BTREE_FAM_OID 2098
DATA(insert OID = 2099 (	403		money_ops		PGNSP PGUID ));
DATA(insert OID = 2222 (	405		bool_ops		PGNSP PGUID ));
#define BOOL_HASH_FAM_OID 2222
DATA(insert OID = 2223 (	405		bytea_ops		PGNSP PGUID ));
DATA(insert OID = 2224 (	405		int2vector_ops	PGNSP PGUID ));
DATA(insert OID = 2789 (	403		tid_ops			PGNSP PGUID ));
DATA(insert OID = 2225 (	405		xid_ops			PGNSP PGUID ));
DATA(insert OID = 2226 (	405		cid_ops			PGNSP PGUID ));
DATA(insert OID = 2227 (	405		abstime_ops		PGNSP PGUID ));
DATA(insert OID = 2228 (	405		reltime_ops		PGNSP PGUID ));
DATA(insert OID = 2229 (	405		text_pattern_ops	PGNSP PGUID ));
DATA(insert OID = 2231 (	405		bpchar_pattern_ops	PGNSP PGUID ));
DATA(insert OID = 2232 (	405		name_pattern_ops	PGNSP PGUID ));
DATA(insert OID = 2233 (	403		reltime_ops		PGNSP PGUID ));
DATA(insert OID = 2234 (	403		tinterval_ops	PGNSP PGUID ));
DATA(insert OID = 2235 (	405		aclitem_ops		PGNSP PGUID ));
DATA(insert OID = 2593 (	783		box_ops			PGNSP PGUID ));
DATA(insert OID = 2594 (	783		poly_ops		PGNSP PGUID ));
DATA(insert OID = 2595 (	783		circle_ops		PGNSP PGUID ));
DATA(insert OID = 2745 (	2742	array_ops		PGNSP PGUID ));
DATA(insert OID = 2968 (	403		uuid_ops		PGNSP PGUID ));
DATA(insert OID = 2969 (	405		uuid_ops		PGNSP PGUID ));
DATA(insert OID = 3522 (	403		enum_ops		PGNSP PGUID ));
DATA(insert OID = 3523 (	405		enum_ops		PGNSP PGUID ));
DATA(insert OID = 3626 (	403		tsvector_ops	PGNSP PGUID ));
DATA(insert OID = 3655 (	783		tsvector_ops	PGNSP PGUID ));
DATA(insert OID = 3659 (	2742	tsvector_ops	PGNSP PGUID ));
DATA(insert OID = 3683 (	403		tsquery_ops		PGNSP PGUID ));
DATA(insert OID = 3702 (	783		tsquery_ops		PGNSP PGUID ));

/* Complex Number type */
DATA(insert OID = 3221 (	403		complex_ops		PGNSP PGUID ));

DATA(insert OID = 7080 (	403		xlogloc_ops		PGNSP PGUID ));

/*
 * on-disk bitmap index opfamilies.
 */
DATA(insert OID = 3014 (	3013	abstime_ops		PGNSP PGUID ));
DATA(insert OID = 3015 (	3013	array_ops		PGNSP PGUID ));
DATA(insert OID = 3016 (	3013	bit_ops			PGNSP PGUID ));
DATA(insert OID = 3017 (	3013	bool_ops		PGNSP PGUID ));
DATA(insert OID = 3018 (	3013	bpchar_ops		PGNSP PGUID ));
DATA(insert OID = 3019 (	3013	bytea_ops		PGNSP PGUID ));
DATA(insert OID = 3020 (	3013	char_ops		PGNSP PGUID ));
DATA(insert OID = 3022 (	3013	date_ops		PGNSP PGUID ));
DATA(insert OID = 3023 (	3013	float4_ops		PGNSP PGUID ));
DATA(insert OID = 3024 (	3013	float8_ops		PGNSP PGUID ));
DATA(insert OID = 3025 (	3013	inet_ops		PGNSP PGUID ));
DATA(insert OID = 3026 (	3013	int2_ops		PGNSP PGUID ));
DATA(insert OID = 3027 (	3013	int4_ops		PGNSP PGUID ));
DATA(insert OID = 3028 (	3013	int8_ops		PGNSP PGUID ));
DATA(insert OID = 3029 (	3013	interval_ops	PGNSP PGUID ));
DATA(insert OID = 3030 (	3013	macaddr_ops		PGNSP PGUID ));
DATA(insert OID = 3031 (	3013	name_ops		PGNSP PGUID ));
DATA(insert OID = 3032 (	3013	numeric_ops		PGNSP PGUID ));
DATA(insert OID = 3033 (	3013	oid_ops			PGNSP PGUID ));
DATA(insert OID = 3034 (	3013	oidvector_ops	PGNSP PGUID ));
DATA(insert OID = 3035 (	3013	text_ops		PGNSP PGUID ));
DATA(insert OID = 3036 (	3013	time_ops		PGNSP PGUID ));
DATA(insert OID = 3037 (	3013	timestamptz_ops	PGNSP PGUID ));
DATA(insert OID = 3038 (	3013	timetz_ops		PGNSP PGUID ));
DATA(insert OID = 3039 (	3013	varbit_ops		PGNSP PGUID ));
DATA(insert OID = 3041 (	3013	timestamp_ops	PGNSP PGUID ));
DATA(insert OID = 3042 (	3013	text_pattern_ops	PGNSP PGUID ));
DATA(insert OID = 3044 (	3013	bpchar_pattern_ops	PGNSP PGUID ));
DATA(insert OID = 3045 (	3013	name_pattern_ops	PGNSP PGUID ));
DATA(insert OID = 3046 (	3013	money_ops		PGNSP PGUID ));
DATA(insert OID = 3047 (	3013	reltime_ops		PGNSP PGUID ));
DATA(insert OID = 3048 (	3013	tinterval_ops	PGNSP PGUID ));

#endif   /* PG_OPFAMILY_H */<|MERGE_RESOLUTION|>--- conflicted
+++ resolved
@@ -20,16 +20,6 @@
 #define PG_OPFAMILY_H
 
 #include "catalog/genbki.h"
-<<<<<<< HEAD
-
-/* ----------------
- *		postgres.h contains the system type definitions and the
- *		CATALOG(), BKI_BOOTSTRAP and DATA() sugar words so this file
- *		can be read by both genbki.sh and the C compiler.
- * ----------------
- */
-=======
->>>>>>> f260edb1
 
 /* ----------------
  *		pg_opfamily definition. cpp turns this into
