--- conflicted
+++ resolved
@@ -79,13 +79,9 @@
 #define XLOG_RESTORE_POINT				0x70
 #define XLOG_FPW_CHANGE					0x80
 #define XLOG_END_OF_RECOVERY			0x90
-<<<<<<< HEAD
-#define XLOG_FPI						0xA0
-#define XLOG_NEXTRELFILENODE			0xB0
-=======
 #define XLOG_FPI_FOR_HINT				0xA0
 #define XLOG_FPI						0xB0
->>>>>>> ab93f90c
+#define XLOG_NEXTRELFILENODE			0xC0
 
 
 /*
