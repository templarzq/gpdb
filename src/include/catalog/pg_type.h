--- conflicted
+++ resolved
@@ -123,11 +123,7 @@
 
 	/*
 	 * typtype is 'b' for a base type, 'c' for a composite type (e.g., a
-<<<<<<< HEAD
-	 * table's rowtype), 'd' for a domain type, or 'p'
-=======
 	 * table's rowtype), 'd' for a domain type, 'e' for an enum type, or 'p'
->>>>>>> d13f41d2
 	 * for a pseudo-type.  (Use the TYPTYPE macros below.)
 	 *
 	 * If typtype is 'c', typrelid is the OID of the class' entry in pg_class.
@@ -159,11 +155,7 @@
 
 	/*
 	 * If there is a "true" array type having this type as element type,
-<<<<<<< HEAD
-	 *  typarray links to it.  Zero if no associated "true" array type.
-=======
 	 * typarray links to it.  Zero if no associated "true" array type.
->>>>>>> d13f41d2
 	 */
 	Oid			typarray;
 
@@ -328,11 +320,7 @@
  * TypInfo[] in bootstrap.c.
  */
 
-<<<<<<< HEAD
-/* OIDS 1 - 99  */
-=======
 /* OIDS 1 - 99 */
->>>>>>> d13f41d2
 DATA(insert OID = 16 (	bool	   PGNSP PGUID	1 t b t \054 0	 0 1000 boolin boolout boolrecv boolsend - - - c p f 0 -1 0 _null_ _null_ ));
 DESCR("boolean, 'true'/'false'");
 #define BOOLOID			16
@@ -341,21 +329,6 @@
 DESCR("variable-length string, binary values escaped");
 #define BYTEAOID		17
 
-<<<<<<< HEAD
-DATA(insert OID = 18 (	char	   PGNSP PGUID	1 t b t \054 0	0 1002 charin charout charrecv charsend - - - c p f 0 -1 0 _null_ _null_ ));
-DESCR("single character");
-#define CHAROID			18
-
-DATA(insert OID = 19 (	name	   PGNSP PGUID NAMEDATALEN f b t \054 0	18 1003 namein nameout namerecv namesend - - - i p f 0 -1 0 _null_ _null_ ));
-DESCR("63-character type for storing system identifiers");
-#define NAMEOID			19
-
-DATA(insert OID = 20 (	int8	   PGNSP PGUID	8 t b t \054 0	0 1016 int8in int8out int8recv int8send - - - d p f 0 -1 0 _null_ _null_ ));
-DESCR("~18 digit integer, 8-byte storage");
-#define INT8OID			20
-
-DATA(insert OID = 21 (	int2	   PGNSP PGUID	2 t b t \054 0	0 1005 int2in int2out int2recv int2send - - - s p f 0 -1 0 _null_ _null_ ));
-=======
 DATA(insert OID = 18 (	char	   PGNSP PGUID	1 t b t \054 0	 0 1002 charin charout charrecv charsend - - - c p f 0 -1 0 _null_ _null_ ));
 DESCR("single character");
 #define CHAROID			18
@@ -364,12 +337,11 @@
 DESCR("63-character type for storing system identifiers");
 #define NAMEOID			19
 
-DATA(insert OID = 20 (	int8	   PGNSP PGUID	8 f b t \054 0	 0 1016 int8in int8out int8recv int8send - - - d p f 0 -1 0 _null_ _null_ ));
+DATA(insert OID = 20 (	int8	   PGNSP PGUID	8 t b t \054 0	 0 1016 int8in int8out int8recv int8send - - - d p f 0 -1 0 _null_ _null_ ));
 DESCR("~18 digit integer, 8-byte storage");
 #define INT8OID			20
 
 DATA(insert OID = 21 (	int2	   PGNSP PGUID	2 t b t \054 0	 0 1005 int2in int2out int2recv int2send - - - s p f 0 -1 0 _null_ _null_ ));
->>>>>>> d13f41d2
 DESCR("-32 thousand to 32 thousand, 2-byte storage");
 #define INT2OID			21
 
@@ -377,19 +349,11 @@
 DESCR("array of int2, used in system tables");
 #define INT2VECTOROID	22
 
-<<<<<<< HEAD
-DATA(insert OID = 23 (	int4	   PGNSP PGUID	4 t b t \054 0	0 1007 int4in int4out int4recv int4send - - - i p f 0 -1 0 _null_ _null_ ));
-DESCR("-2 billion to 2 billion integer, 4-byte storage");
-#define INT4OID			23
-
-DATA(insert OID = 24 (	regproc    PGNSP PGUID	4 t b t \054 0	0 1008 regprocin regprocout regprocrecv regprocsend - - - i p f 0 -1 0 _null_ _null_ ));
-=======
 DATA(insert OID = 23 (	int4	   PGNSP PGUID	4 t b t \054 0	 0 1007 int4in int4out int4recv int4send - - - i p f 0 -1 0 _null_ _null_ ));
 DESCR("-2 billion to 2 billion integer, 4-byte storage");
 #define INT4OID			23
 
 DATA(insert OID = 24 (	regproc    PGNSP PGUID	4 t b t \054 0	 0 1008 regprocin regprocout regprocrecv regprocsend - - - i p f 0 -1 0 _null_ _null_ ));
->>>>>>> d13f41d2
 DESCR("registered procedure");
 #define REGPROCOID		24
 
@@ -397,21 +361,6 @@
 DESCR("variable-length string, no limit specified");
 #define TEXTOID			25
 
-<<<<<<< HEAD
-DATA(insert OID = 26 (	oid		   PGNSP PGUID	4 t b t \054 0	0 1028 oidin oidout oidrecv oidsend - - - i p f 0 -1 0 _null_ _null_ ));
-DESCR("object identifier(oid), maximum 4 billion");
-#define OIDOID			26
-
-DATA(insert OID = 27 (	tid		   PGNSP PGUID	6 f b t \054 0	0 1010 tidin tidout tidrecv tidsend - - - s p f 0 -1 0 _null_ _null_ ));
-DESCR("(Block, offset), physical location of tuple");
-#define TIDOID		27
-
-DATA(insert OID = 28 (	xid		   PGNSP PGUID	4 t b t \054 0	0 1011 xidin xidout xidrecv xidsend - - - i p f 0 -1 0 _null_ _null_ ));
-DESCR("transaction id");
-#define XIDOID 28
-
-DATA(insert OID = 29 (	cid		   PGNSP PGUID	4 t b t \054 0	0 1012 cidin cidout cidrecv cidsend - - - i p f 0 -1 0 _null_ _null_ ));
-=======
 DATA(insert OID = 26 (	oid		   PGNSP PGUID	4 t b t \054 0	 0 1028 oidin oidout oidrecv oidsend - - - i p f 0 -1 0 _null_ _null_ ));
 DESCR("object identifier(oid), maximum 4 billion");
 #define OIDOID			26
@@ -425,7 +374,6 @@
 #define XIDOID 28
 
 DATA(insert OID = 29 (	cid		   PGNSP PGUID	4 t b t \054 0	 0 1012 cidin cidout cidrecv cidsend - - - i p f 0 -1 0 _null_ _null_ ));
->>>>>>> d13f41d2
 DESCR("command identifier type, sequence in transaction id");
 #define CIDOID 29
 
@@ -444,23 +392,19 @@
 DATA(insert OID = 83 (	pg_class		PGNSP PGUID -1 f c t \054 1259 0 0 record_in record_out record_recv record_send - - - d x f 0 -1 0 _null_ _null_ ));
 #define PG_CLASS_RELTYPE_OID 83
 
-<<<<<<< HEAD
-DATA(insert OID = 2967 (	pg_authid	   PGNSP PGUID -1 f c t \054 1260	0 0 record_in record_out record_recv record_send - - - d x f 0 -1 0 _null_ _null_ ));
+DATA(insert OID = 2967 (	pg_authid	   PGNSP PGUID -1 f c t \054 1260 0 0 record_in record_out record_recv record_send - - - d x f 0 -1 0 _null_ _null_ ));
 #define PG_AUTHID_RELTYPE_OID 2967
 
-DATA(insert OID = 2966 (	pg_auth_members	   PGNSP PGUID -1 f c t \054 1261	0 0 record_in record_out record_recv record_send - - - d x f 0 -1 0 _null_ _null_ ));
+DATA(insert OID = 2966 (	pg_auth_members	   PGNSP PGUID -1 f c t \054 1261 0 0 record_in record_out record_recv record_send - - - d x f 0 -1 0 _null_ _null_ ));
 #define PG_AUTH_MEMBERS_RELTYPE_OID 2966
 
-DATA(insert OID = 2970 (	pg_database	   PGNSP PGUID -1 f c t \054 1262	0 0 record_in record_out record_recv record_send - - - d x f 0 -1 0 _null_ _null_ ));
-#define PG_DATABASE_RELTYPE_OID 2970
-
-DATA(insert OID = 6995 (	gp_global_sequence	   PGNSP PGUID -1 f c t \054 5096	0 0 record_in record_out record_recv record_send - - - d x f 0 -1 0 _null_ _null_ ));
+DATA(insert OID = 6996 (	pg_database	   PGNSP PGUID -1 f c t \054 1262 0 0 record_in record_out record_recv record_send - - - d x f 0 -1 0 _null_ _null_ ));
+#define PG_DATABASE_RELTYPE_OID 6996
+
+DATA(insert OID = 6995 (	gp_global_sequence	   PGNSP PGUID -1 f c t \054 5096 0 0 record_in record_out record_recv record_send - - - d x f 0 -1 0 _null_ _null_ ));
 #define GP_GLOBAL_SEQUENCE_RELTYPE_OID 6995
 
-/*  OIDS 100 - 199 */
-=======
 /* OIDS 100 - 199 */
->>>>>>> d13f41d2
 DATA(insert OID = 142 ( xml		   PGNSP PGUID -1 f b t \054 0 0 143 xml_in xml_out xml_recv xml_send - - - i x f 0 -1 0 _null_ _null_ ));
 DESCR("XML content");
 #define XMLOID 142
@@ -471,11 +415,8 @@
 #define COMPLEXOID 195
 DATA(insert OID = 196 (	_complex	   PGNSP PGUID -1 f b t \054 0 195 0 array_in array_out array_recv array_send - - - d x f 0 -1 0 _null_ _null_ ));
 
-<<<<<<< HEAD
 /*  OIDS 200 - 299  */
 
-=======
->>>>>>> d13f41d2
 DATA(insert OID = 210 (  smgr	   PGNSP PGUID 2 t b t \054 0 0 0 smgrin smgrout - - - - - s p f 0 -1 0 _null_ _null_ ));
 DESCR("storage manager");
 
@@ -503,7 +444,6 @@
 #define POLYGONOID		604
 
 DATA(insert OID = 628 (  line	   PGNSP PGUID 32 f b t \054 0 701 629 line_in line_out line_recv line_send - - - d p f 0 -1 0 _null_ _null_ ));
-<<<<<<< HEAD
 DESCR("geometric line (not implemented)");
 #define LINEOID			628
 DATA(insert OID = 629 (  _line	   PGNSP PGUID	-1 f b t \054 0 628 0 array_in array_out array_recv array_send - - - d x f 0 -1 0 _null_ _null_ ));
@@ -514,19 +454,6 @@
 DESCR("single-precision floating point number, 4-byte storage");
 #define FLOAT4OID 700
 DATA(insert OID = 701 (  float8    PGNSP PGUID	8 t b t \054 0	 0 1022 float8in float8out float8recv float8send - - - d p f 0 -1 0 _null_ _null_ ));
-=======
-DESCR("geometric line (not implemented)'");
-#define LINEOID			628
-DATA(insert OID = 629 (  _line	   PGNSP PGUID	-1 f b t \054 0 628 0 array_in array_out array_recv array_send - - - d x f 0 -1 0 _null_ _null_ ));
-DESCR("");
-
-/* OIDS 700 - 799 */
-
-DATA(insert OID = 700 (  float4    PGNSP PGUID	4 f b t \054 0	 0 1021 float4in float4out float4recv float4send - - - i p f 0 -1 0 _null_ _null_ ));
-DESCR("single-precision floating point number, 4-byte storage");
-#define FLOAT4OID 700
-DATA(insert OID = 701 (  float8    PGNSP PGUID	8 f b t \054 0	 0 1022 float8in float8out float8recv float8send - - - d p f 0 -1 0 _null_ _null_ ));
->>>>>>> d13f41d2
 DESCR("double-precision floating point number, 8-byte storage");
 #define FLOAT8OID 701
 DATA(insert OID = 702 (  abstime   PGNSP PGUID	4 t b t \054 0	 0 1023 abstimein abstimeout abstimerecv abstimesend - - - i p f 0 -1 0 _null_ _null_ ));
@@ -538,11 +465,7 @@
 DATA(insert OID = 704 (  tinterval PGNSP PGUID 12 f b t \054 0	 0 1025 tintervalin tintervalout tintervalrecv tintervalsend - - - i p f 0 -1 0 _null_ _null_ ));
 DESCR("(abstime,abstime), time interval");
 #define TINTERVALOID	704
-<<<<<<< HEAD
-DATA(insert OID = 705 (  unknown   PGNSP PGUID -2 f b t \054 0	0 0 unknownin unknownout unknownrecv unknownsend - - - c p f 0 -1 0 _null_ _null_ ));
-=======
 DATA(insert OID = 705 (  unknown   PGNSP PGUID -2 f b t \054 0	 0 0 unknownin unknownout unknownrecv unknownsend - - - c p f 0 -1 0 _null_ _null_ ));
->>>>>>> d13f41d2
 DESCR("");
 #define UNKNOWNOID		705
 
@@ -559,17 +482,10 @@
 DATA(insert OID = 829 ( macaddr    PGNSP PGUID	6 f b t \054 0 0 1040 macaddr_in macaddr_out macaddr_recv macaddr_send - - - i p f 0 -1 0 _null_ _null_ ));
 DESCR("XX:XX:XX:XX:XX:XX, MAC address");
 #define MACADDROID 829
-<<<<<<< HEAD
-DATA(insert OID = 869 ( inet	   PGNSP PGUID	-1 f b t \054 0 0 1041 inet_in inet_out inet_recv inet_send - - - i p f 0 -1 0 _null_ _null_ ));
-DESCR("IP address/netmask, host address, netmask optional");
-#define INETOID 869
-DATA(insert OID = 650 ( cidr	   PGNSP PGUID	-1 f b t \054 0 0 651 cidr_in cidr_out cidr_recv cidr_send - - - i p f 0 -1 0 _null_ _null_ ));
-=======
 DATA(insert OID = 869 ( inet	   PGNSP PGUID	-1 f b t \054 0 0 1041 inet_in inet_out inet_recv inet_send - - - i m f 0 -1 0 _null_ _null_ ));
 DESCR("IP address/netmask, host address, netmask optional");
 #define INETOID 869
 DATA(insert OID = 650 ( cidr	   PGNSP PGUID	-1 f b t \054 0 0 651 cidr_in cidr_out cidr_recv cidr_send - - - i m f 0 -1 0 _null_ _null_ ));
->>>>>>> d13f41d2
 DESCR("network IP address/netmask, network address");
 #define CIDROID 650
 
@@ -581,37 +497,23 @@
 DATA(insert OID = 1002 (  _char		 PGNSP PGUID -1 f b t \054 0	18 0 array_in array_out array_recv array_send - - - i x f 0 -1 0 _null_ _null_ ));
 DATA(insert OID = 1003 (  _name		 PGNSP PGUID -1 f b t \054 0	19 0 array_in array_out array_recv array_send - - - i x f 0 -1 0 _null_ _null_ ));
 DATA(insert OID = 1005 (  _int2		 PGNSP PGUID -1 f b t \054 0	21 0 array_in array_out array_recv array_send - - - i x f 0 -1 0 _null_ _null_ ));
-<<<<<<< HEAD
 #define INT2ARRAYOID 1005
-=======
->>>>>>> d13f41d2
 DATA(insert OID = 1006 (  _int2vector PGNSP PGUID -1 f b t \054 0	22 0 array_in array_out array_recv array_send - - - i x f 0 -1 0 _null_ _null_ ));
 DATA(insert OID = 1007 (  _int4		 PGNSP PGUID -1 f b t \054 0	23 0 array_in array_out array_recv array_send - - - i x f 0 -1 0 _null_ _null_ ));
 #define INT4ARRAYOID		1007
 DATA(insert OID = 1008 (  _regproc	 PGNSP PGUID -1 f b t \054 0	24 0 array_in array_out array_recv array_send - - - i x f 0 -1 0 _null_ _null_ ));
 DATA(insert OID = 1009 (  _text		 PGNSP PGUID -1 f b t \054 0	25 0 array_in array_out array_recv array_send - - - i x f 0 -1 0 _null_ _null_ ));
-<<<<<<< HEAD
 #define TEXTARRAYOID		1009
 DATA(insert OID = 1028 (  _oid		 PGNSP PGUID -1 f b t \054 0	26 0 array_in array_out array_recv array_send - - - i x f 0 -1 0 _null_ _null_ ));
 #define OIDARRAYOID		1028
 DATA(insert OID = 1010 (  _tid		 PGNSP PGUID -1 f b t \054 0	27 0 array_in array_out array_recv array_send - - - i x f 0 -1 0 _null_ _null_ ));
 DATA(insert OID = 1011 (  _xid		 PGNSP PGUID -1 f b t \054 0	28 0 array_in array_out array_recv array_send - - - i x f 0 -1 0 _null_ _null_ ));
 DATA(insert OID = 1012 (  _cid		 PGNSP PGUID -1 f b t \054 0	29 0 array_in array_out array_recv array_send - - - i x f 0 -1 0 _null_ _null_ ));
-DATA(insert OID = 1263 (	_cstring	   PGNSP PGUID -1 f b t \054 0	2275 0 array_in array_out array_recv array_send - - - i x f 0 -1 0 _null_ _null_ ));
-=======
-DATA(insert OID = 1028 (  _oid		 PGNSP PGUID -1 f b t \054 0	26 0 array_in array_out array_recv array_send - - - i x f 0 -1 0 _null_ _null_ ));
-DATA(insert OID = 1010 (  _tid		 PGNSP PGUID -1 f b t \054 0	27 0 array_in array_out array_recv array_send - - - i x f 0 -1 0 _null_ _null_ ));
-DATA(insert OID = 1011 (  _xid		 PGNSP PGUID -1 f b t \054 0	28 0 array_in array_out array_recv array_send - - - i x f 0 -1 0 _null_ _null_ ));
-DATA(insert OID = 1012 (  _cid		 PGNSP PGUID -1 f b t \054 0	29 0 array_in array_out array_recv array_send - - - i x f 0 -1 0 _null_ _null_ ));
->>>>>>> d13f41d2
 DATA(insert OID = 1013 (  _oidvector PGNSP PGUID -1 f b t \054 0	30 0 array_in array_out array_recv array_send - - - i x f 0 -1 0 _null_ _null_ ));
 DATA(insert OID = 1014 (  _bpchar	 PGNSP PGUID -1 f b t \054 0 1042 0 array_in array_out array_recv array_send bpchartypmodin bpchartypmodout - i x f 0 -1 0 _null_ _null_ ));
 DATA(insert OID = 1015 (  _varchar	 PGNSP PGUID -1 f b t \054 0 1043 0 array_in array_out array_recv array_send varchartypmodin varchartypmodout - i x f 0 -1 0 _null_ _null_ ));
 DATA(insert OID = 1016 (  _int8		 PGNSP PGUID -1 f b t \054 0	20 0 array_in array_out array_recv array_send - - - d x f 0 -1 0 _null_ _null_ ));
-<<<<<<< HEAD
 #define INT8ARRAYOID		1016
-=======
->>>>>>> d13f41d2
 DATA(insert OID = 1017 (  _point	 PGNSP PGUID -1 f b t \054 0 600 0 array_in array_out array_recv array_send - - - d x f 0 -1 0 _null_ _null_ ));
 DATA(insert OID = 1018 (  _lseg		 PGNSP PGUID -1 f b t \054 0 601 0 array_in array_out array_recv array_send - - - d x f 0 -1 0 _null_ _null_ ));
 DATA(insert OID = 1019 (  _path		 PGNSP PGUID -1 f b t \054 0 602 0 array_in array_out array_recv array_send - - - d x f 0 -1 0 _null_ _null_ ));
@@ -619,10 +521,7 @@
 DATA(insert OID = 1021 (  _float4	 PGNSP PGUID -1 f b t \054 0 700 0 array_in array_out array_recv array_send - - - i x f 0 -1 0 _null_ _null_ ));
 #define FLOAT4ARRAYOID 1021
 DATA(insert OID = 1022 (  _float8	 PGNSP PGUID -1 f b t \054 0 701 0 array_in array_out array_recv array_send - - - d x f 0 -1 0 _null_ _null_ ));
-<<<<<<< HEAD
 #define FLOAT8ARRAYOID 1022
-=======
->>>>>>> d13f41d2
 DATA(insert OID = 1023 (  _abstime	 PGNSP PGUID -1 f b t \054 0 702 0 array_in array_out array_recv array_send - - - i x f 0 -1 0 _null_ _null_ ));
 DATA(insert OID = 1024 (  _reltime	 PGNSP PGUID -1 f b t \054 0 703 0 array_in array_out array_recv array_send - - - i x f 0 -1 0 _null_ _null_ ));
 DATA(insert OID = 1025 (  _tinterval PGNSP PGUID -1 f b t \054 0 704 0 array_in array_out array_recv array_send - - - i x f 0 -1 0 _null_ _null_ ));
@@ -632,16 +531,10 @@
 #define ACLITEMOID		1033
 DATA(insert OID = 1034 (  _aclitem	 PGNSP PGUID -1 f b t \054 0 1033 0 array_in array_out array_recv array_send - - - i x f 0 -1 0 _null_ _null_ ));
 DATA(insert OID = 1040 (  _macaddr	 PGNSP PGUID -1 f b t \054 0  829 0 array_in array_out array_recv array_send - - - i x f 0 -1 0 _null_ _null_ ));
-<<<<<<< HEAD
-DATA(insert OID = 1041 (  _inet    PGNSP PGUID -1 f b t \054 0	869 0 array_in array_out array_recv array_send - - - i x f 0 -1 0 _null_ _null_ ));
-DATA(insert OID = 651  (  _cidr    PGNSP PGUID -1 f b t \054 0	650 0 array_in array_out array_recv array_send - - - i x f 0 -1 0 _null_ _null_ ));
-=======
 DATA(insert OID = 1041 (  _inet		 PGNSP PGUID -1 f b t \054 0  869 0 array_in array_out array_recv array_send - - - i x f 0 -1 0 _null_ _null_ ));
 DATA(insert OID = 651  (  _cidr		 PGNSP PGUID -1 f b t \054 0  650 0 array_in array_out array_recv array_send - - - i x f 0 -1 0 _null_ _null_ ));
 DATA(insert OID = 1263 (  _cstring	 PGNSP PGUID -1 f b t \054 0 2275 0 array_in array_out array_recv array_send - - - i x f 0 -1 0 _null_ _null_ ));
 #define CSTRINGARRAYOID		1263
-
->>>>>>> d13f41d2
 DATA(insert OID = 1042 ( bpchar		 PGNSP PGUID -1 f b t \054 0	0 1014 bpcharin bpcharout bpcharrecv bpcharsend bpchartypmodin bpchartypmodout - i x f 0 -1 0 _null_ _null_ ));
 DESCR("char(length), blank-padded string, fixed storage length");
 #define BPCHAROID		1042
@@ -652,30 +545,18 @@
 DATA(insert OID = 1082 ( date		 PGNSP PGUID	4 t b t \054 0	0 1182 date_in date_out date_recv date_send - - - i p f 0 -1 0 _null_ _null_ ));
 DESCR("ANSI SQL date");
 #define DATEOID			1082
-<<<<<<< HEAD
 DATA(insert OID = 1083 ( time		 PGNSP PGUID	8 t b t \054 0	0 1183 time_in time_out time_recv time_send timetypmodin timetypmodout - d p f 0 -1 0 _null_ _null_ ));
-=======
-DATA(insert OID = 1083 ( time		 PGNSP PGUID	8 f b t \054 0	0 1183 time_in time_out time_recv time_send timetypmodin timetypmodout - d p f 0 -1 0 _null_ _null_ ));
->>>>>>> d13f41d2
 DESCR("hh:mm:ss, ANSI SQL time");
 #define TIMEOID			1083
 
 /* OIDS 1100 - 1199 */
-<<<<<<< HEAD
 DATA(insert OID = 1114 ( timestamp	 PGNSP PGUID	8 t b t \054 0	0 1115 timestamp_in timestamp_out timestamp_recv timestamp_send timestamptypmodin timestamptypmodout - d p f 0 -1 0 _null_ _null_ ));
-=======
-DATA(insert OID = 1114 ( timestamp	 PGNSP PGUID	8 f b t \054 0	0 1115 timestamp_in timestamp_out timestamp_recv timestamp_send timestamptypmodin timestamptypmodout - d p f 0 -1 0 _null_ _null_ ));
->>>>>>> d13f41d2
 DESCR("date and time");
 #define TIMESTAMPOID	1114
 DATA(insert OID = 1115 ( _timestamp  PGNSP PGUID	-1 f b t \054 0 1114 0 array_in array_out array_recv array_send timestamptypmodin timestamptypmodout - d x f 0 -1 0 _null_ _null_ ));
 DATA(insert OID = 1182 ( _date		 PGNSP PGUID	-1 f b t \054 0 1082 0 array_in array_out array_recv array_send - - - i x f 0 -1 0 _null_ _null_ ));
 DATA(insert OID = 1183 ( _time		 PGNSP PGUID	-1 f b t \054 0 1083 0 array_in array_out array_recv array_send timetypmodin timetypmodout - d x f 0 -1 0 _null_ _null_ ));
-<<<<<<< HEAD
 DATA(insert OID = 1184 ( timestamptz PGNSP PGUID	8 t b t \054 0	0 1185 timestamptz_in timestamptz_out timestamptz_recv timestamptz_send timestamptztypmodin timestamptztypmodout - d p f 0 -1 0 _null_ _null_ ));
-=======
-DATA(insert OID = 1184 ( timestamptz PGNSP PGUID	8 f b t \054 0	0 1185 timestamptz_in timestamptz_out timestamptz_recv timestamptz_send timestamptztypmodin timestamptztypmodout - d p f 0 -1 0 _null_ _null_ ));
->>>>>>> d13f41d2
 DESCR("date and time with time zone");
 #define TIMESTAMPTZOID	1184
 DATA(insert OID = 1185 ( _timestamptz PGNSP PGUID -1 f b t \054 0	1184 0 array_in array_out array_recv array_send timestamptztypmodin timestamptztypmodout - d x f 0 -1 0 _null_ _null_ ));
@@ -743,26 +624,9 @@
 #define REGTYPEARRAYOID 2211
 
 /* uuid */
-<<<<<<< HEAD
-DATA(insert OID = 2950 (	uuid	   PGNSP PGUID 16 f b t \054 0	0 2951 uuid_in uuid_out uuid_recv uuid_send - - - c p f 0 -1 0 _null_ _null_ ));
+DATA(insert OID = 2950 ( uuid			PGNSP PGUID 16 f b t \054 0 0 2951 uuid_in uuid_out uuid_recv uuid_send - - - c p f 0 -1 0 _null_ _null_ ));
 DESCR("UUID datatype");
 #define UUIDOID		2950
-DATA(insert OID = 2951 (	_uuid	   PGNSP PGUID -1 f b t \054 0	2950 0 array_in array_out array_recv array_send - - - i x f 0 -1 0 _null_ _null_ ));
-
-DATA(insert OID = 3251 (	nb_classification	   PGNSP PGUID -1 f c t \054 3250	0 0 record_in record_out record_recv record_send - - - d x f 0 -1 0 _null_ _null_ ));
-
-DATA(insert OID = 3300 (	gpaotid	   PGNSP PGUID 6 f b t \054 0	0 3301 gpaotidin gpaotidout gpaotidrecv gpaotidsend - - - s p f 0 -1 0 _null_ _null_ ));
-DESCR("(segment file num, row number), logical location of append-only tuple");
-#define AOTIDOID	3300
-DATA(insert OID = 3301 (	_gpaotid	   PGNSP PGUID -1 f b t \054 0	3300 0 array_in array_out array_recv array_send - - - i x f 0 -1 0 _null_ _null_ ));
-
-DATA(insert OID = 3310 (	gpxlogloc	   PGNSP PGUID 8 f b t \054 0	0 3311 gpxloglocin gpxloglocout gpxloglocrecv gpxloglocsend - - - i p f 0 -1 0 _null_ _null_ ));
-DESCR("(h/h) -- the hexadecimal xlogid and xrecoff of an XLOG location");
-#define XLOGLOCOID	3310
-DATA(insert OID = 3311 (	_gpxlogloc	   PGNSP PGUID -1 f b t \054 0	3310 0 array_in array_out array_recv array_send - - - i x f 0 -1 0 _null_ _null_ ));
-=======
-DATA(insert OID = 2950 ( uuid			PGNSP PGUID 16 f b t \054 0 0 2951 uuid_in uuid_out uuid_recv uuid_send - - - c p f 0 -1 0 _null_ _null_ ));
-DESCR("UUID datatype");
 DATA(insert OID = 2951 ( _uuid			PGNSP PGUID -1 f b t \054 0 2950 0 array_in array_out array_recv array_send - - - i x f 0 -1 0 _null_ _null_ ));
 
 /* text search */
@@ -791,7 +655,18 @@
 DATA(insert OID = 2970 ( txid_snapshot	PGNSP PGUID -1 f b t \054 0 0 2949 txid_snapshot_in txid_snapshot_out txid_snapshot_recv txid_snapshot_send - - - d x f 0 -1 0 _null_ _null_ ));
 DESCR("txid snapshot");
 DATA(insert OID = 2949 ( _txid_snapshot PGNSP PGUID -1 f b t \054 0 2970 0 array_in array_out array_recv array_send - - - d x f 0 -1 0 _null_ _null_ ));
->>>>>>> d13f41d2
+
+DATA(insert OID = 3251 (	nb_classification	   PGNSP PGUID -1 f c t \054 3250	0 0 record_in record_out record_recv record_send - - - d x f 0 -1 0 _null_ _null_ ));
+
+DATA(insert OID = 3300 (	gpaotid	   PGNSP PGUID 6 f b t \054 0	0 3301 gpaotidin gpaotidout gpaotidrecv gpaotidsend - - - s p f 0 -1 0 _null_ _null_ ));
+DESCR("(segment file num, row number), logical location of append-only tuple");
+#define AOTIDOID	3300
+DATA(insert OID = 3301 (	_gpaotid	   PGNSP PGUID -1 f b t \054 0	3300 0 array_in array_out array_recv array_send - - - i x f 0 -1 0 _null_ _null_ ));
+
+DATA(insert OID = 3310 (	gpxlogloc	   PGNSP PGUID 8 f b t \054 0	0 3311 gpxloglocin gpxloglocout gpxloglocrecv gpxloglocsend - - - i p f 0 -1 0 _null_ _null_ ));
+DESCR("(h/h) -- the hexadecimal xlogid and xrecoff of an XLOG location");
+#define XLOGLOCOID	3310
+DATA(insert OID = 3311 (	_gpxlogloc	   PGNSP PGUID -1 f b t \054 0	3310 0 array_in array_out array_recv array_send - - - i x f 0 -1 0 _null_ _null_ ));
 
 /*
  * pseudo-types
@@ -810,10 +685,6 @@
 #define RECORDOID		2249
 DATA(insert OID = 2275 ( cstring		PGNSP PGUID -2 f p t \054 0 0 1263 cstring_in cstring_out cstring_recv cstring_send - - - c p f 0 -1 0 _null_ _null_ ));
 #define CSTRINGOID		2275
-<<<<<<< HEAD
-#define CSTRINGARRAYOID	1263
-=======
->>>>>>> d13f41d2
 DATA(insert OID = 2276 ( any			PGNSP PGUID  4 t p t \054 0 0 0 any_in any_out - - - - - i p f 0 -1 0 _null_ _null_ ));
 #define ANYOID			2276
 DATA(insert OID = 2277 ( anyarray		PGNSP PGUID -1 f p t \054 0 0 0 anyarray_in anyarray_out anyarray_recv anyarray_send - - - d x f 0 -1 0 _null_ _null_ ));
@@ -830,7 +701,11 @@
 #define OPAQUEOID		2282
 DATA(insert OID = 2283 ( anyelement		PGNSP PGUID  4 t p t \054 0 0 0 anyelement_in anyelement_out - - - - - i p f 0 -1 0 _null_ _null_ ));
 #define ANYELEMENTOID	2283
-<<<<<<< HEAD
+DATA(insert OID = 2776 ( anynonarray	PGNSP PGUID  4 t p t \054 0 0 0 anynonarray_in anynonarray_out - - - - - i p f 0 -1 0 _null_ _null_ ));
+#define ANYNONARRAYOID	2776
+DATA(insert OID = 3500 ( anyenum		PGNSP PGUID  4 t p t \054 0 0 0 anyenum_in anyenum_out - - - - - i p f 0 -1 0 _null_ _null_ ));
+#define ANYENUMOID		3500
+
 DATA(insert OID = 3053 (	anytable	   PGNSP PGUID -1 f p t \054 0	0 0 anytable_in anytable_out - - - - - d x f 0 -1 0 _null_ _null_ ));
 DESCR("Represents a generic TABLE value expression");
 #define ANYTABLEOID     3053
@@ -853,13 +728,6 @@
 DATA(insert OID = 6994 (gp_relation_node PGNSP PGUID -1 f c t \054 5094 0 0 record_in record_out record_recv record_send - - - d x f 0 -1 0 _null_ _null_));
 #define GP_RELATION_NODE_OID 6994
 
-=======
-DATA(insert OID = 2776 ( anynonarray	PGNSP PGUID  4 t p t \054 0 0 0 anynonarray_in anynonarray_out - - - - - i p f 0 -1 0 _null_ _null_ ));
-#define ANYNONARRAYOID	2776
-DATA(insert OID = 3500 ( anyenum		PGNSP PGUID  4 t p t \054 0 0 0 anyenum_in anyenum_out - - - - - i p f 0 -1 0 _null_ _null_ ));
-#define ANYENUMOID		3500
-
->>>>>>> d13f41d2
 
 /*
  * macros
@@ -870,7 +738,6 @@
 #define  TYPTYPE_ENUM		'e' /* enumerated type */
 #define  TYPTYPE_PSEUDO		'p' /* pseudo-type */
 
-<<<<<<< HEAD
 /* 
  * typcategory is from Postgres 9.0 catalog changes and is not actually reflected
  * anywhere in gpdb code.
@@ -896,37 +763,21 @@
 /* Is a type OID a polymorphic pseudotype?	(Beware of multiple evaluation) */
 #define IsPolymorphicType(typid)  \
 	((typid) == ANYELEMENTOID || \
-	 (typid) == ANYARRAYOID)
-	 //(typid) == ANYNONARRAYOID || \   /// added in pg 8.4
-	// (typid) == ANYENUMOID)
+	 (typid) == ANYARRAYOID || \
+	 (typid) == ANYNONARRAYOID || \
+	 (typid) == ANYENUMOID)
 
 /* Is a type OID suitable for describe callback functions? */
 #define TypeSupportsDescribe(typid)  \
 	((typid) == RECORDOID)
 
 #ifndef FRONTEND /* don't export these to the front end */
-=======
-/* Is a type OID a polymorphic pseudotype?	(Beware of multiple evaluation) */
-#define IsPolymorphicType(typid)  \
-	((typid) == ANYELEMENTOID || \
-	 (typid) == ANYARRAYOID || \
-	 (typid) == ANYNONARRAYOID || \
-	 (typid) == ANYENUMOID)
->>>>>>> d13f41d2
 
 /*
  * prototypes for functions in pg_type.c
  */
-<<<<<<< HEAD
 extern Oid TypeShellMake(const char *typeName, Oid typeNamespace, Oid ownerId,
 						 Oid shelloid);
-extern Oid TypeShellMakeWithOid(const char *typeName, Oid typeNamespace,
-								Oid ownerId, Oid shelltypeOid);
-=======
-extern Oid	TypeShellMake(const char *typeName,
-						  Oid typeNamespace,
-						  Oid ownerId);
->>>>>>> d13f41d2
 
 extern Oid TypeCreate(Oid newTypeOid,
 		   const char *typeName,
@@ -956,8 +807,9 @@
 		   int32 typeMod,
 		   int32 typNDims,
 		   bool typeNotNull);
-		   
-extern Oid TypeCreateWithOid(const char *typeName,
+
+extern Oid TypeCreateWithOptions(Oid newtypeOid,
+		   const char *typeName,
 		   Oid typeNamespace,
 		   Oid relationOid,
 		   char relationKind,
@@ -984,7 +836,6 @@
 		   int32 typeMod,
 		   int32 typNDims,
 		   bool typeNotNull,
-		   Oid newtypeOid,
 		   Datum typoptions);
 
 extern void GenerateTypeDependencies(Oid typeNamespace,
@@ -1005,21 +856,15 @@
 						 Node *defaultExpr,
 						 bool rebuild);
 
-<<<<<<< HEAD
-extern void TypeRename(Oid typeOid, const char *newTypeName);
+extern void TypeRename(Oid typeOid, const char *newTypeName,
+		   Oid typeNamespace);
+
+extern bool moveArrayTypeName(Oid typeOid, const char *typeName,
+				  Oid typeNamespace);
 
 extern char *makeArrayTypeName(const char *typeName, Oid typeNamespace);
 extern void add_type_encoding(Oid typid, Datum typoptions);
 
 #endif /* !FRONTEND */
-=======
-extern void TypeRename(Oid typeOid, const char *newTypeName,
-		   Oid typeNamespace);
-
-extern char *makeArrayTypeName(const char *typeName, Oid typeNamespace);
-
-extern bool moveArrayTypeName(Oid typeOid, const char *typeName,
-				  Oid typeNamespace);
->>>>>>> d13f41d2
 
 #endif   /* PG_TYPE_H */