/*-------------------------------------------------------------------------
 *
 * crypt.h
 *	  Interface to libpq/crypt.c
 *
 * Portions Copyright (c) 1996-2014, PostgreSQL Global Development Group
 * Portions Copyright (c) 1994, Regents of the University of California
 *
 * src/include/libpq/crypt.h
 *
 *-------------------------------------------------------------------------
 */
#ifndef PG_CRYPT_H
#define PG_CRYPT_H

#include "c.h"

<<<<<<< HEAD
#include "libpq/libpq-be.h"
#include "libpq/md5.h"
=======
extern int md5_crypt_verify(const Port *port, const char *role,
				 char *client_pass, char **logdetail);
>>>>>>> ab76208e

extern int hashed_passwd_verify(const Port *port, const char *user,
								char *client_pass);
#endif<|MERGE_RESOLUTION|>--- conflicted
+++ resolved
@@ -15,14 +15,10 @@
 
 #include "c.h"
 
-<<<<<<< HEAD
 #include "libpq/libpq-be.h"
 #include "libpq/md5.h"
-=======
-extern int md5_crypt_verify(const Port *port, const char *role,
+
+extern int hashed_passwd_verify(const Port *port, const char *role,
 				 char *client_pass, char **logdetail);
->>>>>>> ab76208e
 
-extern int hashed_passwd_verify(const Port *port, const char *user,
-								char *client_pass);
 #endif