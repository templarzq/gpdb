/*-------------------------------------------------------------------------
 *
 * print.h
 *	  definitions for nodes/print.c
 *
 *
<<<<<<< HEAD
 * Portions Copyright (c) 2007-2008, Greenplum inc
 * Portions Copyright (c) 2012-Present Pivotal Software, Inc.
 * Portions Copyright (c) 1996-2011, PostgreSQL Global Development Group
=======
 * Portions Copyright (c) 1996-2012, PostgreSQL Global Development Group
>>>>>>> 80edfd76
 * Portions Copyright (c) 1994, Regents of the University of California
 *
 * src/include/nodes/print.h
 *
 *-------------------------------------------------------------------------
 */
#ifndef PRINT_H
#define PRINT_H

<<<<<<< HEAD
#include "nodes/parsenodes.h"
#include "nodes/plannodes.h"
=======
>>>>>>> 80edfd76
#include "executor/tuptable.h"

#define nodeDisplay(x)		pprint(x)

<<<<<<< HEAD
extern char *plannode_type(Plan *p);
extern void print(void *obj);
extern void pprint(void *obj);
=======
extern void print(const void *obj);
extern void pprint(const void *obj);
>>>>>>> 80edfd76
extern void elog_node_display(int lev, const char *title,
				  const void *obj, bool pretty);
extern char *format_node_dump(const char *dump);
extern char *pretty_format_node_dump(const char *dump);
extern void print_rt(const List *rtable);
extern void print_expr(const Node *expr, const List *rtable);
extern void print_pathkeys(const List *pathkeys, const List *rtable);
extern void print_tl(const List *tlist, const List *rtable);
extern void print_slot(TupleTableSlot *slot);
extern void print_plan(Plan *p, Query *parsetree);

#endif   /* PRINT_H */<|MERGE_RESOLUTION|>--- conflicted
+++ resolved
@@ -4,13 +4,9 @@
  *	  definitions for nodes/print.c
  *
  *
-<<<<<<< HEAD
  * Portions Copyright (c) 2007-2008, Greenplum inc
  * Portions Copyright (c) 2012-Present Pivotal Software, Inc.
- * Portions Copyright (c) 1996-2011, PostgreSQL Global Development Group
-=======
  * Portions Copyright (c) 1996-2012, PostgreSQL Global Development Group
->>>>>>> 80edfd76
  * Portions Copyright (c) 1994, Regents of the University of California
  *
  * src/include/nodes/print.h
@@ -20,23 +16,14 @@
 #ifndef PRINT_H
 #define PRINT_H
 
-<<<<<<< HEAD
-#include "nodes/parsenodes.h"
 #include "nodes/plannodes.h"
-=======
->>>>>>> 80edfd76
 #include "executor/tuptable.h"
 
 #define nodeDisplay(x)		pprint(x)
 
-<<<<<<< HEAD
 extern char *plannode_type(Plan *p);
-extern void print(void *obj);
-extern void pprint(void *obj);
-=======
 extern void print(const void *obj);
 extern void pprint(const void *obj);
->>>>>>> 80edfd76
 extern void elog_node_display(int lev, const char *title,
 				  const void *obj, bool pretty);
 extern char *format_node_dump(const char *dump);
