--- conflicted
+++ resolved
@@ -283,11 +283,7 @@
 {
 	NodeTag		type;
 	Value		val;			/* value (includes type info, see value.h) */
-<<<<<<< HEAD
-	TypeName   *typeName;		/* typecast, or NULL if none */
 	int			location;		/* token location, or -1 if unknown */
-=======
->>>>>>> 49f001d8
 } A_Const;
 
 /*
@@ -320,10 +316,7 @@
 	bool		agg_star;		/* argument was really '*' */
 	bool		agg_distinct;	/* arguments were labeled DISTINCT */
 	bool		func_variadic;	/* last argument was labeled VARIADIC */
-<<<<<<< HEAD
 	struct WindowDef *over;		/* OVER clause, if any */
-=======
->>>>>>> 49f001d8
 	int			location;		/* token location, or -1 if unknown */
 } FuncCall;
 
@@ -1843,7 +1836,6 @@
 	List       *locations;  /* List of FileSpaceEntry */
 } CreateFileSpaceStmt;
 
-
 /*
  * FileSpaceEntry:
  *   A CreateFilespaceStatement has a list of these, one per location
@@ -1858,6 +1850,14 @@
 	char       *hostname;
 } FileSpaceEntry;
 
+typedef struct DropFileSpaceStmt
+{
+	NodeTag		type;
+	char	   *filespacename;
+	bool		missing_ok;		/* skip error if missing? */
+} DropFileSpaceStmt;
+
+
 /* ----------------------
  *		Create/Drop TableSpace Statements
  * ----------------------
@@ -1870,6 +1870,13 @@
 	char	   *owner;
 	char       *filespacename;
 } CreateTableSpaceStmt;
+
+typedef struct DropTableSpaceStmt
+{
+	NodeTag		type;
+	char	   *tablespacename;
+	bool		missing_ok;		/* skip error if missing? */
+} DropTableSpaceStmt;
 
 /* ----------------------
  *		Create/Drop TRIGGER Statements
@@ -2300,13 +2307,8 @@
 	FUNC_PARAM_IN = 'i',		/* input only */
 	FUNC_PARAM_OUT = 'o',		/* output only */
 	FUNC_PARAM_INOUT = 'b',		/* both */
-<<<<<<< HEAD
 	FUNC_PARAM_VARIADIC = 'v',	/* variadic (always input) */
-	FUNC_PARAM_TABLE = 't'		/* table (always output) */
-=======
-	FUNC_PARAM_VARIADIC = 'v',	/* variadic */
 	FUNC_PARAM_TABLE = 't'		/* table function output column */
->>>>>>> 49f001d8
 } FunctionParameterMode;
 
 typedef struct FunctionParameter
