--- conflicted
+++ resolved
@@ -4,11 +4,7 @@
  *	  interface for Value nodes
  *
  *
-<<<<<<< HEAD
  * Copyright (c) 2003-2009, PostgreSQL Global Development Group
-=======
- * Copyright (c) 2003-2007, PostgreSQL Global Development Group
->>>>>>> 29dccf5f
  *
  * $PostgreSQL: pgsql/src/include/nodes/value.h,v 1.6 2007/01/05 22:19:56 momjian Exp $
  *
