/*-------------------------------------------------------------------------
 *
 * relation.h
 *	  Definitions for planner's internal data structures.
 *
 *
 * Portions Copyright (c) 2005-2010, Greenplum inc
 * Portions Copyright (c) 2012-Present Pivotal Software, Inc.
 * Portions Copyright (c) 1996-2009, PostgreSQL Global Development Group
 * Portions Copyright (c) 1994, Regents of the University of California
 *
 * $PostgreSQL: pgsql/src/include/nodes/relation.h,v 1.165 2008/12/01 21:06:13 tgl Exp $
 *
 *-------------------------------------------------------------------------
 */
#ifndef RELATION_H
#define RELATION_H

#include "access/sdir.h"
#include "nodes/bitmapset.h"
#include "nodes/params.h"
#include "nodes/parsenodes.h"
#include "nodes/plannodes.h"
#include "nodes/primnodes.h"
#include "storage/block.h"
#include "nodes/plannerconfig.h"
#include "cdb/cdbpathlocus.h"


/*
 * Relids
 *		Set of relation identifiers (indexes into the rangetable).
 */
typedef Bitmapset *Relids;

/*
 * Estimated costs
 */
typedef double EstimatedBytes;  /* an estimated number of bytes */

/*
 * When looking for a "cheapest path", this enum specifies whether we want
 * cheapest startup cost or cheapest total cost.
 */
typedef enum CostSelector
{
	STARTUP_COST, TOTAL_COST
} CostSelector;

/*
 * The cost estimate produced by cost_qual_eval() includes both a one-time
 * (startup) cost, and a per-tuple cost.
 */
typedef struct QualCost
{
	Cost		startup;		/* one-time cost */
	Cost		per_tuple;		/* per-evaluation cost */
} QualCost;


/*
 * Context for apply shareinput processing during planning.  We could fold
 * this into PlannerGlobal, but this encapsulates it nicely.
 */
typedef struct ApplyShareInputContext
{
	List	   *curr_rtable;
	int		   *share_refcounts;
	int			share_refcounts_sz;		/* allocated sized of 'share_refcounts' */
	List *motStack;
	List *qdShares;
	List *qdSlices;
	int nextPlanId;

	ShareInputScan **producers;
	int		   *sliceMarks;			/* one for each producer */
	int			producer_count;

} ApplyShareInputContext;


/*----------
 * PlannerGlobal
 *		Global information for planning/optimization
 *
 * PlannerGlobal holds state for an entire planner invocation; this state
 * is shared across all levels of sub-Queries that exist in the command being
 * planned.
 *----------
 */
typedef struct PlannerGlobal
{
	NodeTag		type;

	ParamListInfo boundParams;	/* Param values provided to planner() */

	List	   *paramlist;		/* to keep track of cross-level Params */

	List	   *subplans;		/* Plans for SubPlan nodes */

	List	   *subrtables;		/* Rangetables for SubPlan nodes */

	Bitmapset  *rewindPlanIDs;	/* indices of subplans that require REWIND */

	List	   *finalrtable;	/* "flat" rangetable for executor */

	List	   *relationOids;	/* OIDs of relations the plan depends on */

	List	   *invalItems;		/* other dependencies, as PlanInvalItems */
<<<<<<< HEAD
	
=======

>>>>>>> 38e93482
	Index		lastPHId;		/* highest PlaceHolderVar ID assigned */

	bool		transientPlan;	/* redo plan when TransactionXmin changes? */
	bool		oneoffPlan;		/* redo plan on every execution? */
	bool		simplyUpdatable; /* can be used with CURRENT OF? */

	ApplyShareInputContext share;	/* workspace for GPDB plan sharing */

} PlannerGlobal;

/*
 * CtePlanInfo
 *    Information for subplans that are associated with a CTE.
 */
typedef struct CtePlanInfo
{
	/*
	 * A subplan, prepared for sharing among many CTE references by
	 * prepare_plan_for_sharing(), that implements the CTE. NULL if the
	 * CTE is not shared among references.
	 */
	Plan *shared_plan;

	/*
	 * The rtable corresponding to the subplan.
	 */
	List *subrtable;

	/*
	 * The pathkeys corresponding to the subplan.
	 */
	List *pathkeys;
} CtePlanInfo;


/*----------
 * PlannerInfo
 *		Per-query information for planning/optimization
 *
 * This struct is conventionally called "root" in all the planner routines.
 * It holds links to all of the planner's working state, in addition to the
 * original Query.	Note that at present the planner extensively modifies
 * the passed-in Query data structure; someday that should stop.
 *----------
 */
typedef struct PlannerInfo
{
	NodeTag		type;

	Query	   *parse;			/* the Query being planned */

	PlannerGlobal *glob;		/* global info for current planner run */

	Index		query_level;	/* 1 at the outermost Query */

	struct PlannerInfo *parent_root; /* NULL at outermost Query */

	/*
	 * simple_rel_array holds pointers to "base rels" and "other rels" (see
	 * comments for RelOptInfo for more info).	It is indexed by rangetable
	 * index (so entry 0 is always wasted).  Entries can be NULL when an RTE
	 * does not correspond to a base relation, such as a join RTE or an
	 * unreferenced view RTE; or if the RelOptInfo hasn't been made yet.
	 */
	struct RelOptInfo **simple_rel_array;		/* All 1-rel RelOptInfos */
	int			simple_rel_array_size;	/* allocated size of array */

	/*
	 * simple_rte_array is the same length as simple_rel_array and holds
	 * pointers to the associated rangetable entries.  This lets us avoid
	 * rt_fetch(), which can be a bit slow once large inheritance sets have
	 * been expanded.
	 */
	RangeTblEntry **simple_rte_array;	/* rangetable as an array */

	/*
	 * join_rel_list is a list of all join-relation RelOptInfos we have
	 * considered in this planning run.  For small problems we just scan the
	 * list to do lookups, but when there are many join relations we build a
	 * hash table for faster lookups.  The hash table is present and valid
	 * when join_rel_hash is not NULL.	Note that we still maintain the list
	 * even when using the hash table for lookups; this simplifies life for
	 * GEQO.
	 */
	List	   *join_rel_list;	/* list of join-relation RelOptInfos */
	struct HTAB *join_rel_hash; /* optional hashtable for join relations */

	List	   *resultRelations;	/* integer list of RT indexes, or NIL */

	List	   *returningLists; /* list of lists of TargetEntry, or NIL */

	List	   *init_plans;		/* init SubPlans for query */

	List	   *cte_plan_ids;	/* per-CTE-item list of subplan IDs */

	List	   *eq_classes;		/* list of active EquivalenceClasses */

	List	   *non_eq_clauses;

	List	   *canon_pathkeys; /* list of "canonical" PathKeys */

	PartitionNode *result_partitions;
	List	   *result_aosegnos;

	List       *list_cteplaninfo; /* list of CtePlannerInfo, one for each CTE */

    /* Jointree result is a subset of the cross product of these relids... */
	Relids		currlevel_relids;	/* CDB: all relids of current query level,
									 * omitting any pulled-up subquery relids */

	/*
	 * Outer join info
	 */
	List	   *left_join_clauses;		/* list of RestrictInfos for
										 * mergejoinable outer join clauses
										 * w/nonnullable var on left */

	List	   *right_join_clauses;		/* list of RestrictInfos for
										 * mergejoinable outer join clauses
										 * w/nonnullable var on right */

	List	   *full_join_clauses;		/* list of RestrictInfos for
										 * mergejoinable full join clauses */

<<<<<<< HEAD
	List	   *join_info_list;     /* list of SpecialJoinInfos */
=======
	List	   *join_info_list;		/* list of SpecialJoinInfos */
>>>>>>> 38e93482

	List	   *append_rel_list;	/* list of AppendRelInfos */
	
	List	   *placeholder_list;	/* list of PlaceHolderInfos */

	List	   *placeholder_list;	/* list of PlaceHolderInfos */

	List	   *query_pathkeys; /* desired pathkeys for query_planner(), and
								 * actual pathkeys afterwards */

	List	   *group_pathkeys;		/* groupClause pathkeys, if any */
	List	   *distinct_pathkeys;	/* distinctClause pathkeys, if any */
	List	   *sort_pathkeys;		/* sortClause pathkeys, if any */

	List	   *initial_rels;	/* RelOptInfos we are now trying to join */

	MemoryContext planner_cxt;	/* context holding PlannerInfo */

	double		total_table_pages;		/* # of pages in all tables of query */

	double		tuple_fraction; /* tuple_fraction passed to query_planner */

	bool		hasJoinRTEs;	/* true if any RTEs are RTE_JOIN kind */
	bool		hasHavingQual;	/* true if havingQual was non-null */
	bool		hasPseudoConstantQuals; /* true if any RestrictInfo has
										 * pseudoconstant = true */
	bool		hasRecursion;	/* true if planning a recursive WITH item */

	/* These fields are used only when hasRecursion is true: */
	int			wt_param_id;			/* PARAM_EXEC ID for the work table */
	struct Plan *non_recursive_plan;	/* plan for non-recursive term */
<<<<<<< HEAD

	PlannerConfig *config;		/* Planner configuration */

	List	   *dynamicScans;	/* DynamicScanInfos */
=======
>>>>>>> 38e93482
} PlannerInfo;

/*----------
 * DynamicScanInfo
 *		Information about scans on partitioned tables.
 *
 * Scans on partitioned tables are expanded into Append paths early
 * in the planning. For each such expansion, we create a DynamicScanInfo
 * struct.
 *----------
 */
typedef struct
{
	/*
	 * The scans are numbered, so that a Partition Selector can
	 * refer to the scan.
	 */
	int			dynamicScanId;

	/* Parent relation this is for */
	int			rtindex;
	Oid			parentOid;

	/* RTindexes of the leaf relations */
	Relids		children;

	/* Partitioning key information */
	List	   *partKeyAttnos;

	/* Set to true, if a PartitionSelector has been created for this scan */
	bool		hasSelector;
} DynamicScanInfo;

/*
 * In places where it's known that simple_rte_array[] must have been prepared
 * already, we just index into it to fetch RTEs.  In code that might be
 * executed before or after entering query_planner(), use this macro.
 */
#define planner_rt_fetch(rti, root) \
	((root)->simple_rte_array ? (root)->simple_rte_array[rti] : \
	 rt_fetch(rti, (root)->parse->rtable))


/*
 * Fetch the Plan associated with a SubPlan node during planning.
 */
static inline struct Plan *planner_subplan_get_plan(struct PlannerInfo *root, SubPlan *subplan) 
{
	return (Plan *) list_nth(root->glob->subplans, subplan->plan_id - 1);
}

/**
 * Fetch the rtable list for a subplan
 */
static inline struct List *planner_subplan_get_rtable(struct PlannerInfo *root, SubPlan *subplan)
{
	return (List *) list_nth(root->glob->subrtables, subplan->plan_id - 1);
}

/*
 * Rewrite the Plan associated with a SubPlan node during planning.
 */
static inline void planner_subplan_put_plan(struct PlannerInfo *root, SubPlan *subplan, Plan *plan) 
{
	ListCell *cell = list_nth_cell(root->glob->subplans, subplan->plan_id-1);
	cell->data.ptr_value = plan;
}

/*----------
 * RelOptInfo
 *		Per-relation information for planning/optimization
 *
 * For planning purposes, a "base rel" is either a plain relation (a table)
 * or the output of a sub-SELECT or function that appears in the range table.
 * In either case it is uniquely identified by an RT index.  A "joinrel"
 * is the joining of two or more base rels.  A joinrel is identified by
 * the set of RT indexes for its component baserels.  We create RelOptInfo
 * nodes for each baserel and joinrel, and store them in the PlannerInfo's
 * simple_rel_array and join_rel_list respectively.
 *
 * Note that there is only one joinrel for any given set of component
 * baserels, no matter what order we assemble them in; so an unordered
 * set is the right datatype to identify it with.
 *
 * We also have "other rels", which are like base rels in that they refer to
 * single RT indexes; but they are not part of the join tree, and are given
 * a different RelOptKind to identify them.
 *
 * Currently the only kind of otherrels are those made for member relations
 * of an "append relation", that is an inheritance set or UNION ALL subquery.
 * An append relation has a parent RTE that is a base rel, which represents
 * the entire append relation.	The member RTEs are otherrels.	The parent
 * is present in the query join tree but the members are not.  The member
 * RTEs and otherrels are used to plan the scans of the individual tables or
 * subqueries of the append set; then the parent baserel is given an Append
 * plan comprising the best plans for the individual member rels.  (See
 * comments for AppendRelInfo for more information.)
 *
 * At one time we also made otherrels to represent join RTEs, for use in
 * handling join alias Vars.  Currently this is not needed because all join
 * alias Vars are expanded to non-aliased form during preprocess_expression.
 *
 * Parts of this data structure are specific to various scan and join
 * mechanisms.	It didn't seem worth creating new node types for them.
 *
 *		relids - Set of base-relation identifiers; it is a base relation
 *				if there is just one, a join relation if more than one
 *		rows - estimated number of tuples in the relation after restriction
 *			   clauses have been applied (ie, output rows of a plan for it)
 *		width - avg. number of bytes per tuple in the relation after the
 *				appropriate projections have been done (ie, output width)
 *		reltargetlist - List of Var and PlaceHolderVar nodes for the values
 *						we need to output from this relation.
 *						List is in no particular order, but all rels of an
 *						appendrel set must use corresponding orders.
 *						NOTE: in a child relation, may contain RowExpr or
 *						ConvertRowtypeExpr representing a whole-row Var.
 *		pathlist - List of Path nodes, one for each potentially useful
 *				   method of generating the relation
 *		cheapest_startup_path - the pathlist member with lowest startup cost
 *								(regardless of its ordering)
 *		cheapest_total_path - the pathlist member with lowest total cost
 *							  (regardless of its ordering)
 *		cheapest_unique_path - for caching cheapest path to produce unique
 *							   (no duplicates) output from relation
 *
 * If the relation is a base relation it will have these fields set:
 *
 *		relid - RTE index (this is redundant with the relids field, but
 *				is provided for convenience of access)
 *		rtekind - distinguishes plain relation, subquery, or function RTE
 *		min_attr, max_attr - range of valid AttrNumbers for rel
 *		attr_needed - array of bitmapsets indicating the highest joinrel
 *				in which each attribute is needed; if bit 0 is set then
 *				the attribute is needed as part of final targetlist
 *		attr_widths - cache space for per-attribute width estimates;
 *					  zero means not computed yet
 *		indexlist - list of IndexOptInfo nodes for relation's indexes
 *					(always NIL if it's not a table)
 *		pages - number of disk pages in relation (zero if not a table)
 *		tuples - number of tuples in relation (not considering restrictions)
 *		subplan - plan for subquery (NULL if it's not a subquery)
 *		subrtable - rangetable for subquery (NIL if it's not a subquery)
 *
 *		Note: for a subquery, tuples and subplan are not set immediately
 *		upon creation of the RelOptInfo object; they are filled in when
 *		set_base_rel_pathlist processes the object.
 *
 *		For otherrels that are appendrel members, these fields are filled
 *		in just as for a baserel.
 *
 * The presence of the remaining fields depends on the restrictions
 * and joins that the relation participates in:
 *
 *		baserestrictinfo - List of RestrictInfo nodes, containing info about
 *					each non-join qualification clause in which this relation
 *					participates (only used for base rels)
 *		baserestrictcost - Estimated cost of evaluating the baserestrictinfo
 *					clauses at a single tuple (only used for base rels)
 *		joininfo  - List of RestrictInfo nodes, containing info about each
 *					join clause in which this relation participates (but
 *					note this excludes clauses that might be derivable from
 *					EquivalenceClasses)
 *		has_eclass_joins - flag that EquivalenceClass joins are possible
 *		index_outer_relids - only used for base rels; set of outer relids
 *					that participate in indexable joinclauses for this rel
 *		index_inner_paths - only used for base rels; list of InnerIndexscanInfo
 *					nodes showing best indexpaths for various subsets of
 *					index_outer_relids.
 *
 * Note: Keeping a restrictinfo list in the RelOptInfo is useful only for
 * base rels, because for a join rel the set of clauses that are treated as
 * restrict clauses varies depending on which sub-relations we choose to join.
 * (For example, in a 3-base-rel join, a clause relating rels 1 and 2 must be
 * treated as a restrictclause if we join {1} and {2 3} to make {1 2 3}; but
 * if we join {1 2} and {3} then that clause will be a restrictclause in {1 2}
 * and should not be processed again at the level of {1 2 3}.)	Therefore,
 * the restrictinfo list in the join case appears in individual JoinPaths
 * (field joinrestrictinfo), not in the parent relation.  But it's OK for
 * the RelOptInfo to store the joininfo list, because that is the same
 * for a given rel no matter how we form it.
 *
 * We store baserestrictcost in the RelOptInfo (for base relations) because
 * we know we will need it at least once (to price the sequential scan)
 * and may need it multiple times to price index scans.
 *----------
 */
typedef enum RelOptKind
{
	RELOPT_BASEREL,
	RELOPT_JOINREL,
	RELOPT_OTHER_MEMBER_REL
} RelOptKind;

typedef struct RelOptInfo
{
	NodeTag		type;

	RelOptKind	reloptkind;

	/* all relations included in this RelOptInfo */
	Relids		relids;			/* set of base relids (rangetable indexes) */

	/* size estimates generated by planner */
	double		rows;			/* estimated number of result tuples */
	int			width;			/* estimated avg width of result tuples */
	bool		onerow;			/* true => rel is inherently 1 row or empty */

	/* materialization information */
	List	   *reltargetlist;	/* Vars to be output by scan of relation */
	List	   *pathlist;		/* Path structures */
	struct Path *cheapest_startup_path;
	struct Path *cheapest_total_path;
	struct Path *cheapest_unique_path;
	struct CdbRelDedupInfo *dedup_info; /* subquery dup removal info, or NULL */

	/* information about a base rel (not set for join rels!) */
	Index		relid;
	RTEKind		rtekind;		/* RELATION, SUBQUERY, or FUNCTION */
	AttrNumber	min_attr;		/* smallest attrno of rel (often <0) */
	AttrNumber	max_attr;		/* largest attrno of rel */
	Relids	   *attr_needed;	/* array indexed [min_attr .. max_attr] */
	int32	   *attr_widths;	/* array indexed [min_attr .. max_attr] */
	List	   *indexlist;		/* list of IndexOptInfo */
	BlockNumber pages;
	double		tuples;
    struct GpPolicy   *cdbpolicy;      /* distribution of stored tuples */
	char		relstorage;		/* from pg_class.relstorage */
    bool        cdb_default_stats_used; /* true if ANALYZE needed */
	struct Plan *subplan;		/* if subquery */
	List	   *subrtable;		/* if subquery */

	/* used by external scan */
	struct ExtTableEntry *extEntry;

	/* used by various scans and joins: */
	List	   *baserestrictinfo;		/* RestrictInfo structures (if base
										 * rel) */
	QualCost	baserestrictcost;		/* cost of evaluating the above */
	List	   *joininfo;		/* RestrictInfo structures for join clauses
								 * involving this rel */
	bool		has_eclass_joins;		/* T means joininfo is incomplete */

	/* cached info about inner indexscan paths for relation: */
	Relids		index_outer_relids;		/* other relids in indexable join
										 * clauses */
	List	   *index_inner_paths;		/* InnerIndexscanInfo nodes */

	/*
	 * Inner indexscans are not in the main pathlist because they are not
	 * usable except in specific join contexts.  We use the index_inner_paths
	 * list just to avoid recomputing the best inner indexscan repeatedly for
	 * similar outer relations.  See comments for InnerIndexscanInfo.
	 */
} RelOptInfo;

/*
 * IndexOptInfo
 *		Per-index information for planning/optimization
 *
 *		Prior to Postgres 7.0, RelOptInfo was used to describe both relations
 *		and indexes, but that created confusion without actually doing anything
 *		useful.  So now we have a separate IndexOptInfo struct for indexes.
 *
 *		opfamily[], indexkeys[], opcintype[], fwdsortop[], revsortop[],
 *		and nulls_first[] each have ncolumns entries.
 *		Note: for historical reasons, the opfamily array has an extra entry
 *		that is always zero.  Some code scans until it sees a zero entry,
 *		rather than looking at ncolumns.
 *
 *		Zeroes in the indexkeys[] array indicate index columns that are
 *		expressions; there is one element in indexprs for each such column.
 *
 *		For an unordered index, the sortop arrays contains zeroes.	Note that
 *		fwdsortop[] and nulls_first[] describe the sort ordering of a forward
 *		indexscan; we can also consider a backward indexscan, which will
 *		generate sort order described by revsortop/!nulls_first.
 *
 *		The indexprs and indpred expressions have been run through
 *		prepqual.c and eval_const_expressions() for ease of matching to
 *		WHERE clauses. indpred is in implicit-AND form.
 */
typedef struct IndexOptInfo
{
	NodeTag		type;

	Oid			indexoid;		/* OID of the index relation */
	RelOptInfo *rel;			/* back-link to index's table */

	/* statistics from pg_class */
	BlockNumber pages;			/* number of disk pages in index */
	double		tuples;			/* number of index tuples in index */

	/* index descriptor information */
	int			ncolumns;		/* number of columns in index */
	Oid		   *opfamily;		/* OIDs of operator families for columns */
	int		   *indexkeys;		/* column numbers of index's keys, or 0 */
	Oid		   *opcintype;		/* OIDs of opclass declared input data types */
	Oid		   *fwdsortop;		/* OIDs of sort operators for each column */
	Oid		   *revsortop;		/* OIDs of sort operators for backward scan */
	bool	   *nulls_first;	/* do NULLs come first in the sort order? */
	Oid			relam;			/* OID of the access method (in pg_am) */

	RegProcedure amcostestimate;	/* OID of the access method's cost fcn */

	List	   *indexprs;		/* expressions for non-simple index columns */
	List	   *indpred;		/* predicate if a partial index, else NIL */

	bool		predOK;			/* true if predicate matches query */
	bool		unique;			/* true if a unique index */
	bool		amoptionalkey;	/* can query omit key for the first column? */
	bool		amsearchnulls;	/* can AM search for NULL index entries? */
    bool        cdb_default_stats_used; /* true if ANALYZE needed */
    int         num_leading_eq; /* CDB: always 0, except amcostestimate proc may
                                 * set it briefly; it is transferred forthwith
                                 * to the IndexPath (q.v.), then reset. Kludge.
                                 */
} IndexOptInfo;


/*
 * CdbRelColumnInfo
 *
 * Describes a synthetic column to be added to a baserel's targetlist.
 * The pseudocols field of the RTE points to a List of CdbRelColumnInfo.
 */
typedef struct CdbRelColumnInfo
{
	NodeTag		type;                   /* T_CdbRelColumnInfo */

    AttrNumber  pseudoattno;            /* FirstLowInvalidHeapAttributeNumber
                                         *  minus the 0-based position of the
                                         *  CdbRelColumnInfo node in the
                                         *  rte->pseudocols list
                                         */
    AttrNumber  targetresno;            /* 1-based position of the pseudo
                                         *  column in the rel's targetlist
                                         */
    Expr       *defexpr;                /* expr to be evaluated in targetlist */
	Relids	    where_needed;           /* set of relids whose quals use col */
	int32	    attr_width;             /* expected #bytes for column value */
    char        colname[NAMEDATALEN+1]; /* name for EXPLAIN */
} CdbRelColumnInfo;


/*
 * CdbRelDedupInfo
 *
 * One of these hangs off each RelOptInfo entry whose paths might need
 * special treatment for duplicate suppression for flattened subqueries.
 */
typedef struct CdbRelDedupInfo
{
	NodeTag		type;                   /* T_CdbRelDedupInfo */

    Relids      prejoin_dedup_subqrelids;
                                        /* relids of subqueries' own (righthand)
                                         * tables for those subqueries that have
                                         * all of their own tables present in
                                         * this rel.
                                         */
    Relids      spent_subqrelids;       /* set of subquery relids that are
                                         * inputs to this rel but won't be
                                         * referenced again downstream (i.e.,
                                         * are not mentioned in reltargetlist).
                                         * Can use JOIN_SEMI when inner relids
                                         * are a subset of spent_subq_relids.
                                         */
    bool        try_postjoin_dedup;     /* true => this rel includes all inputs
                                         * required (including lefthand and
                                         * correlating inputs as well as the
                                         * subqueries' own tables) to fully
                                         * evaluate the subqueries indicated by
                                         * prejoin_dedup_subqrelids.
                                         */
    bool        no_more_subqueries;     /* true => this rel includes all inputs
                                         * required for all flattened subqueries
                                         * of the current query level.
                                         */
    struct SpecialJoinInfo   *join_unique_ininfo;
                                        /* uncorrelated "= ANY" subquery with
                                         * exactly the same relids as this rel.
                                         */
    List       *later_dedup_pathlist;   /* List of Path.  Contains paths which
                                         * yield this rel but lack duplicate
                                         * suppression which is to occur later.
                                         * Their subq_complete flags are false.
                                         */
	struct Path *cheapest_startup_path; /* cheapest of later_dedup_pathlist */
	struct Path *cheapest_total_path;   /* cheapest of later_dedup_pathlist */
} CdbRelDedupInfo;

/*
 * EquivalenceClasses
 *
 * Whenever we can determine that a mergejoinable equality clause A = B is
 * not delayed by any outer join, we create an EquivalenceClass containing
 * the expressions A and B to record this knowledge.  If we later find another
 * equivalence B = C, we add C to the existing EquivalenceClass; this may
 * require merging two existing EquivalenceClasses.  At the end of the qual
 * distribution process, we have sets of values that are known all transitively
 * equal to each other, where "equal" is according to the rules of the btree
 * operator family(s) shown in ec_opfamilies.  (We restrict an EC to contain
 * only equalities whose operators belong to the same set of opfamilies.  This
 * could probably be relaxed, but for now it's not worth the trouble, since
 * nearly all equality operators belong to only one btree opclass anyway.)
 *
 * We also use EquivalenceClasses as the base structure for PathKeys, letting
 * us represent knowledge about different sort orderings being equivalent.
 * Since every PathKey must reference an EquivalenceClass, we will end up
 * with single-member EquivalenceClasses whenever a sort key expression has
 * not been equivalenced to anything else.	It is also possible that such an
 * EquivalenceClass will contain a volatile expression ("ORDER BY random()"),
 * which is a case that can't arise otherwise since clauses containing
 * volatile functions are never considered mergejoinable.  We mark such
 * EquivalenceClasses specially to prevent them from being merged with
 * ordinary EquivalenceClasses.  Also, for volatile expressions we have
 * to be careful to match the EquivalenceClass to the correct targetlist
 * entry: consider SELECT random() AS a, random() AS b ... ORDER BY b,a.
 * So we record the SortGroupRef of the originating sort clause.
 *
 * We allow equality clauses appearing below the nullable side of an outer join
 * to form EquivalenceClasses, but these have a slightly different meaning:
 * the included values might be all NULL rather than all the same non-null
 * values.	See src/backend/optimizer/README for more on that point.
 *
 * NB: if ec_merged isn't NULL, this class has been merged into another, and
 * should be ignored in favor of using the pointed-to class.
 */
typedef struct EquivalenceClass
{
	NodeTag		type;

	List	   *ec_opfamilies;	/* btree operator family OIDs */
	List	   *ec_members;		/* list of EquivalenceMembers */
	List	   *ec_sources;		/* list of generating RestrictInfos */
	List	   *ec_derives;		/* list of derived RestrictInfos */
	Relids		ec_relids;		/* all relids appearing in ec_members */
	bool		ec_has_const;	/* any pseudoconstants in ec_members? */
	bool		ec_has_volatile;	/* the (sole) member is a volatile expr */
	bool		ec_below_outer_join;	/* equivalence applies below an OJ */
	bool		ec_broken;		/* failed to generate needed clauses? */
	Index		ec_sortref;		/* originating sortclause label, or 0 */
	struct EquivalenceClass *ec_merged; /* set if merged into another EC */
} EquivalenceClass;

/*
 * If an EC contains a const and isn't below-outer-join, any PathKey depending
 * on it must be redundant, since there's only one possible value of the key.
 */
#define EC_MUST_BE_REDUNDANT(eclass)  \
	((eclass)->ec_has_const && !(eclass)->ec_below_outer_join)

/*
 * EquivalenceMember - one member expression of an EquivalenceClass
 *
 * em_is_child signifies that this element was built by transposing a member
 * for an inheritance parent relation to represent the corresponding expression
 * on an inheritance child.  The element should be ignored for all purposes
 * except constructing inner-indexscan paths for the child relation.  (Other
 * types of join are driven from transposed joininfo-list entries.)  Note
 * that the EC's ec_relids field does NOT include the child relation.
 *
 * em_datatype is usually the same as exprType(em_expr), but can be
 * different when dealing with a binary-compatible opfamily; in particular
 * anyarray_ops would never work without this.	Use em_datatype when
 * looking up a specific btree operator to work with this expression.
 */
typedef struct EquivalenceMember
{
	NodeTag		type;

	Expr	   *em_expr;		/* the expression represented */
	Relids		em_relids;		/* all relids appearing in em_expr */
	Relids		em_nullable_relids;		/* nullable by lower outer joins */
	bool		em_is_const;	/* expression is pseudoconstant? */
	bool		em_is_child;	/* derived version for a child relation? */
	Oid			em_datatype;	/* the "nominal type" used by the opfamily */
} EquivalenceMember;

/*
 * PathKeys
 *
 * The sort ordering of a path is represented by a list of PathKey nodes.
 * An empty list implies no known ordering.  Otherwise the first item
 * represents the primary sort key, the second the first secondary sort key,
 * etc.  The value being sorted is represented by linking to an
 * EquivalenceClass containing that value and including pk_opfamily among its
 * ec_opfamilies.  This is a convenient method because it makes it trivial
 * to detect equivalent and closely-related orderings.	(See optimizer/README
 * for more information.)
 *
 * Note: pk_strategy is either BTLessStrategyNumber (for ASC) or
 * BTGreaterStrategyNumber (for DESC).	We assume that all ordering-capable
 * index types will use btree-compatible strategy numbers.
 */

typedef struct PathKey
{
	NodeTag		type;

	EquivalenceClass *pk_eclass;	/* the value that is ordered */
	Oid			pk_opfamily;	/* btree opfamily defining the ordering */
	int			pk_strategy;	/* sort direction (ASC or DESC) */
	bool		pk_nulls_first; /* do NULLs come before normal values? */
} PathKey;

/*
<<<<<<< HEAD
 * CdbEquivClassIsConstant
 *      is true if the equivalence class represents a pseudo-constant
 *
 * This is copied from MUST_BE_REDUNDANT in pathkeys.c
 */
#define CdbEquivClassIsConstant(eclass)						\
	((eclass)->ec_has_const && !(eclass)->ec_below_outer_join)

/*
 * CdbPathkeyEqualsConstant
 *      is true if there is a constant expr in a given set of
 *      equijoin-equivalent exprs represented by a PathKey
 */
#define CdbPathkeyEqualsConstant(_pathkey) \
    ((_pathkey) != NULL && \
	 CdbEquivClassIsConstant((_pathkey)->pk_eclass))


/*
=======
>>>>>>> 38e93482
 * Type "Path" is used as-is for sequential-scan paths, as well as some other
 * simple plan types that we don't need any extra information in the path for.
 * For other path types it is the first component of a larger struct.
 *
 * Note: "pathtype" is the NodeTag of the Plan node we could build from this
 * Path.  It is partially redundant with the Path's NodeTag, but allows us
 * to use the same Path type for multiple Plan types where there is no need
 * to distinguish the Plan type during path processing.
 */

typedef struct Path
{
	NodeTag		type;

	NodeTag		pathtype;		/* tag identifying scan/join method */

	RelOptInfo *parent;			/* the relation this path can build */

	/* estimated execution costs for path (see costsize.c for more info) */
	Cost		startup_cost;	/* cost expended before fetching any tuples */
	Cost		total_cost;		/* total cost (assuming all tuples fetched) */

    EstimatedBytes  memory;     /* executor RAM needed for Path + kids */

    CdbPathLocus    locus;      /* distribution of the result tuples */

    bool        motionHazard;   /* true => path contains a CdbMotion operator
                                 *    without a slackening operator above it */
	
	bool		rescannable;    /* CDB: true => path can accept ExecRescan call
                                 */
    bool        subq_complete;  /* CDB: true => there is no flattened subquery
                                 *  having all of its tables present in this rel
                                 *  but still needing duplicate suppression.
                                 *  Set by add_path().
                                 */
	List	   *pathkeys;		/* sort ordering of path's output */
	/* pathkeys is a List of PathKey nodes; see above */

	/*
	 * sameslice_relids indicates which (base) relations will be executed in
	 * the same slice, if this path is chosen. It is used in partition planning,
	 * to decide if it's safe to create a PartitionSelector node that affects
	 * other nodes at a distance. That can only be done if the PartitionSelector
	 * would be executed in the same slice.
	 *
	 * This is a conservative estimate, it's always safe to set it to NULL if
	 * unsure, and the worst that will happen is that you lose out on potential
	 * optimizations.
	 */
	Relids		sameslice_relids;
} Path;

/* 
 * AppendOnlyPath is used for append-only table scans. 
 */
typedef struct AppendOnlyPath
{
	Path		path;

	/* for now it's pretty plain.. */
} AppendOnlyPath;

/*
 * AOCSPath is used for append-only column store table scans.
 */
typedef struct AOCSPath
{
	Path		path;

	/* for now it's pretty plain.. */
} AOCSPath;


/*
 * ExternalPath is used for external table scans.
 */
typedef struct ExternalPath
{
	Path		path;

	/* for now it's pretty plain.. */
} ExternalPath;


/*----------
 * IndexPath represents an index scan over a single index.
 *
 * 'indexinfo' is the index to be scanned.
 *
 * 'indexclauses' is a list of index qualification clauses, with implicit
 * AND semantics across the list.  Each clause is a RestrictInfo node from
 * the query's WHERE or JOIN conditions.
 *
 * 'indexquals' has the same structure as 'indexclauses', but it contains
 * the actual indexqual conditions that can be used with the index.
 * In simple cases this is identical to 'indexclauses', but when special
 * indexable operators appear in 'indexclauses', they are replaced by the
 * derived indexscannable conditions in 'indexquals'.
 *
 * 'isjoininner' is TRUE if the path is a nestloop inner scan (that is,
 * some of the index conditions are join rather than restriction clauses).
 * Note that the path costs will be calculated differently from a plain
 * indexscan in this case, and in addition there's a special 'rows' value
 * different from the parent RelOptInfo's (see below).
 *
 * 'indexscandir' is one of:
 *		ForwardScanDirection: forward scan of an ordered index
 *		BackwardScanDirection: backward scan of an ordered index
 *		NoMovementScanDirection: scan of an unordered index, or don't care
 * (The executor doesn't care whether it gets ForwardScanDirection or
 * NoMovementScanDirection for an indexscan, but the planner wants to
 * distinguish ordered from unordered indexes for building pathkeys.)
 *
 * 'indextotalcost' and 'indexselectivity' are saved in the IndexPath so that
 * we need not recompute them when considering using the same index in a
 * bitmap index/heap scan (see BitmapHeapPath).  The costs of the IndexPath
 * itself represent the costs of an IndexScan plan type.
 *
 * 'rows' is the estimated result tuple count for the indexscan.  This
 * is the same as path.parent->rows for a simple indexscan, but it is
 * different for a nestloop inner scan, because the additional indexquals
 * coming from join clauses make the scan more selective than the parent
 * rel's restrict clauses alone would do.
 *----------
 */
typedef struct IndexPath
{
	Path		path;
	IndexOptInfo *indexinfo;
	List	   *indexclauses;
	List	   *indexquals;
	bool		isjoininner;
	ScanDirection indexscandir;
	Cost		indextotalcost;
	Selectivity indexselectivity;
	double		rows;			/* estimated number of result tuples */
    int         num_leading_eq; /* CDB: number of leading key columns matched by
                                 * equality predicates in indexquals.  If equal
                                 * to indexinfo->ncolumns, at most one distinct
                                 * value of the index key can satisfy the quals.
                                 * Further if the index is unique, we can assume
                                 * at most one visible row satisfies the quals.
                                 */
} IndexPath;

/*
 * BitmapHeapPath represents one or more indexscans that generate TID bitmaps
 * instead of directly accessing the heap, followed by AND/OR combinations
 * to produce a single bitmap, followed by a heap scan that uses the bitmap.
 * Note that the output is always considered unordered, since it will come
 * out in physical heap order no matter what the underlying indexes did.
 *
 * The individual indexscans are represented by IndexPath nodes, and any
 * logic on top of them is represented by a tree of BitmapAndPath and
 * BitmapOrPath nodes.	Notice that we can use the same IndexPath node both
 * to represent a regular IndexScan plan, and as the child of a BitmapHeapPath
 * that represents scanning the same index using a BitmapIndexScan.  The
 * startup_cost and total_cost figures of an IndexPath always represent the
 * costs to use it as a regular IndexScan.	The costs of a BitmapIndexScan
 * can be computed using the IndexPath's indextotalcost and indexselectivity.
 *
 * BitmapHeapPaths can be nestloop inner indexscans.  The isjoininner and
 * rows fields serve the same purpose as for plain IndexPaths.
 */
typedef struct BitmapHeapPath
{
	Path		path;
	Path	   *bitmapqual;		/* IndexPath, BitmapAndPath, BitmapOrPath */
	bool		isjoininner;	/* T if it's a nestloop inner scan */
	double		rows;			/* estimated number of result tuples */
} BitmapHeapPath;

/*
 * NOTE: This is a copy of the BitmapHeapPath structure.
 */
typedef struct BitmapAppendOnlyPath
{
	Path		path;
	Path	   *bitmapqual;		/* IndexPath, BitmapAndPath, BitmapOrPath */
	bool		isjoininner;	/* T if it's a nestloop inner scan */
	double		rows;			/* estimated number of result tuples */
	bool        isAORow;        /* If this is for AO Row tables */
} BitmapAppendOnlyPath;

typedef struct BitmapTableScanPath
{
	Path		path;
	Path	   *bitmapqual;		/* IndexPath, BitmapAndPath, BitmapOrPath */
	bool		isjoininner;	/* T if it's a nestloop inner scan */
	double		rows;			/* estimated number of result tuples */
} BitmapTableScanPath;

/*
 * BitmapAndPath represents a BitmapAnd plan node; it can only appear as
 * part of the substructure of a BitmapHeapPath.  The Path structure is
 * a bit more heavyweight than we really need for this, but for simplicity
 * we make it a derivative of Path anyway.
 */
typedef struct BitmapAndPath
{
	Path		path;
	List	   *bitmapquals;	/* IndexPaths and BitmapOrPaths */
	Selectivity bitmapselectivity;
} BitmapAndPath;

/*
 * BitmapOrPath represents a BitmapOr plan node; it can only appear as
 * part of the substructure of a BitmapHeapPath.  The Path structure is
 * a bit more heavyweight than we really need for this, but for simplicity
 * we make it a derivative of Path anyway.
 */
typedef struct BitmapOrPath
{
	Path		path;
	List	   *bitmapquals;	/* IndexPaths and BitmapAndPaths */
	Selectivity bitmapselectivity;
} BitmapOrPath;

/*
 * TidPath represents a scan by TID
 *
 * tidquals is an implicitly OR'ed list of qual expressions of the form
 * "CTID = pseudoconstant" or "CTID = ANY(pseudoconstant_array)".
 * Note they are bare expressions, not RestrictInfos.
 */
typedef struct TidPath
{
	Path		path;
	List	   *tidquals;		/* qual(s) involving CTID = something */
} TidPath;

/*
 * CdbMotionPath represents transmission of the child Path results
 * from a set of sending processes to a set of receiving processes.
 */
typedef struct CdbMotionPath
{
	Path		path;
    Path	   *subpath;
} CdbMotionPath;

/*
 * AppendPath represents an Append plan, ie, successive execution of
 * several member plans.
 *
 * Note: it is possible for "subpaths" to contain only one, or even no,
 * elements.  These cases are optimized during create_append_plan.
 * In particular, an AppendPath with no subpaths is a "dummy" path that
 * is created to represent the case that a relation is provably empty.
 */
typedef struct AppendPath
{
	Path		path;
	List	   *subpaths;		/* list of component Paths */
} AppendPath;

#define IS_DUMMY_PATH(p) \
	(IsA((p), AppendPath) && ((AppendPath *) (p))->subpaths == NIL)

/*
 * ResultPath represents use of a Result plan node to compute a variable-free
 * targetlist with no underlying tables (a "SELECT expressions" query).
 * The query could have a WHERE clause, too, represented by "quals".
 *
 * Note that quals is a list of bare clauses, not RestrictInfos.
 */
typedef struct ResultPath
{
	Path		path;
	List	   *quals;
} ResultPath;

/*
 * MaterialPath represents use of a Material plan node, i.e., caching of
 * the output of its subpath.  This is used when the subpath is expensive
 * and needs to be scanned repeatedly, or when we need mark/restore ability
 * and the subpath doesn't have it.
 */
typedef struct MaterialPath
{
	Path		path;
	Path	   *subpath;
    bool        cdb_strict;     /* true  => consume and store all input tuples
                                 *            before yielding output tuples
                                 * false => memoize tuples as they stream thru
                                 */
} MaterialPath;

/*
 * UniquePath represents elimination of distinct rows from the output of
 * its subpath.
 *
 * This is unlike the other Path nodes in that it can actually generate
 * different plans: either hash-based or sort-based implementation, or a
 * no-op if the input path can be proven distinct already.	The decision
 * is sufficiently localized that it's not worth having separate Path node
 * types.  (Note: in the no-op case, we could eliminate the UniquePath node
 * entirely and just return the subpath; but it's convenient to have a
 * UniquePath in the path tree to signal upper-level routines that the input
 * is known distinct.)
 */
typedef enum
{
	UNIQUE_PATH_NOOP,			/* input is known unique already */
	UNIQUE_PATH_HASH,			/* use hashing */
	UNIQUE_PATH_SORT,			/* use sorting */
    UNIQUE_PATH_LIMIT1          /* CDB: take at most one row from the subpath */
} UniquePathMethod;

typedef struct UniquePath
{
	Path		path;
	Path	   *subpath;
	UniquePathMethod umethod;
	List	   *in_operators;	/* equality operators of the IN clause */
	List	   *uniq_exprs;		/* expressions to be made unique */
	double		rows;			/* estimated number of result tuples */
    List       *distinct_on_exprs;
                                /* CDB: list of exprs to be uniqueified */
    List       *distinct_on_eq_operators;
                                /* CDB: equality operator OIDs for exprs */
    Relids      distinct_on_rowid_relids;
                                /* CDB: set of relids whose row ids are to be
                                 * uniqueified.
                                 */
    bool        must_repartition;
                                /* CDB: true => add Motion atop subpath  */
} UniquePath;

/*
 * All join-type paths share these fields.
 */

typedef struct JoinPath
{
	Path		path;

	JoinType	jointype;

	Path	   *outerjoinpath;	/* path for the outer side of the join */
	Path	   *innerjoinpath;	/* path for the inner side of the join */

	List	   *joinrestrictinfo;		/* RestrictInfos to apply to join */

	/*
	 * See the notes for RelOptInfo to understand why joinrestrictinfo is
	 * needed in JoinPath, and can't be merged into the parent RelOptInfo.
	 */
} JoinPath;

/*
 * IsJoinPath
 *      Returns true if the node type is one that derives from JoinPath.
 */
#define IsJoinPath(node)        \
    (IsA((node), NestPath) ||   \
     IsA((node), HashPath) ||   \
     IsA((node), MergePath))

/*
 * A nested-loop path needs no special fields.
 */

typedef JoinPath NestPath;

/*
 * A mergejoin path has these fields.
 *
 * path_mergeclauses lists the clauses (in the form of RestrictInfos)
 * that will be used in the merge.
 *
 * Note that the mergeclauses are a subset of the parent relation's
 * restriction-clause list.  Any join clauses that are not mergejoinable
 * appear only in the parent's restrict list, and must be checked by a
 * qpqual at execution time.
 *
 * outersortkeys (resp. innersortkeys) is NIL if the outer path
 * (resp. inner path) is already ordered appropriately for the
 * mergejoin.  If it is not NIL then it is a PathKeys list describing
 * the ordering that must be created by an explicit sort step.
 */

typedef struct MergePath
{
	JoinPath	jpath;
	List	   *path_mergeclauses;		/* join clauses to be used for merge */
	List	   *outersortkeys;	/* keys for explicit sort, if any */
	List	   *innersortkeys;	/* keys for explicit sort, if any */
} MergePath;

/*
 * A hashjoin path has these fields.
 *
 * The remarks above for mergeclauses apply for hashclauses as well.
 *
 * Hashjoin does not care what order its inputs appear in, so we have
 * no need for sortkeys.
 */

typedef struct HashPath
{
	JoinPath	jpath;
	List	   *path_hashclauses;		/* join clauses used for hashing */
} HashPath;

/*
 * Restriction clause info.
 *
 * We create one of these for each AND sub-clause of a restriction condition
 * (WHERE or JOIN/ON clause).  Since the restriction clauses are logically
 * ANDed, we can use any one of them or any subset of them to filter out
 * tuples, without having to evaluate the rest.  The RestrictInfo node itself
 * stores data used by the optimizer while choosing the best query plan.
 *
 * If a restriction clause references a single base relation, it will appear
 * in the baserestrictinfo list of the RelOptInfo for that base rel.
 *
 * If a restriction clause references more than one base rel, it will
 * appear in the joininfo list of every RelOptInfo that describes a strict
 * subset of the base rels mentioned in the clause.  The joininfo lists are
 * used to drive join tree building by selecting plausible join candidates.
 * The clause cannot actually be applied until we have built a join rel
 * containing all the base rels it references, however.
 *
 * When we construct a join rel that includes all the base rels referenced
 * in a multi-relation restriction clause, we place that clause into the
 * joinrestrictinfo lists of paths for the join rel, if neither left nor
 * right sub-path includes all base rels referenced in the clause.	The clause
 * will be applied at that join level, and will not propagate any further up
 * the join tree.  (Note: the "predicate migration" code was once intended to
 * push restriction clauses up and down the plan tree based on evaluation
 * costs, but it's dead code and is unlikely to be resurrected in the
 * foreseeable future.)
 *
 * Note that in the presence of more than two rels, a multi-rel restriction
 * might reach different heights in the join tree depending on the join
 * sequence we use.  So, these clauses cannot be associated directly with
 * the join RelOptInfo, but must be kept track of on a per-join-path basis.
 *
 * RestrictInfos that represent equivalence conditions (i.e., mergejoinable
 * equalities that are not outerjoin-delayed) are handled a bit differently.
 * Initially we attach them to the EquivalenceClasses that are derived from
 * them.  When we construct a scan or join path, we look through all the
 * EquivalenceClasses and generate derived RestrictInfos representing the
 * minimal set of conditions that need to be checked for this particular scan
 * or join to enforce that all members of each EquivalenceClass are in fact
 * equal in all rows emitted by the scan or join.
 *
 * When dealing with outer joins we have to be very careful about pushing qual
 * clauses up and down the tree.  An outer join's own JOIN/ON conditions must
 * be evaluated exactly at that join node, unless they are "degenerate"
 * conditions that reference only Vars from the nullable side of the join.
 * Quals appearing in WHERE or in a JOIN above the outer join cannot be pushed
 * down below the outer join, if they reference any nullable Vars.
 * RestrictInfo nodes contain a flag to indicate whether a qual has been
 * pushed down to a lower level than its original syntactic placement in the
 * join tree would suggest.  If an outer join prevents us from pushing a qual
 * down to its "natural" semantic level (the level associated with just the
 * base rels used in the qual) then we mark the qual with a "required_relids"
 * value including more than just the base rels it actually uses.  By
 * pretending that the qual references all the rels required to form the outer
 * join, we prevent it from being evaluated below the outer join's joinrel.
 * When we do form the outer join's joinrel, we still need to distinguish
 * those quals that are actually in that join's JOIN/ON condition from those
 * that appeared elsewhere in the tree and were pushed down to the join rel
 * because they used no other rels.  That's what the is_pushed_down flag is
 * for; it tells us that a qual is not an OUTER JOIN qual for the set of base
 * rels listed in required_relids.	A clause that originally came from WHERE
 * or an INNER JOIN condition will *always* have its is_pushed_down flag set.
 * It's possible for an OUTER JOIN clause to be marked is_pushed_down too,
 * if we decide that it can be pushed down into the nullable side of the join.
 * In that case it acts as a plain filter qual for wherever it gets evaluated.
 * (In short, is_pushed_down is only false for non-degenerate outer join
 * conditions.  Possibly we should rename it to reflect that meaning?)
 *
 * In GPDB, is an there is an additional field, "ojscope_relids". If
 * this clause is an outer join's JOIN/ON condition, "ojscope_relids" indicates
 * the extra relations that need to be in scope, independent of what appears
 * in the clause itself. In PostgreSQL, those are included in "required_relids",
 * but to do "predicate propagation" in GPDB, we need to preserve the original
 * ojscope relations. We might derive more RestrictInfos from this RestrictInfo,
 * with a modified clause, and must be careful to not push/pull the derived
 * RestrictInfos to places where the original RestrictInfo could not be legally
 * placed.
 *
 * RestrictInfo nodes also contain an outerjoin_delayed flag, which is true
 * if the clause's applicability must be delayed due to any outer joins
 * appearing below it (ie, it has to be postponed to some join level higher
 * than the set of relations it actually references).  There is also a
 * nullable_relids field, which is the set of rels it references that can be
 * forced null by some outer join below the clause.  outerjoin_delayed = true
 * is subtly different from nullable_relids != NULL: a clause might reference
 * some nullable rels and yet not be outerjoin_delayed because it also
 * references all the other rels of the outer join(s).  A clause that is not
 * outerjoin_delayed can be enforced anywhere it is computable.
 *
 * In general, the referenced clause might be arbitrarily complex.	The
 * kinds of clauses we can handle as indexscan quals, mergejoin clauses,
 * or hashjoin clauses are limited (e.g., no volatile functions).  The code
 * for each kind of path is responsible for identifying the restrict clauses
 * it can use and ignoring the rest.  Clauses not implemented by an indexscan,
 * mergejoin, or hashjoin will be placed in the plan qual or joinqual field
 * of the finished Plan node, where they will be enforced by general-purpose
 * qual-expression-evaluation code.  (But we are still entitled to count
 * their selectivity when estimating the result tuple count, if we
 * can guess what it is...)
 *
 * When the referenced clause is an OR clause, we generate a modified copy
 * in which additional RestrictInfo nodes are inserted below the top-level
 * OR/AND structure.  This is a convenience for OR indexscan processing:
 * indexquals taken from either the top level or an OR subclause will have
 * associated RestrictInfo nodes.
 *
 * The can_join flag is set true if the clause looks potentially useful as
 * a merge or hash join clause, that is if it is a binary opclause with
 * nonoverlapping sets of relids referenced in the left and right sides.
 * (Whether the operator is actually merge or hash joinable isn't checked,
 * however.)
 *
 * The pseudoconstant flag is set true if the clause contains no Vars of
 * the current query level and no volatile functions.  Such a clause can be
 * pulled out and used as a one-time qual in a gating Result node.	We keep
 * pseudoconstant clauses in the same lists as other RestrictInfos so that
 * the regular clause-pushing machinery can assign them to the correct join
 * level, but they need to be treated specially for cost and selectivity
 * estimates.  Note that a pseudoconstant clause can never be an indexqual
 * or merge or hash join clause, so it's of no interest to large parts of
 * the planner.
 *
 * When join clauses are generated from EquivalenceClasses, there may be
 * several equally valid ways to enforce join equivalence, of which we need
 * apply only one.	We mark clauses of this kind by setting parent_ec to
 * point to the generating EquivalenceClass.  Multiple clauses with the same
 * parent_ec in the same join are redundant.
 */

typedef struct RestrictInfo
{
	NodeTag		type;

	Expr	   *clause;			/* the represented clause of WHERE or JOIN */

	bool		is_pushed_down; /* TRUE if clause was pushed down in level */

	bool		outerjoin_delayed;	/* TRUE if delayed by lower outer join */

	bool		can_join;		/* see comment above */

	bool		pseudoconstant; /* see comment above */

	/* The set of relids (varnos) actually referenced in the clause: */
	Relids		clause_relids;

	/* The set of relids required to evaluate the clause: */
	Relids		required_relids;

	/*
	 * The set of relids required to evaluate the clause because this is an outer
	 * join clause. required_relids is a union of this and clause_relids.
	 */
	Relids		ojscope_relids;

	/* The relids used in the clause that are nullable by lower outer joins: */
	Relids		nullable_relids;

	/* These fields are set for any binary opclause: */
	Relids		left_relids;	/* relids in left side of clause */
	Relids		right_relids;	/* relids in right side of clause */

	/* This field is NULL unless clause is an OR clause: */
	Expr	   *orclause;		/* modified clause with RestrictInfos */

	/* This field is NULL unless clause is potentially redundant: */
	EquivalenceClass *parent_ec;	/* generating EquivalenceClass */

	/* cache space for cost and selectivity */
	QualCost	eval_cost;		/* eval cost of clause; -1 if not yet set */
	Selectivity this_selec;		/* selectivity; -1 if not yet set; >1 means
								 * a redundant clause */

	/* valid if clause is mergejoinable, else NIL */
	List	   *mergeopfamilies;	/* opfamilies containing clause operator */

	/* cache space for mergeclause processing; NULL if not yet set */
	EquivalenceClass *left_ec;	/* EquivalenceClass containing lefthand */
	EquivalenceClass *right_ec; /* EquivalenceClass containing righthand */
	EquivalenceMember *left_em; /* EquivalenceMember for lefthand */
	EquivalenceMember *right_em;	/* EquivalenceMember for righthand */
	List	   *scansel_cache;	/* list of MergeScanSelCache structs */

	/* transient workspace for use while considering a specific join path */
	bool		outer_is_left;	/* T = outer var on left, F = on right */

	/* valid if clause is hashjoinable, else InvalidOid: */
	Oid			hashjoinoperator;		/* copy of clause operator */

	/* cache space for hashclause processing; -1 if not yet set */
	Selectivity left_bucketsize;	/* avg bucketsize of left side */
	Selectivity right_bucketsize;		/* avg bucketsize of right side */
} RestrictInfo;

/*
 * Since mergejoinscansel() is a relatively expensive function, and would
 * otherwise be invoked many times while planning a large join tree,
 * we go out of our way to cache its results.  Each mergejoinable
 * RestrictInfo carries a list of the specific sort orderings that have
 * been considered for use with it, and the resulting selectivities.
 */
typedef struct MergeScanSelCache
{
	/* Ordering details (cache lookup key) */
	Oid			opfamily;		/* btree opfamily defining the ordering */
	int			strategy;		/* sort direction (ASC or DESC) */
	bool		nulls_first;	/* do NULLs come before normal values? */
	/* Results */
	Selectivity leftstartsel;	/* first-join fraction for clause left side */
	Selectivity leftendsel;		/* last-join fraction for clause left side */
	Selectivity rightstartsel;	/* first-join fraction for clause right side */
	Selectivity rightendsel;	/* last-join fraction for clause right side */
} MergeScanSelCache;

/*
 * Inner indexscan info.
 *
 * An inner indexscan is one that uses one or more joinclauses as index
 * conditions (perhaps in addition to plain restriction clauses).  So it
 * can only be used as the inner path of a nestloop join where the outer
 * relation includes all other relids appearing in those joinclauses.
 * The set of usable joinclauses, and thus the best inner indexscan,
 * thus varies depending on which outer relation we consider; so we have
 * to recompute the best such paths for every join.  To avoid lots of
 * redundant computation, we cache the results of such searches.  For
 * each relation we compute the set of possible otherrelids (all relids
 * appearing in joinquals that could become indexquals for this table).
 * Two outer relations whose relids have the same intersection with this
 * set will have the same set of available joinclauses and thus the same
 * best inner indexscans for the inner relation.  By taking the intersection
 * before scanning the cache, we avoid recomputing when considering
 * join rels that differ only by the inclusion of irrelevant other rels.
 *
 * The search key also includes a bool showing whether the join being
 * considered is an outer join.  Since we constrain the join order for
 * outer joins, I believe that this bool can only have one possible value
 * for any particular lookup key; but store it anyway to avoid confusion.
 */

typedef struct InnerIndexscanInfo
{
	NodeTag		type;
	/* The lookup key: */
	Relids		other_relids;	/* a set of relevant other relids */
	bool		isouterjoin;	/* true if join is outer */
	/* Best paths for this lookup key (NULL if no available indexscans): */
	Path	   *cheapest_startup_innerpath;		/* cheapest startup cost */
	Path	   *cheapest_total_innerpath;		/* cheapest total cost */
} InnerIndexscanInfo;

/*
<<<<<<< HEAD
=======
 * "Flattened SubLinks"
 *
 * When we pull an IN or EXISTS SubLink up into the parent query, the
 * join conditions extracted from the IN/EXISTS clause need to be specially
 * treated in distribute_qual_to_rels processing.  We handle this by
 * wrapping such expressions in a FlattenedSubLink node that identifies
 * the join they come from.  The FlattenedSubLink node is discarded after
 * distribute_qual_to_rels, having served its purpose.
 *
 * Although the planner treats this as an expression node type, it is not
 * recognized by the parser or executor, so we declare it here rather than
 * in primnodes.h.
 */

typedef struct FlattenedSubLink
{
	Expr		xpr;
	JoinType	jointype;		/* must be JOIN_SEMI or JOIN_ANTI */
	Relids		lefthand;		/* base relids treated as syntactic LHS */
	Relids		righthand;		/* base relids syntactically within RHS */
	Expr	   *quals;			/* join quals (in explicit-AND format) */
} FlattenedSubLink;

/*
>>>>>>> 38e93482
 * Placeholder node for an expression to be evaluated below the top level
 * of a plan tree.  This is used during planning to represent the contained
 * expression.  At the end of the planning process it is replaced by either
 * the contained expression or a Var referring to a lower-level evaluation of
 * the contained expression.  Typically the evaluation occurs below an outer
 * join, and Var references above the outer join might thereby yield NULL
 * instead of the expression value.
 *
 * Although the planner treats this as an expression node type, it is not
 * recognized by the parser or executor, so we declare it here rather than
 * in primnodes.h.
 */

typedef struct PlaceHolderVar
{
	Expr		xpr;
<<<<<<< HEAD
	Expr		*phexpr;			/* the represented expression */
=======
	Expr	   *phexpr;			/* the represented expression */
>>>>>>> 38e93482
	Relids		phrels;			/* base relids syntactically within expr src */
	Index		phid;			/* ID for PHV (unique within planner run) */
	Index		phlevelsup;		/* > 0 if PHV belongs to outer query */
} PlaceHolderVar;

/*
 * "Special join" info.
 *
 * One-sided outer joins constrain the order of joining partially but not
 * completely.	We flatten such joins into the planner's top-level list of
 * relations to join, but record information about each outer join in a
 * SpecialJoinInfo struct.  These structs are kept in the PlannerInfo node's
 * join_info_list.
 *
 * Similarly, semijoins and antijoins created by flattening IN (subselect)
 * and EXISTS(subselect) clauses create partial constraints on join order.
 * These are likewise recorded in SpecialJoinInfo structs.
 *
 * We make SpecialJoinInfos for FULL JOINs even though there is no flexibility
 * of planning for them, because this simplifies make_join_rel()'s API.
 *
 * min_lefthand and min_righthand are the sets of base relids that must be
 * available on each side when performing the special join.  lhs_strict is
 * true if the special join's condition cannot succeed when the LHS variables
 * are all NULL (this means that an outer join can commute with upper-level
 * outer joins even if it appears in their RHS).  We don't bother to set
 * lhs_strict for FULL JOINs, however.
 *
 * It is not valid for either min_lefthand or min_righthand to be empty sets;
 * if they were, this would break the logic that enforces join order.
 *
 * syn_lefthand and syn_righthand are the sets of base relids that are
 * syntactically below this special join.  (These are needed to help compute
 * min_lefthand and min_righthand for higher joins.)
 *
 * delay_upper_joins is set TRUE if we detect a pushed-down clause that has
 * to be evaluated after this join is formed (because it references the RHS).
 * Any outer joins that have such a clause and this join in their RHS cannot
 * commute with this join, because that would leave noplace to check the
 * pushed-down clause.	(We don't track this for FULL JOINs, either.)
 *
 * join_quals is an implicit-AND list of the quals syntactically associated
 * with the join (they may or may not end up being applied at the join level).
 * This is just a side list and does not drive actual application of quals.
 * For JOIN_SEMI joins, this is cleared to NIL in create_unique_path() if
 * the join is found not to be suitable for a uniqueify-the-RHS plan.
 *
<<<<<<< HEAD
 * For a semijoin, we also extract the join operators and their RHS arguments
 * and set semi_operators and semi_rhs_exprs. This is used for applying pre-join
 * deduplication used by cdb_make_rel_dedup_info().
 *
=======
>>>>>>> 38e93482
 * jointype is never JOIN_RIGHT; a RIGHT JOIN is handled by switching
 * the inputs to make it a LEFT JOIN.  So the allowed values of jointype
 * in a join_info_list member are only LEFT, FULL, SEMI, or ANTI.
 *
 * For purposes of join selectivity estimation, we create transient
 * SpecialJoinInfo structures for regular inner joins; so it is possible
 * to have jointype == JOIN_INNER in such a structure, even though this is
<<<<<<< HEAD
 * not allowed within join_info_list.  We also create transient
 * SpecialJoinInfos with jointype == JOIN_INNER for outer joins, since for
 * cost estimation purposes it is sometimes useful to know the join size under
 * plain innerjoin semantics.  Note that lhs_strict, delay_upper_joins, and
 * join_quals are not set meaningfully within such structs.
=======
 * not allowed within join_info_list.  Note that lhs_strict, delay_upper_joins,
 * and join_quals are not set meaningfully for such structs.
>>>>>>> 38e93482
 */

typedef struct SpecialJoinInfo
{
	NodeTag		type;
	Relids		min_lefthand;	/* base relids in minimum LHS for join */
	Relids		min_righthand;	/* base relids in minimum RHS for join */
	Relids		syn_lefthand;	/* base relids syntactically within LHS */
	Relids		syn_righthand;	/* base relids syntactically within RHS */
	JoinType	jointype;		/* always INNER, LEFT, FULL, SEMI, or ANTI */
	bool		lhs_strict;		/* joinclause is strict for some LHS rel */
	bool		delay_upper_joins;		/* can't commute with upper RHS */
	List	   *join_quals;		/* join quals, in implicit-AND list format */
<<<<<<< HEAD
	bool		try_join_unique;
								/* CDB: true => comparison is equality op and
								 *  subquery is not correlated.  Ok to consider
								 *  JOIN_UNIQUE method of duplicate suppression.
								 */
	bool		consider_dedup;	/* true => Denotes this SpecialJoinInfo was
								 * constructed for IN or EXISTS sublink which
								 * got pulled into JOIN_SEMI. If we choose to
								 * go ahead with INNER JOIN path for this JOIN_SEMI
								 * then we MAY need to deduplicate the join result.
								 */
	List		*semi_operators; /* OIDs of equality join operators */
	List		*semi_rhs_exprs; /* righthand-side expressions of these ops */
=======
>>>>>>> 38e93482
} SpecialJoinInfo;

/*
 * Append-relation info.
 *
 * When we expand an inheritable table or a UNION-ALL subselect into an
 * "append relation" (essentially, a list of child RTEs), we build an
 * AppendRelInfo for each child RTE.  The list of AppendRelInfos indicates
 * which child RTEs must be included when expanding the parent, and each
 * node carries information needed to translate Vars referencing the parent
 * into Vars referencing that child.
 *
 * These structs are kept in the PlannerInfo node's append_rel_list.
 * Note that we just throw all the structs into one list, and scan the
 * whole list when desiring to expand any one parent.  We could have used
 * a more complex data structure (eg, one list per parent), but this would
 * be harder to update during operations such as pulling up subqueries,
 * and not really any easier to scan.  Considering that typical queries
 * will not have many different append parents, it doesn't seem worthwhile
 * to complicate things.
 *
 * Note: after completion of the planner prep phase, any given RTE is an
 * append parent having entries in append_rel_list if and only if its
 * "inh" flag is set.  We clear "inh" for plain tables that turn out not
 * to have inheritance children, and (in an abuse of the original meaning
 * of the flag) we set "inh" for subquery RTEs that turn out to be
 * flattenable UNION ALL queries.  This lets us avoid useless searches
 * of append_rel_list.
 *
 * Note: the data structure assumes that append-rel members are single
 * baserels.  This is OK for inheritance, but it prevents us from pulling
 * up a UNION ALL member subquery if it contains a join.  While that could
 * be fixed with a more complex data structure, at present there's not much
 * point because no improvement in the plan could result.
 */

typedef struct AppendRelInfo
{
	NodeTag		type;

	/*
	 * These fields uniquely identify this append relationship.  There can be
	 * (in fact, always should be) multiple AppendRelInfos for the same
	 * parent_relid, but never more than one per child_relid, since a given
	 * RTE cannot be a child of more than one append parent.
	 */
	Index		parent_relid;	/* RT index of append parent rel */
	Index		child_relid;	/* RT index of append child rel */

	/*
	 * For an inheritance appendrel, the parent and child are both regular
	 * relations, and we store their rowtype OIDs here for use in translating
	 * whole-row Vars.	For a UNION-ALL appendrel, the parent and child are
	 * both subqueries with no named rowtype, and we store InvalidOid here.
	 */
	Oid			parent_reltype; /* OID of parent's composite type */
	Oid			child_reltype;	/* OID of child's composite type */

	/*
	 * The N'th element of this list is a Var or expression representing the
	 * child column corresponding to the N'th column of the parent. This is
	 * used to translate Vars referencing the parent rel into references to
	 * the child.  A list element is NULL if it corresponds to a dropped
	 * column of the parent (this is only possible for inheritance cases, not
	 * UNION ALL).  The list elements are always simple Vars for inheritance
	 * cases, but can be arbitrary expressions in UNION ALL cases.
	 *
	 * Notice we only store entries for user columns (attno > 0).  Whole-row
	 * Vars are special-cased, and system columns (attno < 0) need no special
	 * translation since their attnos are the same for all tables.
	 *
	 * Caution: the Vars have varlevelsup = 0.	Be careful to adjust as needed
	 * when copying into a subquery.
	 */
	List	   *translated_vars;	/* Expressions in the child's Vars */

	/*
	 * We store the parent table's OID here for inheritance, or InvalidOid for
	 * UNION ALL.  This is only needed to help in generating error messages if
	 * an attempt is made to reference a dropped parent column.
	 */
	Oid			parent_reloid;	/* OID of parent relation */
} AppendRelInfo;

/*
 * For each distinct placeholder expression generated during planning, we
 * store a PlaceHolderInfo node in the PlannerInfo node's placeholder_list.
 * This stores info that is needed centrally rather than in each copy of the
 * PlaceHolderVar.  The phid fields identify which PlaceHolderInfo goes with
 * each PlaceHolderVar.  Note that phid is unique throughout a planner run,
 * not just within a query level --- this is so that we need not reassign ID's
 * when pulling a subquery into its parent.
 *
 * The idea is to evaluate the expression at (only) the ph_eval_at join level,
 * then allow it to bubble up like a Var until the ph_needed join level.
 * ph_needed has the same definition as attr_needed for a regular Var.
<<<<<<< HEAD
 * ph_may_need is an initial estimate of ph_needed, formed using the
 * syntactic locations of references to the PHV.  We need this in order to
 * determine whether the PHV reference forces a join ordering constraint:
 * if the PHV has to be evaluated below the nullable side of an outer join,
 * and then used above that outer join, we must constrain join order to ensure
 * there's a valid place to evaluate the PHV below the join.  The final
 * actual ph_needed level might be lower than ph_may_need, but we can't
 * determine that until later on.  Fortunately this doesn't matter for what
 * we need ph_may_need for: if there's a PHV reference syntactically
 * above the outer join, it's not going to be allowed to drop below the outer
 * join, so we would come to the same conclusions about join order even if
 * we had the final ph_needed value to compare to.
 *
 * We create a PlaceHolderInfo only after determining that the PlaceHolderVar
 * is actually referenced in the plan tree, so that unreferenced placeholders
 * don't result in unnecessary constraints on join order.
=======
 *
 * We create a PlaceHolderInfo only after determining that the PlaceHolderVar
 * is actually referenced in the plan tree.
>>>>>>> 38e93482
 */

typedef struct PlaceHolderInfo
{
	NodeTag		type;
<<<<<<< HEAD
	
=======

>>>>>>> 38e93482
	Index		phid;			/* ID for PH (unique within planner run) */
	PlaceHolderVar *ph_var;		/* copy of PlaceHolderVar tree */
	Relids		ph_eval_at;		/* lowest level we can evaluate value at */
	Relids		ph_needed;		/* highest level the value is needed at */
<<<<<<< HEAD
	Relids		ph_may_need;	/* highest level it might be needed at */
=======
>>>>>>> 38e93482
	int32		ph_width;		/* estimated attribute width */
} PlaceHolderInfo;

/*
 * glob->paramlist keeps track of the PARAM_EXEC slots that we have decided
 * we need for the query.  At runtime these slots are used to pass values
 * either down into subqueries (for outer references in subqueries) or up out
 * of subqueries (for the results of a subplan).  The n'th entry in the list
 * (n counts from 0) corresponds to Param->paramid = n.
 *
 * Each paramlist item shows the absolute query level it is associated with,
 * where the outermost query is level 1 and nested subqueries have higher
 * numbers.  The item the parameter slot represents can be one of four kinds:
 *
 * A Var: the slot represents a variable of that level that must be passed
 * down because subqueries have outer references to it.  The varlevelsup
 * value in the Var will always be zero.
 *
 * A PlaceHolderVar: this works much like the Var case, except that the
 * entry is a PlaceHolderVar node with a contained expression.  The PHV
 * will have phlevelsup = 0, and the contained expression is adjusted
 * to match in level.
 *
 * An Aggref (with an expression tree representing its argument): the slot
 * represents an aggregate expression that is an outer reference for some
 * subquery.  The Aggref itself has agglevelsup = 0, and its argument tree
 * is adjusted to match in level.
 *
 * A Param: the slot holds the result of a subplan (it is a setParam item
 * for that subplan).  The absolute level shown for such items corresponds
 * to the parent query of the subplan.
 *
 * Note: we detect duplicate Var and PlaceHolderVar parameters and coalesce
 * them into one slot, but we do not do this for Aggref or Param slots.
 */
typedef struct PlannerParamItem
{
	NodeTag		type;

	Node	   *item;			/* the Var, PlaceHolderVar, Aggref, or Param */
	Index		abslevel;		/* its absolute query level */
} PlannerParamItem;

/*
 * Partitioning meta data
 */

/*
 * convenient representation of a row of pg_partition -- a partitioning level of
 * a partitioned table or a template for all the partitioning branches at a level.
 */
typedef struct Partition
{
	NodeTag type;
	Oid partid;			/* OID of row in pg_partition. */
	Oid parrelid;		/* OID in pg_class of top-level partitioned relation */
	char parkind;		/* 'r', 'l', or (unsupported) 'h' */
	int2 parlevel;		/* depth below parent partitioned table */
	bool paristemplate;	/* just a template, or really a part? */
	int2 parnatts;		/* number of partitioning attributes */
	AttrNumber *paratts;/* attribute number vector */ 
	Oid *parclass;		/* operator class vector */
} Partition;

struct PartitionNode
{
	NodeTag type;
	Partition *part;
	struct PartitionRule *default_part;
	List *rules; /* rules for this level */
};

/* Individual partitioning rule */
typedef struct PartitionRule
{
	NodeTag		 type;
	Oid			 parruleid;
	Oid			 paroid;
	Oid			 parchildrelid;
	Oid			 parparentoid;
	bool		 parisdefault;
	char		*parname;
	Node		*parrangestart;
	bool		 parrangestartincl;
	Node		*parrangeend;
	bool		 parrangeendincl;
	Node		*parrangeevery;
	List		*parlistvalues;
	int2		 parruleord;
	List		*parreloptions;
	Oid			 partemplatespaceId; 	/* the tablespace id for the
										 * template (or InvalidOid for 
										 * non-template rules */
	struct PartitionNode *children; /* sub partition */
} PartitionRule;

typedef struct PgPartRule
{
	NodeTag type;
	PartitionNode 		*pNode;
	PartitionRule 		*topRule;	/* the rule for the specified partition */

	/* a textual representation of the partition id (for error msgs) */
	char		*partIdStr;
	bool         isName;		/* true if partid is name */
	int          topRuleRank;	/* rank of topRule */
	char        *relname; 		/* the error msg formatted "relname" */
} PgPartRule;

/*
 * A Mapping created by the QD during data loading that maps a
 * relation id to the segfile number that is should be inserting
 * into (in cases of inserting into a partitioned table the QD
 * assigns a segno for each possible partition child relation).
 * 
 * It is a node because it needs to get serialized as a part of 
 * CopyStmt.
 */
typedef struct SegfileMapNode
{
	NodeTag 	type;
	Oid			relid;
	int			segno;
} SegfileMapNode;

#endif   /* RELATION_H */<|MERGE_RESOLUTION|>--- conflicted
+++ resolved
@@ -107,11 +107,7 @@
 	List	   *relationOids;	/* OIDs of relations the plan depends on */
 
 	List	   *invalItems;		/* other dependencies, as PlanInvalItems */
-<<<<<<< HEAD
-	
-=======
-
->>>>>>> 38e93482
+
 	Index		lastPHId;		/* highest PlaceHolderVar ID assigned */
 
 	bool		transientPlan;	/* redo plan when TransactionXmin changes? */
@@ -236,16 +232,10 @@
 	List	   *full_join_clauses;		/* list of RestrictInfos for
 										 * mergejoinable full join clauses */
 
-<<<<<<< HEAD
-	List	   *join_info_list;     /* list of SpecialJoinInfos */
-=======
 	List	   *join_info_list;		/* list of SpecialJoinInfos */
->>>>>>> 38e93482
 
 	List	   *append_rel_list;	/* list of AppendRelInfos */
 	
-	List	   *placeholder_list;	/* list of PlaceHolderInfos */
-
 	List	   *placeholder_list;	/* list of PlaceHolderInfos */
 
 	List	   *query_pathkeys; /* desired pathkeys for query_planner(), and
@@ -272,13 +262,10 @@
 	/* These fields are used only when hasRecursion is true: */
 	int			wt_param_id;			/* PARAM_EXEC ID for the work table */
 	struct Plan *non_recursive_plan;	/* plan for non-recursive term */
-<<<<<<< HEAD
 
 	PlannerConfig *config;		/* Planner configuration */
 
 	List	   *dynamicScans;	/* DynamicScanInfos */
-=======
->>>>>>> 38e93482
 } PlannerInfo;
 
 /*----------
@@ -787,7 +774,6 @@
 } PathKey;
 
 /*
-<<<<<<< HEAD
  * CdbEquivClassIsConstant
  *      is true if the equivalence class represents a pseudo-constant
  *
@@ -807,8 +793,6 @@
 
 
 /*
-=======
->>>>>>> 38e93482
  * Type "Path" is used as-is for sequential-scan paths, as well as some other
  * simple plan types that we don't need any extra information in the path for.
  * For other path types it is the first component of a larger struct.
@@ -1468,8 +1452,6 @@
 } InnerIndexscanInfo;
 
 /*
-<<<<<<< HEAD
-=======
  * "Flattened SubLinks"
  *
  * When we pull an IN or EXISTS SubLink up into the parent query, the
@@ -1494,7 +1476,6 @@
 } FlattenedSubLink;
 
 /*
->>>>>>> 38e93482
  * Placeholder node for an expression to be evaluated below the top level
  * of a plan tree.  This is used during planning to represent the contained
  * expression.  At the end of the planning process it is replaced by either
@@ -1511,11 +1492,7 @@
 typedef struct PlaceHolderVar
 {
 	Expr		xpr;
-<<<<<<< HEAD
-	Expr		*phexpr;			/* the represented expression */
-=======
 	Expr	   *phexpr;			/* the represented expression */
->>>>>>> 38e93482
 	Relids		phrels;			/* base relids syntactically within expr src */
 	Index		phid;			/* ID for PHV (unique within planner run) */
 	Index		phlevelsup;		/* > 0 if PHV belongs to outer query */
@@ -1563,13 +1540,6 @@
  * For JOIN_SEMI joins, this is cleared to NIL in create_unique_path() if
  * the join is found not to be suitable for a uniqueify-the-RHS plan.
  *
-<<<<<<< HEAD
- * For a semijoin, we also extract the join operators and their RHS arguments
- * and set semi_operators and semi_rhs_exprs. This is used for applying pre-join
- * deduplication used by cdb_make_rel_dedup_info().
- *
-=======
->>>>>>> 38e93482
  * jointype is never JOIN_RIGHT; a RIGHT JOIN is handled by switching
  * the inputs to make it a LEFT JOIN.  So the allowed values of jointype
  * in a join_info_list member are only LEFT, FULL, SEMI, or ANTI.
@@ -1577,16 +1547,11 @@
  * For purposes of join selectivity estimation, we create transient
  * SpecialJoinInfo structures for regular inner joins; so it is possible
  * to have jointype == JOIN_INNER in such a structure, even though this is
-<<<<<<< HEAD
  * not allowed within join_info_list.  We also create transient
  * SpecialJoinInfos with jointype == JOIN_INNER for outer joins, since for
  * cost estimation purposes it is sometimes useful to know the join size under
  * plain innerjoin semantics.  Note that lhs_strict, delay_upper_joins, and
  * join_quals are not set meaningfully within such structs.
-=======
- * not allowed within join_info_list.  Note that lhs_strict, delay_upper_joins,
- * and join_quals are not set meaningfully for such structs.
->>>>>>> 38e93482
  */
 
 typedef struct SpecialJoinInfo
@@ -1600,7 +1565,7 @@
 	bool		lhs_strict;		/* joinclause is strict for some LHS rel */
 	bool		delay_upper_joins;		/* can't commute with upper RHS */
 	List	   *join_quals;		/* join quals, in implicit-AND list format */
-<<<<<<< HEAD
+
 	bool		try_join_unique;
 								/* CDB: true => comparison is equality op and
 								 *  subquery is not correlated.  Ok to consider
@@ -1614,8 +1579,7 @@
 								 */
 	List		*semi_operators; /* OIDs of equality join operators */
 	List		*semi_rhs_exprs; /* righthand-side expressions of these ops */
-=======
->>>>>>> 38e93482
+
 } SpecialJoinInfo;
 
 /*
@@ -1712,7 +1676,6 @@
  * The idea is to evaluate the expression at (only) the ph_eval_at join level,
  * then allow it to bubble up like a Var until the ph_needed join level.
  * ph_needed has the same definition as attr_needed for a regular Var.
-<<<<<<< HEAD
  * ph_may_need is an initial estimate of ph_needed, formed using the
  * syntactic locations of references to the PHV.  We need this in order to
  * determine whether the PHV reference forces a join ordering constraint:
@@ -1729,29 +1692,17 @@
  * We create a PlaceHolderInfo only after determining that the PlaceHolderVar
  * is actually referenced in the plan tree, so that unreferenced placeholders
  * don't result in unnecessary constraints on join order.
-=======
- *
- * We create a PlaceHolderInfo only after determining that the PlaceHolderVar
- * is actually referenced in the plan tree.
->>>>>>> 38e93482
  */
 
 typedef struct PlaceHolderInfo
 {
 	NodeTag		type;
-<<<<<<< HEAD
-	
-=======
-
->>>>>>> 38e93482
+
 	Index		phid;			/* ID for PH (unique within planner run) */
 	PlaceHolderVar *ph_var;		/* copy of PlaceHolderVar tree */
 	Relids		ph_eval_at;		/* lowest level we can evaluate value at */
 	Relids		ph_needed;		/* highest level the value is needed at */
-<<<<<<< HEAD
 	Relids		ph_may_need;	/* highest level it might be needed at */
-=======
->>>>>>> 38e93482
 	int32		ph_width;		/* estimated attribute width */
 } PlaceHolderInfo;
 
