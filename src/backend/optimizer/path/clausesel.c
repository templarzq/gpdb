/*-------------------------------------------------------------------------
 *
 * clausesel.c
 *	  Routines to compute clause selectivities
 *
<<<<<<< HEAD
 * Portions Copyright (c) 2006-2008, Greenplum inc
 * Portions Copyright (c) 2012-Present Pivotal Software, Inc.
 * Portions Copyright (c) 1996-2010, PostgreSQL Global Development Group
=======
 * Portions Copyright (c) 1996-2011, PostgreSQL Global Development Group
>>>>>>> a4bebdd9
 * Portions Copyright (c) 1994, Regents of the University of California
 *
 *
 * IDENTIFICATION
 *	  src/backend/optimizer/path/clausesel.c
 *
 *-------------------------------------------------------------------------
 */
#include "postgres.h"

#include "catalog/pg_operator.h"
#include "nodes/makefuncs.h"
#include "optimizer/clauses.h"
#include "optimizer/cost.h"
#include "optimizer/pathnode.h"
#include "optimizer/plancat.h"
#include "parser/parsetree.h"
#include "utils/fmgroids.h"
#include "utils/lsyscache.h"
#include "utils/selfuncs.h"

#include "cdb/cdbvars.h"        /* cdb GUCs */

/*
 * Data structure for accumulating info about possible range-query
 * clause pairs in clauselist_selectivity.
 */
typedef struct RangeQueryClause
{
	struct RangeQueryClause *next;		/* next in linked list */
	Node	   *var;			/* The common variable of the clauses */
	bool		have_lobound;	/* found a low-bound clause yet? */
	bool		have_hibound;	/* found a high-bound clause yet? */
	Selectivity lobound;		/* Selectivity of a var > something clause */
	Selectivity hibound;		/* Selectivity of a var < something clause */
} RangeQueryClause;

static void addRangeClause(RangeQueryClause **rqlist, Node *clause,
			   bool varonleft, bool isLTsel, Selectivity s2);

/* cmpSelectivity
 * comparison function for using qsort on an array of Selectivity entries
 */
static int
cmpSelectivity
	(
	const void *psela, 
	const void *pselb
	)
{
	Selectivity sela = * (Selectivity *) psela;
	Selectivity selb = * (Selectivity *) pselb;

	if (sela < selb) 
		return -1;
	if (selb < sela)
		return 1;

	return 0;
}

/****************************************************************************
 *		ROUTINES TO COMPUTE SELECTIVITIES
 ****************************************************************************/

/*
 * clauselist_selectivity -
 *	  Compute the selectivity of an implicitly-ANDed list of boolean
 *	  expression clauses.  The list can be empty, in which case 1.0
 *	  must be returned.  List elements may be either RestrictInfos
 *	  or bare expression clauses --- the former is preferred since
 *	  it allows caching of results.
 *
 * See clause_selectivity() for the meaning of the additional parameters.
 *
 * Our basic approach is to take the product of the selectivities of the
 * subclauses.	However, that's only right if the subclauses have independent
 * probabilities, and in reality they are often NOT independent.  So,
 * we want to be smarter where we can.

 * Currently, the only extra smarts we have is to recognize "range queries",
 * such as "x > 34 AND x < 42".  Clauses are recognized as possible range
 * query components if they are restriction opclauses whose operators have
 * scalarltsel() or scalargtsel() as their restriction selectivity estimator.
 * We pair up clauses of this form that refer to the same variable.  An
 * unpairable clause of this kind is simply multiplied into the selectivity
 * product in the normal way.  But when we find a pair, we know that the
 * selectivities represent the relative positions of the low and high bounds
 * within the column's range, so instead of figuring the selectivity as
 * hisel * losel, we can figure it as hisel + losel - 1.  (To visualize this,
 * see that hisel is the fraction of the range below the high bound, while
 * losel is the fraction above the low bound; so hisel can be interpreted
 * directly as a 0..1 value but we need to convert losel to 1-losel before
 * interpreting it as a value.	Then the available range is 1-losel to hisel.
 * However, this calculation double-excludes nulls, so really we need
 * hisel + losel + null_frac - 1.)
 *
 * If either selectivity is exactly DEFAULT_INEQ_SEL, we forget this equation
 * and instead use DEFAULT_RANGE_INEQ_SEL.	The same applies if the equation
 * yields an impossible (negative) result.
 *
 * A free side-effect is that we can recognize redundant inequalities such
 * as "x < 4 AND x < 5"; only the tighter constraint will be counted.
 *
 * Of course this is all very dependent on the behavior of
 * scalarltsel/scalargtsel; perhaps some day we can generalize the approach.
 */
Selectivity
clauselist_selectivity(PlannerInfo *root,
					   List *clauses,
					   int varRelid,
					   JoinType jointype,
					   SpecialJoinInfo *sjinfo,
					   bool use_damping)
{
	Selectivity s1 = 1.0;
	Selectivity *rgsel = NULL;
	RangeQueryClause *rqlist = NULL;
	ListCell   *l;

	int pos = 0;
	int i = 0;

	/* allocate array to hold all selectivity factors */
	rgsel = (Selectivity *) palloc(sizeof(Selectivity) * list_length(clauses));

	/*
	 * If there's exactly one clause, then no use in trying to match up pairs,
	 * so just go directly to clause_selectivity().
	 */
	if (list_length(clauses) == 1)
		return clause_selectivity(root, (Node *) linitial(clauses),
								  varRelid, jointype, sjinfo, use_damping);

	/*
	 * Initial scan over clauses.  Anything that doesn't look like a potential
	 * rangequery clause gets directly added as selectivity factor. Anything that
	 * does gets inserted into an rqlist entry.
	 */
	foreach(l, clauses)
	{
		Node	   *clause = (Node *) lfirst(l);
		RestrictInfo *rinfo;
		Selectivity s2;

		/* Always compute the selectivity using clause_selectivity */
		s2 = clause_selectivity(root, clause, varRelid, jointype, sjinfo, use_damping);

		/*
		 * Check for being passed a RestrictInfo.
		 *
		 * If it's a pseudoconstant RestrictInfo, then s2 is either 1.0 or
		 * 0.0; just use that rather than looking for range pairs.
		 */
		if (IsA(clause, RestrictInfo))
		{
			rinfo = (RestrictInfo *) clause;
			if (rinfo->pseudoconstant)
			{
				rgsel[pos++] = s2;
				continue;
			}
			clause = (Node *) rinfo->clause;
		}
		else
			rinfo = NULL;

		/*
		 * See if it looks like a restriction clause with a pseudoconstant on
		 * one side.  (Anything more complicated than that might not behave in
		 * the simple way we are expecting.)  Most of the tests here can be
		 * done more efficiently with rinfo than without.
		 */
		if (is_opclause(clause) && list_length(((OpExpr *) clause)->args) == 2)
		{
			OpExpr	   *expr = (OpExpr *) clause;
			bool		varonleft = true;
			bool		ok;

			if (rinfo)
			{
				ok = (bms_membership(rinfo->clause_relids) == BMS_SINGLETON) &&
					(is_pseudo_constant_clause_relids(lsecond(expr->args),
													  rinfo->right_relids) ||
					 (varonleft = false,
					  is_pseudo_constant_clause_relids(linitial(expr->args),
													   rinfo->left_relids)));
			}
			else
			{
				ok = (NumRelids(clause) == 1) &&
					(is_pseudo_constant_clause(lsecond(expr->args)) ||
					 (varonleft = false,
					  is_pseudo_constant_clause(linitial(expr->args))));
			}

			if (ok)
			{
				/*
				 * If it's not a "<" or ">" operator, just merge the
				 * selectivity in generically.	But if it's the right oprrest,
				 * add the clause to rqlist for later processing.
				 */
				switch (get_oprrest(expr->opno))
				{
					case F_SCALARLTSEL:
						addRangeClause(&rqlist, clause,
									   varonleft, true, s2);
						break;
					case F_SCALARGTSEL:
						addRangeClause(&rqlist, clause,
									   varonleft, false, s2);
						break;
					default:
						/* Just merge the selectivity in generically */
						rgsel[pos++] = s2;
						break;
				}
				continue;		/* drop to loop bottom */
			}
		}

		/* Not the right form, so treat it generically. */
		rgsel[pos++] = s2;
	}

	/*
	 * Now scan the rangequery pair list.
	 */
	while (rqlist != NULL)
	{
		RangeQueryClause *rqnext;

		if (rqlist->have_lobound && rqlist->have_hibound)
		{
			/* Successfully matched a pair of range clauses */
			Selectivity s2;

			/*
			 * Exact equality to the default value probably means the
			 * selectivity function punted.  This is not airtight but should
			 * be good enough.
			 */
			if (rqlist->hibound == DEFAULT_INEQ_SEL ||
				rqlist->lobound == DEFAULT_INEQ_SEL)
			{
				s2 = DEFAULT_RANGE_INEQ_SEL;
			}
			else
			{
				s2 = rqlist->hibound + rqlist->lobound - 1.0;

				/* Adjust for double-exclusion of NULLs */
				s2 += nulltestsel(root, IS_NULL, rqlist->var,
								  varRelid, jointype, sjinfo);

				/*
				 * A zero or slightly negative s2 should be converted into a
				 * small positive value; we probably are dealing with a very
				 * tight range and got a bogus result due to roundoff errors.
				 * However, if s2 is very negative, then we probably have
				 * default selectivity estimates on one or both sides of the
				 * range that we failed to recognize above for some reason.
				 */
				if (s2 <= 0.0)
				{
					if (s2 < -0.01)
					{
						/*
						 * No data available --- use a default estimate that
						 * is small, but not real small.
						 */
						s2 = DEFAULT_RANGE_INEQ_SEL;
					}
					else
					{
						/*
						 * It's just roundoff error; use a small positive
						 * value
						 */
						s2 = 1.0e-10;
					}
				}
			}
			/* Merge in the selectivity of the pair of clauses */
			rgsel[pos++] = s2;
		}
		else
		{
			/* Only found one of a pair, merge it in generically */
			if (rqlist->have_lobound)
				rgsel[pos++] = rqlist->lobound;
			else
				rgsel[pos++] = rqlist->hibound;
		}
		/* release storage and advance */
		rqnext = rqlist->next;
		pfree(rqlist);
		rqlist = rqnext;
	}

	Assert(pos <= list_length(clauses));

	if (use_damping && pos >= 2)
	{
		/* sort selectivities first; most significant (i.e. lowest) first */
		if (gp_selectivity_damping_sigsort)
			qsort(rgsel, pos, sizeof(Selectivity), cmpSelectivity);

		for (i = 1; i < pos; i++)
		{
			/* dampen selectivity as n-th root of the original value */
			rgsel[i] = pow(rgsel[i], 1.0/Max(0.1, ((i + 1) * gp_selectivity_damping_factor)));
		}
	}

	/* make sure nobody touched s1 yet */
	Assert(s1 == 1.0);

	for (i = 0; i < pos; i++)
	{
		s1 *= rgsel[i];
	}

	pfree(rgsel);
	/* 
	 * For Anti Semi Join, selectivity is determined by the fraction of 
	 * tuples that do no match 
	 */
	if (JOIN_ANTI == jointype || JOIN_LASJ_NOTIN == jointype)
	{
		s1 = (1 - s1);
	}
	return s1;
}

/*
 * addRangeClause --- add a new range clause for clauselist_selectivity
 *
 * Here is where we try to match up pairs of range-query clauses
 */
static void
addRangeClause(RangeQueryClause **rqlist, Node *clause,
			   bool varonleft, bool isLTsel, Selectivity s2)
{
	RangeQueryClause *rqelem;
	Node	   *var;
	bool		is_lobound;

	if (varonleft)
	{
		var = get_leftop((Expr *) clause);
		is_lobound = !isLTsel;	/* x < something is high bound */
	}
	else
	{
		var = get_rightop((Expr *) clause);
		is_lobound = isLTsel;	/* something < x is low bound */
	}

	for (rqelem = *rqlist; rqelem; rqelem = rqelem->next)
	{
		/*
		 * We use full equal() here because the "var" might be a function of
		 * one or more attributes of the same relation...
		 */
		if (!equal(var, rqelem->var))
			continue;
		/* Found the right group to put this clause in */
		if (is_lobound)
		{
			if (!rqelem->have_lobound)
			{
				rqelem->have_lobound = true;
				rqelem->lobound = s2;
			}
			else
			{

				/*------
				 * We have found two similar clauses, such as
				 * x < y AND x < z.
				 * Keep only the more restrictive one.
				 *------
				 */
				if (rqelem->lobound > s2)
					rqelem->lobound = s2;
			}
		}
		else
		{
			if (!rqelem->have_hibound)
			{
				rqelem->have_hibound = true;
				rqelem->hibound = s2;
			}
			else
			{

				/*------
				 * We have found two similar clauses, such as
				 * x > y AND x > z.
				 * Keep only the more restrictive one.
				 *------
				 */
				if (rqelem->hibound > s2)
					rqelem->hibound = s2;
			}
		}
		return;
	}

	/* No matching var found, so make a new clause-pair data structure */
	rqelem = (RangeQueryClause *) palloc(sizeof(RangeQueryClause));
	rqelem->var = var;
	if (is_lobound)
	{
		rqelem->have_lobound = true;
		rqelem->have_hibound = false;
		rqelem->lobound = s2;
	}
	else
	{
		rqelem->have_lobound = false;
		rqelem->have_hibound = true;
		rqelem->hibound = s2;
	}
	rqelem->next = *rqlist;
	*rqlist = rqelem;
}

/*
 * bms_is_subset_singleton
 *
 * Same result as bms_is_subset(s, bms_make_singleton(x)),
 * but a little faster and doesn't leak memory.
 *
 * Is this of use anywhere else?  If so move to bitmapset.c ...
 */
static bool
bms_is_subset_singleton(const Bitmapset *s, int x)
{
	switch (bms_membership(s))
	{
		case BMS_EMPTY_SET:
			return true;
		case BMS_SINGLETON:
			return bms_is_member(x, s);
		case BMS_MULTIPLE:
			return false;
	}
	/* can't get here... */
	return false;
}

/*
 * treat_as_join_clause -
 *	  Decide whether an operator clause is to be handled by the
 *	  restriction or join estimator.  Subroutine for clause_selectivity().
 */
static inline bool
treat_as_join_clause(Node *clause, RestrictInfo *rinfo,
					 int varRelid, SpecialJoinInfo *sjinfo)
{
	if (varRelid != 0)
	{
		/*
		 * Caller is forcing restriction mode (eg, because we are examining an
		 * inner indexscan qual).
		 */
		return false;
	}
	else if (sjinfo == NULL)
	{
		/*
		 * It must be a restriction clause, since it's being evaluated at a
		 * scan node.
		 */
		return false;
	}
	else
	{
		/*
		 * Otherwise, it's a join if there's more than one relation used. We
		 * can optimize this calculation if an rinfo was passed.
		 *
		 * XXX	Since we know the clause is being evaluated at a join, the
		 * only way it could be single-relation is if it was delayed by outer
		 * joins.  Although we can make use of the restriction qual estimators
		 * anyway, it seems likely that we ought to account for the
		 * probability of injected nulls somehow.
		 */
		if (rinfo)
			return (bms_membership(rinfo->clause_relids) == BMS_MULTIPLE);
		else
			return (NumRelids(clause) > 1);
	}
}


/*
 * clause_selectivity -
 *	  Compute the selectivity of a general boolean expression clause.
 *
 * The clause can be either a RestrictInfo or a plain expression.  If it's
 * a RestrictInfo, we try to cache the selectivity for possible re-use,
 * so passing RestrictInfos is preferred.
 *
 * varRelid is either 0 or a rangetable index.
 *
 * When varRelid is not 0, only variables belonging to that relation are
 * considered in computing selectivity; other vars are treated as constants
 * of unknown values.  This is appropriate for estimating the selectivity of
 * a join clause that is being used as a restriction clause in a scan of a
 * nestloop join's inner relation --- varRelid should then be the ID of the
 * inner relation.
 *
 * When varRelid is 0, all variables are treated as variables.	This
 * is appropriate for ordinary join clauses and restriction clauses.
 *
 * jointype is the join type, if the clause is a join clause.  Pass JOIN_INNER
 * if the clause isn't a join clause.
 *
 * sjinfo is NULL for a non-join clause, otherwise it provides additional
 * context information about the join being performed.	There are some
 * special cases:
 *	1. For a special (not INNER) join, sjinfo is always a member of
 *	   root->join_info_list.
 *	2. For an INNER join, sjinfo is just a transient struct, and only the
 *	   relids and jointype fields in it can be trusted.
 * It is possible for jointype to be different from sjinfo->jointype.
 * This indicates we are considering a variant join: either with
 * the LHS and RHS switched, or with one input unique-ified.
 *
 * Note: when passing nonzero varRelid, it's normally appropriate to set
 * jointype == JOIN_INNER, sjinfo == NULL, even if the clause is really a
 * join clause; because we aren't treating it as a join clause.
 */
Selectivity
clause_selectivity(PlannerInfo *root,
				   Node *clause,
				   int varRelid,
				   JoinType jointype,
				   SpecialJoinInfo *sjinfo,
				   bool use_damping)
{
	Selectivity s1 = 0.5;		/* default for any unhandled clause type */
	RestrictInfo *rinfo = NULL;
	bool		cacheable = false;

	if (clause == NULL)			/* can this still happen? */
		return s1;

	if (IsA(clause, RestrictInfo))
	{
		rinfo = (RestrictInfo *) clause;

		/*
		 * If the clause is marked pseudoconstant, then it will be used as a
		 * gating qual and should not affect selectivity estimates; hence
		 * return 1.0.	The only exception is that a constant FALSE may be
		 * taken as having selectivity 0.0, since it will surely mean no rows
		 * out of the plan.  This case is simple enough that we need not
		 * bother caching the result.
		 */
		if (rinfo->pseudoconstant)
		{
			if (!IsA(rinfo->clause, Const))
				return (Selectivity) 1.0;
		}

		/*
		 * If the clause is marked redundant, always return 1.0.
		 */
		if (rinfo->norm_selec > 1)
			return (Selectivity) 1.0;

		/*
		 * If possible, cache the result of the selectivity calculation for
		 * the clause.	We can cache if varRelid is zero or the clause
		 * contains only vars of that relid --- otherwise varRelid will affect
		 * the result, so mustn't cache.  Outer join quals might be examined
		 * with either their join's actual jointype or JOIN_INNER, so we need
		 * two cache variables to remember both cases.	Note: we assume the
		 * result won't change if we are switching the input relations or
		 * considering a unique-ified case, so we only need one cache variable
		 * for all non-JOIN_INNER cases.
		 */
		if (varRelid == 0 ||
			bms_is_subset_singleton(rinfo->clause_relids, varRelid))
		{
			/* Cacheable --- do we already have the result? */
			if (jointype == JOIN_INNER)
			{
				if (rinfo->norm_selec >= 0)
					return rinfo->norm_selec;
			}
			else
			{
				if (rinfo->outer_selec >= 0)
					return rinfo->outer_selec;
			}
			cacheable = true;
		}

		/*
		 * Proceed with examination of contained clause.  If the clause is an
		 * OR-clause, we want to look at the variant with sub-RestrictInfos,
		 * so that per-subclause selectivities can be cached.
		 */
		if (rinfo->orclause)
			clause = (Node *) rinfo->orclause;
		else
			clause = (Node *) rinfo->clause;
	}

	if (IsA(clause, Var))
	{
		Var		   *var = (Var *) clause;

		/*
		 * We probably shouldn't ever see an uplevel Var here, but if we do,
		 * return the default selectivity...
		 */
		if (var->varlevelsup == 0 &&
			(varRelid == 0 || varRelid == (int) var->varno))
		{
			/*
			 * A Var at the top of a clause must be a bool Var. This is
			 * equivalent to the clause reln.attribute = 't', so we compute
			 * the selectivity as if that is what we have.
			 */
			s1 = restriction_selectivity(root,
										 BooleanEqualOperator,
										 list_make2(var,
													makeBoolConst(true,
																  false)),
										 varRelid);
		}
	}
	else if (IsA(clause, Const))
	{
		/* bool constant is pretty easy... */
		Const	   *con = (Const *) clause;

		s1 = con->constisnull ? 0.0 :
			DatumGetBool(con->constvalue) ? 1.0 : 0.0;
	}
	else if (IsA(clause, Param))
	{
		/* see if we can replace the Param */
		Node	   *subst = estimate_expression_value(root, clause);

		if (IsA(subst, Const))
		{
			/* bool constant is pretty easy... */
			Const	   *con = (Const *) subst;

			s1 = con->constisnull ? 0.0 :
				DatumGetBool(con->constvalue) ? 1.0 : 0.0;
		}
		else
		{
			/* XXX any way to do better than default? */
		}
	}
	else if (not_clause(clause))
	{
		/* inverse of the selectivity of the underlying clause */
		s1 = 1.0 - clause_selectivity(root,
								  (Node *) get_notclausearg((Expr *) clause),
									  varRelid,
									  jointype,
									  sjinfo,
									  use_damping);
	}
	else if (and_clause(clause))
	{
		/* share code with clauselist_selectivity() */
		s1 = clauselist_selectivity(root,
									((BoolExpr *) clause)->args,
									varRelid,
									jointype,
									sjinfo,
									use_damping);
	}
	else if (or_clause(clause))
	{
		/*
		 * Selectivities for an OR clause are computed as s1+s2 - s1*s2 to
		 * account for the probable overlap of selected tuple sets.
		 *
		 * XXX is this too conservative?
		 */
		ListCell   *arg;

		s1 = 0.0;
		foreach(arg, ((BoolExpr *) clause)->args)
		{
			Selectivity s2 = clause_selectivity(root,
												(Node *) lfirst(arg),
												varRelid,
												jointype,
												sjinfo,
												use_damping);

			s1 = s1 + s2 - s1 * s2;
		}
	}
	else if (is_opclause(clause) || IsA(clause, DistinctExpr))
	{
		Oid			opno = ((OpExpr *) clause)->opno;

		if (treat_as_join_clause(clause, rinfo, varRelid, sjinfo))
		{
			/* Estimate selectivity for a join clause. */
			s1 = join_selectivity(root, opno,
								  ((OpExpr *) clause)->args,
								  jointype,
								  sjinfo);
		}
		else
		{
			/* Estimate selectivity for a restriction clause. */
			s1 = restriction_selectivity(root, opno,
										 ((OpExpr *) clause)->args,
										 varRelid);
		}

		/*
		 * DistinctExpr has the same representation as OpExpr, but the
		 * contained operator is "=" not "<>", so we must negate the result.
		 * This estimation method doesn't give the right behavior for nulls,
		 * but it's better than doing nothing.
		 */
		if (IsA(clause, DistinctExpr))
			s1 = 1.0 - s1;
	}
	else if (is_funcclause(clause))
	{
		/*
		 * This is not an operator, so we guess at the selectivity. THIS IS A
		 * HACK TO GET V4 OUT THE DOOR.  FUNCS SHOULD BE ABLE TO HAVE
		 * SELECTIVITIES THEMSELVES.	   -- JMH 7/9/92
		 */
		s1 = (Selectivity) 0.3333333;
	}
#ifdef NOT_USED
	else if (IsA(clause, SubPlan) ||
			 IsA(clause, AlternativeSubPlan))
	{
		/*
		 * Just for the moment! FIX ME! - vadim 02/04/98
		 */
		s1 = (Selectivity) 0.5;
	}
#endif
	else if (IsA(clause, ScalarArrayOpExpr))
	{
		/* Use node specific selectivity calculation function */
		s1 = scalararraysel(root,
							(ScalarArrayOpExpr *) clause,
							treat_as_join_clause(clause, rinfo,
												 varRelid, sjinfo),
							varRelid,
							jointype,
							sjinfo);
	}
	else if (IsA(clause, RowCompareExpr))
	{
		/* Use node specific selectivity calculation function */
		s1 = rowcomparesel(root,
						   (RowCompareExpr *) clause,
						   varRelid,
						   jointype,
						   sjinfo);
	}
	else if (IsA(clause, NullTest))
	{
		/* Use node specific selectivity calculation function */
		s1 = nulltestsel(root,
						 ((NullTest *) clause)->nulltesttype,
						 (Node *) ((NullTest *) clause)->arg,
						 varRelid,
						 jointype,
						 sjinfo);
	}
	else if (IsA(clause, BooleanTest))
	{
		/* Use node specific selectivity calculation function */
		s1 = booltestsel(root,
						 ((BooleanTest *) clause)->booltesttype,
						 (Node *) ((BooleanTest *) clause)->arg,
						 varRelid,
						 jointype,
						 sjinfo);
	}
	else if (IsA(clause, CurrentOfExpr))
	{
		/* CURRENT OF selects at most one row of its table */
		CurrentOfExpr *cexpr = (CurrentOfExpr *) clause;
		RelOptInfo *crel = find_base_rel(root, cexpr->cvarno);

		if (crel->tuples > 0)
			s1 = 1.0 / crel->tuples;
	}
	else if (IsA(clause, RelabelType))
	{
		/* Not sure this case is needed, but it can't hurt */
		s1 = clause_selectivity(root,
								(Node *) ((RelabelType *) clause)->arg,
								varRelid,
								jointype,
								sjinfo,
								use_damping);
	}
	else if (IsA(clause, CoerceToDomain))
	{
		/* Not sure this case is needed, but it can't hurt */
		s1 = clause_selectivity(root,
								(Node *) ((CoerceToDomain *) clause)->arg,
								varRelid,
								jointype,
								sjinfo,
								use_damping);
	}

	/* Cache the result if possible */
	if (cacheable)
	{
		if (jointype == JOIN_INNER)
			rinfo->norm_selec = s1;
		else
			rinfo->outer_selec = s1;
	}

#ifdef SELECTIVITY_DEBUG
	elog(DEBUG4, "clause_selectivity: s1 %f", s1);
#endif   /* SELECTIVITY_DEBUG */

	return s1;
}<|MERGE_RESOLUTION|>--- conflicted
+++ resolved
@@ -3,13 +3,9 @@
  * clausesel.c
  *	  Routines to compute clause selectivities
  *
-<<<<<<< HEAD
  * Portions Copyright (c) 2006-2008, Greenplum inc
  * Portions Copyright (c) 2012-Present Pivotal Software, Inc.
- * Portions Copyright (c) 1996-2010, PostgreSQL Global Development Group
-=======
  * Portions Copyright (c) 1996-2011, PostgreSQL Global Development Group
->>>>>>> a4bebdd9
  * Portions Copyright (c) 1994, Regents of the University of California
  *
  *
@@ -19,6 +15,8 @@
  *-------------------------------------------------------------------------
  */
 #include "postgres.h"
+
+#include <math.h>
 
 #include "catalog/pg_operator.h"
 #include "nodes/makefuncs.h"
@@ -647,6 +645,7 @@
 										 list_make2(var,
 													makeBoolConst(true,
 																  false)),
+										 InvalidOid,
 										 varRelid);
 		}
 	}
@@ -721,13 +720,15 @@
 	}
 	else if (is_opclause(clause) || IsA(clause, DistinctExpr))
 	{
-		Oid			opno = ((OpExpr *) clause)->opno;
+		OpExpr	   *opclause = (OpExpr *) clause;
+		Oid			opno = opclause->opno;
 
 		if (treat_as_join_clause(clause, rinfo, varRelid, sjinfo))
 		{
 			/* Estimate selectivity for a join clause. */
 			s1 = join_selectivity(root, opno,
-								  ((OpExpr *) clause)->args,
+								  opclause->args,
+								  opclause->inputcollid,
 								  jointype,
 								  sjinfo);
 		}
@@ -735,7 +736,8 @@
 		{
 			/* Estimate selectivity for a restriction clause. */
 			s1 = restriction_selectivity(root, opno,
-										 ((OpExpr *) clause)->args,
+										 opclause->args,
+										 opclause->inputcollid,
 										 varRelid);
 		}
 
