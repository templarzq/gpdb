--- conflicted
+++ resolved
@@ -73,11 +73,8 @@
 #include "optimizer/pathnode.h"
 #include "optimizer/placeholder.h"
 #include "optimizer/planmain.h"
-<<<<<<< HEAD
+#include "optimizer/restrictinfo.h"
 #include "parser/parse_expr.h"
-=======
-#include "optimizer/restrictinfo.h"
->>>>>>> 4d53a2f9
 #include "parser/parsetree.h"
 #include "utils/lsyscache.h"
 #include "utils/selfuncs.h"
@@ -103,11 +100,7 @@
 
 int			effective_cache_size = DEFAULT_EFFECTIVE_CACHE_SIZE;
 
-<<<<<<< HEAD
-Cost		disable_cost = 1.0e9;
-=======
 Cost		disable_cost = 1.0e10;
->>>>>>> 4d53a2f9
 
 bool		enable_seqscan = true;
 bool		enable_indexscan = true;
@@ -137,12 +130,7 @@
 				 Selectivity *match_count,
 				 bool *indexed_join_quals);
 static double approx_tuple_count(PlannerInfo *root, JoinPath *path,
-<<<<<<< HEAD
-								 List *quals, SpecialJoinInfo *sjinfo);
-=======
 				   List *quals);
-static void set_rel_width(PlannerInfo *root, RelOptInfo *rel);
->>>>>>> 4d53a2f9
 static double relation_byte_size(double tuples, int width);
 static double page_size(double tuples, int width);
 static Selectivity adjust_selectivity_for_nulltest(Selectivity selec,
@@ -2244,23 +2232,11 @@
 		* inner_path_rows;
 	run_cost += cpu_operator_cost * num_hashclauses * outer_path_rows;
 
-	/*
-	 * Get hash table size that executor would use for inner relation.
-	 *
-	 * XXX for the moment, always assume that skew optimization will be
-	 * performed.  As long as SKEW_WORK_MEM_PERCENT is small, it's not worth
-	 * trying to determine that for sure.
-	 *
-	 * XXX at some point it might be interesting to try to account for skew
-	 * optimization in the cost estimate, but for now, we don't.
-	 */
+	/* Get hash table size that executor would use for inner relation */
 	ExecChooseHashTableSize(inner_path_rows,
 							inner_path->parent->width,
-<<<<<<< HEAD
+							true,		/* useskew */
 							global_work_mem(root),
-=======
-							true,		/* useskew */
->>>>>>> 4d53a2f9
 							&numbuckets,
 							&numbatches,
 							&num_skew_mcvs);
@@ -2370,32 +2346,6 @@
 
 	/* CPU costs */
 
-<<<<<<< HEAD
-	/*
-	 * The number of tuple comparisons needed is the number of outer tuples
-	 * times the typical number of tuples in a hash bucket, which is the inner
-	 * relation size times its bucketsize fraction.  At each one, we need to
-	 * evaluate the hashjoin quals.  But actually, charging the full qual eval
-	 * cost at each tuple is pessimistic, since we don't evaluate the quals
-	 * unless the hash values match exactly.  For lack of a better idea, halve
-	 * the cost estimate to allow for that.
-     *
-     * CDB: Assume there are no rows that pass the hash value comparison but
-     * fail the full qual eval.  Thus the full comparison is charged for just 
-     * 'hashjointuples', i.e. those rows that pass the hashjoin quals.
-	 */
-	startup_cost += hash_qual_cost.startup;
-	/*	run_cost += hash_qual_cost.per_tuple *
-		outer_path_rows * clamp_row_est(inner_path_rows * innerbucketsize) *
-		joininfactor * 0.5;*/
-	run_cost += hash_qual_cost.per_tuple * hashjointuples;
-
-	if (gp_cost_hashjoin_chainwalk)
-	{
-		/* CDB: Add a small charge for walking the hash chains. */
-		run_cost += 0.05 * cpu_operator_cost * 
-			outer_path_rows * inner_path_rows * innerbucketsize;
-=======
 	if (adjust_semi_join(root, &path->jpath, sjinfo,
 						 &outer_match_frac,
 						 &match_count,
@@ -2467,7 +2417,6 @@
 		 * JOIN_INNER semantics.
 		 */
 		hashjointuples = approx_tuple_count(root, &path->jpath, hashclauses);
->>>>>>> 4d53a2f9
 	}
 
 	/*
@@ -2683,11 +2632,7 @@
 	 *
 	 * Note that Aggref and WindowFunc nodes are (and should be) treated like
 	 * Vars --- whatever execution cost they have is absorbed into
-<<<<<<< HEAD
-	 * plan-node-specific costing.  As far as expression evaluation is
-=======
 	 * plan-node-specific costing.	As far as expression evaluation is
->>>>>>> 4d53a2f9
 	 * concerned they're just like Vars.
 	 *
 	 * Should we try to account for the possibility of short-circuit
@@ -2897,7 +2842,8 @@
 									joinquals,
 									0,
 									jointype,
-									sjinfo);
+									sjinfo,
+									gp_selectivity_damping_for_scans);
 
 	/*
 	 * Also get the normal inner-join selectivity of the join clauses.
@@ -2917,7 +2863,8 @@
 									joinquals,
 									0,
 									JOIN_INNER,
-									&norm_sjinfo);
+									&norm_sjinfo,
+									gp_selectivity_damping_for_scans);
 
 	/* Avoid leaking a lot of ListCells */
 	if (jointype == JOIN_ANTI)
@@ -2974,15 +2921,13 @@
  * The quals can be either an implicitly-ANDed list of boolean expressions,
  * or a list of RestrictInfo nodes (typically the latter).
  *
-<<<<<<< HEAD
  * Currently this is only used in join estimation, so sjinfo should never
  * be NULL.
-=======
+ *
  * We intentionally compute the selectivity under JOIN_INNER rules, even
  * if it's some type of outer join.  This is appropriate because we are
  * trying to figure out how many tuples pass the initial merge or hash
  * join step.
->>>>>>> 4d53a2f9
  *
  * This is quick-and-dirty because we bypass clauselist_selectivity, and
  * simply multiply the independent clause selectivities together.  Now
@@ -3025,12 +2970,8 @@
 		Node	   *qual = (Node *) lfirst(l);
 
 		/* Note that clause_selectivity will be able to cache its result */
-<<<<<<< HEAD
-		selec *= clause_selectivity(root, qual, 0, sjinfo->jointype, sjinfo,
+		selec *= clause_selectivity(root, qual, 0, JOIN_INNER, &sjinfo,
 									false /* use_damping */);
-=======
-		selec *= clause_selectivity(root, qual, 0, JOIN_INNER, &sjinfo);
->>>>>>> 4d53a2f9
 	}
 
 	/* Apply it to the input relation sizes */
@@ -3635,6 +3576,7 @@
 	QualCost hash_qual_cost;
 	int numbuckets;
 	int numbatches;
+	int			num_skew_mcvs;
 	double virtualbuckets;
 	Selectivity innerbucketsize;
 	int num_hashclauses = list_length(hashclauses);
@@ -3654,9 +3596,11 @@
 	/* Get hash table size that executor would use for inner relation */
 	ExecChooseHashTableSize(rows,
 							inner_width,
+							true /* useSkew */,
 							global_work_mem(root),
 							&numbuckets,
-							&numbatches);
+							&numbatches,
+							&num_skew_mcvs);
 	virtualbuckets = (double) numbuckets *(double) numbatches;
 
 	/*
