--- conflicted
+++ resolved
@@ -350,17 +350,10 @@
 	if (bms_is_empty(relids))
 	{
 		/*
-<<<<<<< HEAD
-		 * No Vars, assume it's a pseudoconstant.  This is correct for
-		 * entries generated from process_equivalence(), because a WHERE
-		 * clause can't contain aggregates or SRFs, and non-volatility was
-		 * checked before process_equivalence() ever got called.  But
-=======
 		 * No Vars, assume it's a pseudoconstant.  This is correct for entries
 		 * generated from process_equivalence(), because a WHERE clause can't
 		 * contain aggregates or SRFs, and non-volatility was checked before
 		 * process_equivalence() ever got called.  But
->>>>>>> d13f41d2
 		 * get_eclass_for_sort_expr() has to work harder.  We put the tests
 		 * there not here to save cycles in the equivalence case.
 		 */
@@ -467,26 +460,16 @@
 
 	/*
 	 * add_eq_member doesn't check for volatile functions, set-returning
-<<<<<<< HEAD
-	 * functions, or aggregates, but such could appear in sort expressions;
-	 * so we have to check whether its const-marking was correct.
-=======
 	 * functions, or aggregates, but such could appear in sort expressions; so
 	 * we have to check whether its const-marking was correct.
->>>>>>> d13f41d2
 	 */
 	if (newec->ec_has_const)
 	{
 		if (newec->ec_has_volatile ||
 			expression_returns_set((Node *) expr) ||
-<<<<<<< HEAD
 			contain_agg_clause((Node *) expr) ||
 			contain_window_functions((Node *) expr))
-	{
-=======
-			contain_agg_clause((Node *) expr))
-		{
->>>>>>> d13f41d2
+		{
 			newec->ec_has_const = false;
 			newem->em_is_const = false;
 		}
