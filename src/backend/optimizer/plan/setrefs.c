/*-------------------------------------------------------------------------
 *
 * setrefs.c
 *	  Post-processing of a completed plan tree: fix references to subplan
 *	  vars, and compute regproc values for operators
 *
 * Portions Copyright (c) 2005-2008, Greenplum inc
 * Portions Copyright (c) 1996-2008, PostgreSQL Global Development Group
 * Portions Copyright (c) 1994, Regents of the University of California
 *
 *
 * IDENTIFICATION
<<<<<<< HEAD
 *	  $PostgreSQL: pgsql/src/backend/optimizer/plan/setrefs.c,v 1.126.2.1 2007/02/16 03:49:10 tgl Exp $
=======
 *	  $PostgreSQL: pgsql/src/backend/optimizer/plan/setrefs.c,v 1.128 2007/01/22 01:35:20 tgl Exp $
>>>>>>> 5a7471c3
 *
 *-------------------------------------------------------------------------
 */
#include "postgres.h"

#include "access/transam.h"
#include "catalog/pg_type.h"
#include "nodes/makefuncs.h"
#include "nodes/nodeFuncs.h"
#include "optimizer/clauses.h"
#include "optimizer/pathnode.h"
#include "optimizer/planmain.h"
#include "optimizer/tlist.h"
#include "parser/parsetree.h"
#include "parser/parse_relation.h"
#include "parser/parse_expr.h" /* exprType, exprTypmod */
#include "utils/lsyscache.h"
#include "utils/syscache.h"
#include "cdb/cdbhash.h"


typedef struct
{
	Index		varno;			/* RT index of Var */
	AttrNumber	varattno;		/* attr number of Var */
	AttrNumber	resno;			/* TLE position of Var */
} tlist_vinfo;

typedef struct
{
	List	   *tlist;			/* underlying target list */
	int			num_vars;		/* number of plain Var tlist entries */
	bool		has_non_vars;	/* are there other entries? */
	/* array of num_vars entries: */
	tlist_vinfo vars[1];		/* VARIABLE LENGTH ARRAY */
} indexed_tlist;				/* VARIABLE LENGTH STRUCT */

typedef struct
{
	PlannerGlobal *glob;
	int			rtoffset;
} fix_scan_expr_context;

typedef struct
{
	PlannerGlobal *glob;
	indexed_tlist *outer_itlist;
	indexed_tlist *inner_itlist;
	Index		skip_rel;
	int			rtoffset;
	bool        use_outer_tlist_for_matching_nonvars;
	bool        use_inner_tlist_for_matching_nonvars;
} fix_join_expr_context;

typedef struct
{
	PlannerGlobal *glob;
	indexed_tlist *subplan_itlist;
	int			rtoffset;
	bool		use_scan_slot;
} fix_upper_expr_context;

/*
 * Check if a Const node is a regclass value.  We accept plain OID too,
 * since a regclass Const will get folded to that type if it's an argument
 * to oideq or similar operators.  (This might result in some extraneous
 * values in a plan's list of relation dependencies, but the worst result
 * would be occasional useless replans.)
 */
#define ISREGCLASSCONST(con) \
	(((con)->consttype == REGCLASSOID || (con)->consttype == OIDOID) && \
	 !(con)->constisnull)

#define fix_scan_list(glob, lst, rtoffset) \
	((List *) fix_scan_expr(glob, (Node *) (lst), rtoffset))

static Plan *set_plan_refs(PlannerGlobal *glob, Plan *plan, int rtoffset);
static Plan *set_subqueryscan_references(PlannerGlobal *glob,
							SubqueryScan *plan,
							int rtoffset);
static bool trivial_subqueryscan(SubqueryScan *plan);
static Node *fix_scan_expr(PlannerGlobal *glob, Node *node, int rtoffset);
static Node *fix_scan_expr_mutator(Node *node, fix_scan_expr_context *context);
static bool fix_scan_expr_walker(Node *node, fix_scan_expr_context *context);
static void set_join_references(PlannerGlobal *glob, Join *join, int rtoffset);
static void set_inner_join_references(PlannerGlobal *glob, Plan *inner_plan,
									  indexed_tlist *outer_itlist, int rtoffset);
static void set_upper_references(PlannerGlobal *glob, Plan *plan, int rtoffset,
					 bool use_scan_slot);
static void set_dummy_tlist_references(Plan *plan, int rtoffset, bool use_child_targets);
static indexed_tlist *build_tlist_index(List *tlist);
static Var *search_indexed_tlist_for_var(Var *var,
							 indexed_tlist *itlist,
							 Index newvarno,
							 int rtoffset);
static Var *search_indexed_tlist_for_non_var(Node *node,
								 indexed_tlist *itlist,
								 Index newvarno);
static List *fix_join_expr(PlannerGlobal *glob,
			  List *clauses,
			  indexed_tlist *outer_itlist,
			  indexed_tlist *inner_itlist,
			  Index skip_rel, int rtoffset);
static Node *fix_join_expr_mutator(Node *node,
					  fix_join_expr_context *context);
static List *fix_hashclauses(PlannerGlobal *glob,
				List *clauses,
				indexed_tlist *outer_itlist,
				indexed_tlist *inner_itlist,
				Index skip_rel, int rtoffset);
static List *fix_child_hashclauses(PlannerGlobal *glob,
					  List *clauses,
					  indexed_tlist *outer_itlist,
					  indexed_tlist *inner_itlist,
					  Index skip_rel, int rtoffset,
					  Index child);

static Node *fix_upper_expr(PlannerGlobal *glob,
			   Node *node,
			   indexed_tlist *subplan_itlist,
			   int rtoffset,
			   bool use_scan_slot);
static Node *fix_upper_expr_mutator(Node *node,
									fix_upper_expr_context *context);
static bool fix_opfuncids_walker(Node *node, void *context);
<<<<<<< HEAD
static void set_sa_opfuncid(ScalarArrayOpExpr *opexpr);
static  bool cdb_expr_requires_full_eval(Node *node);
static Plan *cdb_insert_result_node(PlannerGlobal *glob, 
									Plan *plan, 
									int rtoffset);
static void record_plan_function_dependency(PlannerGlobal *glob, 
											Oid funcid);

static bool extract_query_dependencies_walker(Node *node,
								  PlannerGlobal *context);
/* fix the target lists of projection-incapable nodes to use the target list of the child node */
static void fix_projection_incapable_nodes(Plan *plan);

/* fix the target lists of  projection-incapable nodes in subplans to use the target list of the child node */
static void fix_projection_incapable_nodes_in_subplans(PlannerGlobal *context, Plan *plan);

#ifdef USE_ASSERT_CHECKING
#include "cdb/cdbplan.h"

/**
 * This method establishes asserts on the inputs to set_plan_references.
 */
static void set_plan_references_input_asserts(PlannerGlobal *glob, Plan *plan, List *rtable)
{
	Assert(glob);
	Assert(plan);

	/* Note that rtable MAY be NULL */

	/* Ensure that plan refers to vars that have varlevelsup = 0 AND varno is in the rtable */
	List *allVars = extract_nodes(glob, (Node *) plan, T_Var);
	ListCell *lc = NULL;

	foreach (lc, allVars)
	{
		Var *var = (Var *) lfirst(lc);
		Assert(var->varlevelsup == 0 && "Plan contains vars that refer to outer plan.");
		/**
		 * Append plans set varno = OUTER very early on.
		 */
		/**
		 * If shared input node exists, a subquery scan may refer to varnos outside
		 * its current rtable.
		 */
		Assert((var->varno == OUTER
				|| (var->varno > 0 && var->varno <= list_length(rtable) + list_length(glob->finalrtable)))
				&& "Plan contains var that refer outside the rtable.");
		Assert(var->varno == var->varnoold && "Varno and varnoold do not agree!");

		/** If a pseudo column, there should be a corresponding entry in the relation */
		if (var->varattno <= FirstLowInvalidHeapAttributeNumber)
		{
			RangeTblEntry *rte = rt_fetch(var->varno, rtable);
			Assert(rte);
			Assert(rte->pseudocols);
			Assert(list_length(rte->pseudocols) > var->varattno - FirstLowInvalidHeapAttributeNumber);
		}

	}

	/* Ensure that all params that the plan refers to has a corresponding subplan */
	List *allParams = extract_nodes(glob, (Node *) plan, T_Param);

	foreach (lc, allParams)
	{
		Param *param = lfirst(lc);
		if (param->paramkind == PARAM_EXEC)
		{
			Assert(param->paramid < list_length(glob->paramlist) && "Parameter ID outside range of parameters known at the global level.");
			PlannerParamItem *paramItem = list_nth(glob->paramlist, param->paramid);
			Assert(paramItem);

			if (IsA(paramItem->item, Var))
			{
				Var *var = (Var *) paramItem->item;
				Assert(param->paramtype == var->vartype && "Parameter type and var type do not match!");
			}
			else if (IsA(paramItem->item, Aggref))
			{
				Aggref *aggRef = (Aggref *) paramItem->item;
				Assert(param->paramtype == aggRef->aggtype && "Param type and aggref type do not match!");
			}
			else
			{
				Assert("Global PlannerParamItem is not a var or an aggref node");
			}

		}
	}

}

/**
 * This method establishes asserts on the output of set_plan_references.
 */
static void set_plan_references_output_asserts(PlannerGlobal *glob, Plan *plan)
{
	/**
	 * Ensure that all OpExprs have regproc OIDs.
	 */
	List *allOpExprs = extract_nodes(glob, (Node *) plan, T_OpExpr);

	ListCell *lc = NULL;
=======
>>>>>>> 5a7471c3

	foreach (lc, allOpExprs)
	{
		OpExpr *opExpr = (OpExpr *) lfirst(lc);
		Assert(opExpr->opfuncid != InvalidOid && "No function associated with OpExpr!");
	}

	/**
	 * All vars should be INNER or OUTER or point to a relation in the glob->finalrtable.
	 */

	List *allVars = extract_nodes(glob, (Node *) plan, T_Var);

	foreach (lc, allVars)
	{
		Var *var = (Var *) lfirst(lc);

		Assert((var->varno == INNER
				|| var->varno == OUTER
				|| var->varno == 0		/* GPDB uses 0 for scan tuple slot. */
				|| (var->varno > 0 && var->varno <= list_length(glob->finalrtable)))
				&& "Plan contains var that refer outside the rtable.");

		Assert(var->varattno > FirstLowInvalidHeapAttributeNumber && "Invalid attribute number in plan");

		if (var->varno > 0 && var->varno <= list_length(glob->finalrtable))
		{
			List *colNames = NULL;
			RangeTblEntry *rte = rt_fetch(var->varno, glob->finalrtable);
			Assert(rte && "Invalid RTE");
			Assert(rte->rtekind != RTE_VOID && "Var points to a void RTE!");

			/* Make sure attnum refers to a column in the relation */
			expandRTE(rte, var->varno, 0, -1, true, &colNames, NULL);

			AssertImply(var->varattno >= 0, var->varattno <= list_length(colNames) + list_length(rte->pseudocols)); /* Only asserting on non-system attributes */
		}

	}

	/** All subquery scan nodes should have their scanrelids point to a subquery entry in the finalrtable */
	List *allSubQueryScans = extract_nodes(glob, (Node *) plan, T_SubqueryScan);

	foreach (lc, allSubQueryScans)
	{
		SubqueryScan *subQueryScan = (SubqueryScan *) lfirst(lc);
		Assert(subQueryScan->scan.scanrelid <= list_length(glob->finalrtable) && "Subquery scan's scanrelid out of range");
		RangeTblEntry *rte = rt_fetch(subQueryScan->scan.scanrelid, glob->finalrtable);
		Assert((rte->rtekind == RTE_SUBQUERY || rte->rtekind == RTE_CTE) && "Subquery scan should correspond to a subquery RTE or cte RTE!");
	}
}

/* End of debug code */
#endif

/*****************************************************************************
 *
 *		SUBPLAN REFERENCES
 *
 *****************************************************************************/

/*
 * set_plan_references
 *
 * This is the final processing pass of the planner/optimizer.	The plan
 * tree is complete; we just have to adjust some representational details
 * for the convenience of the executor:
 *
 * 1. We flatten the various subquery rangetables into a single list, and
 * zero out RangeTblEntry fields that are not useful to the executor.
 *
 * 2. We adjust Vars in scan nodes to be consistent with the flat rangetable.
 *
 * 3. We adjust Vars in upper plan nodes to refer to the outputs of their
 * subplans.
 *
 * 4. We compute regproc OIDs for operators (ie, we look up the function
 * that implements each op).
 *
 * 5. We create lists of specific objects that the plan depends on.
 *
 * NB In GPDB we only build the relation list, though the apparatus is in
 *    place to collect PlanInvalItems when that becomes interesting.
 *
 * This will be used by plancache.c to drive invalidation of cached plans.
 * Relation dependencies are represented by OIDs, and everything else by
 * PlanInvalItems (this distinction is motivated by the shared-inval APIs).
 * Currently, relations and user-defined functions are the only types of
 * objects that are explicitly tracked this way.
 *
 * We also perform one final optimization step, which is to delete
 * SubqueryScan plan nodes that aren't doing anything useful (ie, have
 * no qual and a no-op targetlist).  The reason for doing this last is that
 * it can't readily be done before set_plan_references, because it would
 * break set_upper_references: the Vars in the subquery's top tlist
 * wouldn't match up with the Vars in the outer plan tree.  The SubqueryScan
 * serves a necessary function as a buffer between outer query and subquery
 * variable numbering ... but after we've flattened the rangetable this is
 * no longer a problem, since then there's only one rtindex namespace.
 *
 * set_plan_references recursively traverses the whole plan tree.
 *
 * Inputs:
 *	glob: global data for planner run
 *	plan: the topmost node of the plan
 *	rtable: the rangetable for the current subquery
 *
 * The return value is normally the same Plan node passed in, but can be
 * different when the passed-in Plan is a SubqueryScan we decide isn't needed.
 *
 * The flattened rangetable entries are appended to glob->finalrtable, and
 * plan dependencies are appended to glob->relationOids (for relations)
 * and glob->invalItems (for everything else).
 *
 * Notice that we modify Plan nodes in-place, but use expression_tree_mutator
 * to process targetlist and qual expressions.	We can assume that the Plan
 * nodes were just built by the planner and are not multiply referenced, but
 * it's not so safe to assume that for expression tree nodes.
 */
Plan *
set_plan_references(PlannerGlobal *glob, Plan *plan, List *rtable)
{
#ifdef USE_ASSERT_CHECKING
	/* 
	 * This method formalizes our assumptions about the input to set_plan_references.
	 * This will hopefully, help us debug any problems.
	 */
	set_plan_references_input_asserts(glob, plan, rtable);
#endif

	int			rtoffset = list_length(glob->finalrtable);
	ListCell   *lc;

	/*
	 * In the flat rangetable, we zero out substructure pointers that are not
	 * needed by the executor; this reduces the storage space and copying cost
	 * for cached plans.  We keep only the alias and eref Alias fields, which
	 * are needed by EXPLAIN, and the selectedCols and modifiedCols bitmaps,
	 * which are needed for executor-startup permissions checking.
	 */
	foreach(lc, rtable)
	{
		RangeTblEntry *rte = (RangeTblEntry *) lfirst(lc);
		RangeTblEntry *newrte;

		/* flat copy to duplicate all the scalar fields */
		newrte = copyObject(rte);

		/** Need to fix up some of the references in the newly created newrte */
		fix_scan_expr(glob, (Node *) newrte->funcexpr, rtoffset);
		fix_scan_expr(glob, (Node *) newrte->joinaliasvars, rtoffset);
		fix_scan_expr(glob, (Node *) newrte->values_lists, rtoffset);

		glob->finalrtable = lappend(glob->finalrtable, newrte);

		/*
		 * If it's a plain relation RTE, add the table to relationOids.
		 *
		 * We do this even though the RTE might be unreferenced in the plan
		 * tree; this would correspond to cases such as views that were
		 * expanded, child tables that were eliminated by constraint
		 * exclusion, etc.	Schema invalidation on such a rel must still force
		 * rebuilding of the plan.
		 *
		 * Note we don't bother to avoid duplicate list entries.  We could,
		 * but it would probably cost more cycles than it would save.
		 */
		if (newrte->rtekind == RTE_RELATION)
			glob->relationOids = lappend_oid(glob->relationOids,
											 newrte->relid);
	}

	/* Now fix the Plan tree */
	fix_projection_incapable_nodes(plan);
	fix_projection_incapable_nodes_in_subplans(glob, plan);

	Plan *retPlan = set_plan_refs(glob, plan, rtoffset);

#ifdef USE_ASSERT_CHECKING
	/**
	 * Ensuring that the output of setrefs behaves as expected.
	 */
	set_plan_references_output_asserts(glob, retPlan);
#endif

	return retPlan;
}

/*
 * set_plan_refs: recurse through the Plan nodes of a single subquery level
 */
static Plan *
set_plan_refs(PlannerGlobal *glob, Plan *plan, int rtoffset)
{
	ListCell   *l;

	if (plan == NULL)
		return NULL;

    /*
     * CDB: If plan has a Flow node, fix up its hashExpr to refer to the
     * plan's own targetlist.
     */
	if (plan->flow && plan->flow->hashExpr)
    {
        indexed_tlist  *plan_itlist = build_tlist_index(plan->targetlist);

        plan->flow->hashExpr =
		(List *)fix_upper_expr(glob,
							   (Node *)plan->flow->hashExpr,
							   plan_itlist,
							   rtoffset,
							   false);
        pfree(plan_itlist);
    }

	/*
	 * Plan-type-specific fixes
	 */
	switch (nodeTag(plan))
	{
		case T_SeqScan: /* Rely on structure equivalence */
		case T_AppendOnlyScan: /* Rely on structure equivalence */
		case T_AOCSScan: /* Rely on structure equivalence */
		case T_ExternalScan: /* Rely on structure equivalence */
			{
				Scan    *splan = (Scan *) plan;

				if (cdb_expr_requires_full_eval((Node *)plan->targetlist))
					return cdb_insert_result_node(glob, plan, rtoffset);

				splan->scanrelid += rtoffset;

				/* If the scan appears below a shareinput, we hit this assert. */
#ifdef USE_ASSERT_CHECKING
				Assert(splan->scanrelid <= list_length(glob->finalrtable) && "Scan node's relid is outside the finalrtable!");
				RangeTblEntry *rte = rt_fetch(splan->scanrelid, glob->finalrtable);
				Assert(rte->rtekind == RTE_RELATION && "Scan plan should refer to a scan relation");
#endif

				splan->plan.targetlist =
					fix_scan_list(glob, splan->plan.targetlist, rtoffset);
				splan->plan.qual =
					fix_scan_list(glob, splan->plan.qual, rtoffset);
			}
			break;
		case T_IndexScan:
			{
				IndexScan  *splan = (IndexScan *) plan;

				if (cdb_expr_requires_full_eval((Node *)plan->targetlist))
					return cdb_insert_result_node(glob, plan, rtoffset);

				splan->scan.scanrelid += rtoffset;

#ifdef USE_ASSERT_CHECKING
				RangeTblEntry *rte = rt_fetch(splan->scan.scanrelid, glob->finalrtable);
				char relstorage = get_rel_relstorage(rte->relid);
				Assert(relstorage != RELSTORAGE_AOROWS &&
					   relstorage != RELSTORAGE_AOCOLS);
#endif

				splan->scan.plan.targetlist =
					fix_scan_list(glob, splan->scan.plan.targetlist, rtoffset);
				splan->scan.plan.qual =
					fix_scan_list(glob, splan->scan.plan.qual, rtoffset);
				splan->indexqual =
					fix_scan_list(glob, splan->indexqual, rtoffset);
				splan->indexqualorig =
					fix_scan_list(glob, splan->indexqualorig, rtoffset);
			}
			break;
		case T_BitmapIndexScan:
			{
				BitmapIndexScan *splan = (BitmapIndexScan *) plan;

				splan->scan.scanrelid += rtoffset;
				/* no need to fix targetlist and qual */
				Assert(splan->scan.plan.targetlist == NIL);
				Assert(splan->scan.plan.qual == NIL);
				splan->indexqual =
					fix_scan_list(glob, splan->indexqual, rtoffset);
				splan->indexqualorig =
					fix_scan_list(glob, splan->indexqualorig, rtoffset);
			}
			break;
		case T_BitmapHeapScan:
			{
				BitmapHeapScan *splan = (BitmapHeapScan *) plan;

				if (cdb_expr_requires_full_eval((Node *)plan->targetlist))
					return cdb_insert_result_node(glob, plan, rtoffset);

				splan->scan.scanrelid += rtoffset;

#ifdef USE_ASSERT_CHECKING
				RangeTblEntry *rte = rt_fetch(splan->scan.scanrelid, glob->finalrtable);
				char relstorage = get_rel_relstorage(rte->relid);
				Assert(relstorage != RELSTORAGE_AOROWS &&
					   relstorage != RELSTORAGE_AOCOLS);
#endif
				splan->scan.plan.targetlist =
					fix_scan_list(glob, splan->scan.plan.targetlist, rtoffset);
				splan->scan.plan.qual =
					fix_scan_list(glob, splan->scan.plan.qual, rtoffset);
				splan->bitmapqualorig =
					fix_scan_list(glob, splan->bitmapqualorig, rtoffset);
			}
			break;
		case T_BitmapAppendOnlyScan:
			{
				BitmapAppendOnlyScan *splan = (BitmapAppendOnlyScan *) plan;

				if (cdb_expr_requires_full_eval((Node *)plan->targetlist))
					return cdb_insert_result_node(glob, plan, rtoffset);

				splan->scan.scanrelid += rtoffset;

#ifdef USE_ASSERT_CHECKING
				RangeTblEntry *rte = rt_fetch(splan->scan.scanrelid, glob->finalrtable);
				char relstorage = get_rel_relstorage(rte->relid);
				Assert(relstorage == RELSTORAGE_AOROWS ||
					   relstorage == RELSTORAGE_AOCOLS);
#endif

				splan->scan.plan.targetlist =
					fix_scan_list(glob, splan->scan.plan.targetlist, rtoffset);
				splan->scan.plan.qual =
					fix_scan_list(glob, splan->scan.plan.qual, rtoffset);
				splan->bitmapqualorig =
					fix_scan_list(glob, splan->bitmapqualorig, rtoffset);
			}
			break;
		case T_BitmapTableScan:
			{
				BitmapTableScan *splan = (BitmapTableScan *) plan;

				if (cdb_expr_requires_full_eval((Node *)plan->targetlist))
					return cdb_insert_result_node(glob, plan, rtoffset);

				splan->scan.scanrelid += rtoffset;

				splan->scan.plan.targetlist =
					fix_scan_list(glob, splan->scan.plan.targetlist, rtoffset);
				splan->scan.plan.qual =
					fix_scan_list(glob, splan->scan.plan.qual, rtoffset);
				splan->bitmapqualorig =
					fix_scan_list(glob, splan->bitmapqualorig, rtoffset);
			}
			break;
		case T_TidScan:
			{
				TidScan    *splan = (TidScan *) plan;

				if (cdb_expr_requires_full_eval((Node *)plan->targetlist))
					return cdb_insert_result_node(glob, plan, rtoffset);

				splan->scan.scanrelid += rtoffset;

#ifdef USE_ASSERT_CHECKING
				/* We only support TidScans on heap tables currently */
				RangeTblEntry *rte = rt_fetch(splan->scan.scanrelid, glob->finalrtable);
				char relstorage = get_rel_relstorage(rte->relid);
				Assert(relstorage == RELSTORAGE_HEAP);
#endif

				splan->scan.plan.targetlist =
					fix_scan_list(glob, splan->scan.plan.targetlist, rtoffset);
				splan->scan.plan.qual =
					fix_scan_list(glob, splan->scan.plan.qual, rtoffset);
				splan->tidquals =
					fix_scan_list(glob, splan->tidquals, rtoffset);
			}
			break;
		case T_SubqueryScan:

			if (cdb_expr_requires_full_eval((Node *)plan->targetlist))
				return cdb_insert_result_node(glob, plan, rtoffset);

			/* Needs special treatment, see comments below */
			return set_subqueryscan_references(glob,
											   (SubqueryScan *) plan,
											   rtoffset);
		case T_TableFunctionScan:
			{
				TableFunctionScan	*tplan	   = (TableFunctionScan *) plan;
				Plan				*subplan   = tplan->scan.plan.lefttree;
				List				*subrtable = tplan->subrtable;

				if (cdb_expr_requires_full_eval((Node *)plan->targetlist))
					return cdb_insert_result_node(glob, plan, rtoffset);

				/* recursively process the subplan */
				plan->lefttree = set_plan_references(glob, subplan, subrtable);

				/* subrtable is no longer needed in the plan tree */
				tplan->subrtable = NIL;

				/* adjust for the new range table offset */
				tplan->scan.scanrelid += rtoffset;
				tplan->scan.plan.targetlist =
					fix_scan_list(glob, tplan->scan.plan.targetlist, rtoffset);
				tplan->scan.plan.qual =
					fix_scan_list(glob, tplan->scan.plan.qual, rtoffset);

				return plan;
			}
		case T_FunctionScan:
			{
				FunctionScan *splan = (FunctionScan *) plan;

				if (cdb_expr_requires_full_eval((Node *)plan->targetlist))
					return cdb_insert_result_node(glob, plan, rtoffset);

				splan->scan.scanrelid += rtoffset;
				splan->scan.plan.targetlist =
					fix_scan_list(glob, splan->scan.plan.targetlist, rtoffset);
				splan->scan.plan.qual =
					fix_scan_list(glob, splan->scan.plan.qual, rtoffset);
			}
			break;
		case T_ValuesScan:
			{
				ValuesScan *splan = (ValuesScan *) plan;

				if (cdb_expr_requires_full_eval((Node *)plan->targetlist))
					return cdb_insert_result_node(glob, plan, rtoffset);

				splan->scan.scanrelid += rtoffset;
				splan->scan.plan.targetlist =
					fix_scan_list(glob, splan->scan.plan.targetlist, rtoffset);
				splan->scan.plan.qual =
					fix_scan_list(glob, splan->scan.plan.qual, rtoffset);
			}
			break;
		case T_NestLoop:
		case T_MergeJoin:
		case T_HashJoin:
			if (cdb_expr_requires_full_eval((Node *)plan->targetlist))
				return cdb_insert_result_node(glob, plan, rtoffset);
			set_join_references(glob, (Join *) plan, rtoffset);
			break;
		case T_Plan:
			/*
			 * Occurs only as a temporary fake outer subplan (created just
			 * above) for Adaptive NJ's HJ child.  This allows the HJ's outer
			 * subplan references to be fixed up normally while avoiding double
			 * fixup of the real outer subplan.  By the time we arrive here,
			 * this node has served its purpose and is no longer needed.
			 * Vanish, returning a null ptr to replace the temporary fake ptr.
			 *
			 * XXX is this still needed.  It it right??? bch 2010-02-07
			 */
			Assert(!plan->lefttree && !plan->righttree && !plan->initPlan);
			break;

		case T_Sort:
			/* GPDB has limit/offset in the sort node as well. */
			{
				Sort	   *splan = (Sort *) plan;

				set_dummy_tlist_references(plan, rtoffset, false);
				Assert(splan->plan.qual == NIL);

				splan->limitOffset =
					fix_scan_expr(glob, splan->limitOffset, rtoffset);
				splan->limitCount =
					fix_scan_expr(glob, splan->limitCount, rtoffset);
			}
			break;

		case T_Hash:
		case T_Material:
		case T_Unique:
		case T_SetOp:
			/*
			 * These plan types don't actually bother to evaluate their
			 * targetlists, because they just return their unmodified input
			 * tuples.	Even though the targetlist won't be used by the
			 * executor, we fix it up for possible use by EXPLAIN (not to
			 * mention ease of debugging --- wrong varnos are very confusing).
			 */
			set_dummy_tlist_references(plan, rtoffset, false);

			/*
			 * Since these plan types don't check quals either, we should not
			 * find any qual expression attached to them.
			 */
			Assert(plan->qual == NIL);
			break;

		case T_ShareInputScan:
			{
				ShareInputScan *sisc = (ShareInputScan *) plan;
				Plan *childPlan = plan->lefttree;

				if (childPlan == NULL)
				{
					Assert(sisc->share_type != SHARE_NOTSHARED
						   && sisc->share_id >= 0
						   && glob->share.sharedNodes);
					childPlan = list_nth(glob->share.sharedNodes, sisc->share_id);
				}

#ifdef DEBUG
				Assert(childPlan && IsA(childPlan,Material) || IsA(childPlan, Sort));
				if (IsA(childPlan, Material))
				{
					Material *shared = (Material *) childPlan;
					Assert(shared->share_type != SHARE_NOTSHARED
						   && shared->share_id == sisc->share_id);
				}
				else
				{
					Sort *shared = (Sort *) childPlan;
					Assert(shared->share_type != SHARE_NOTSHARED
						   && shared->share_id == sisc->share_id);
				}
#endif
				set_dummy_tlist_references(plan, rtoffset, false);
			}
			break;
		case T_Limit:
			{
				Limit	   *splan = (Limit *) plan;

				/*
				 * Like the plan types above, Limit doesn't evaluate its tlist
				 * or quals.  It does have live expressions for limit/offset,
				 * however; and those cannot contain subplan variable refs, so
				 * fix_scan_expr works for them.
				 */
				set_dummy_tlist_references(plan, rtoffset, false);
				Assert(splan->plan.qual == NIL);

				splan->limitOffset =
					fix_scan_expr(glob, splan->limitOffset, rtoffset);
				splan->limitCount =
					fix_scan_expr(glob, splan->limitCount, rtoffset);
			}
			break;
		case T_Agg:
			set_upper_references(glob, plan, rtoffset, true);
			break;
		case T_Window:
			set_upper_references(glob, plan, rtoffset, true);
			if ( plan->targetlist == NIL )
				set_dummy_tlist_references(plan, rtoffset, true);
			{
				indexed_tlist  *subplan_itlist =
					build_tlist_index(plan->lefttree->targetlist);

				/* Fix frame edges */
				foreach(l, ((Window *) plan)->windowKeys)
				{
					WindowKey *win_key = (WindowKey *)lfirst(l);
					WindowFrame *frame = win_key->frame;

					if (frame != NULL)
					{
						/*
						 * Fix reference of frame edge expression *only*
						 * when the edge is DELAYED type. Otherwise it will have
						 * potential risk that the edge expression is converted
						 * to Var (see fix_upper_expr_mutator for reason), which
						 * cannot be evaluated in the executor's init stage.
						 * It is ok that DELAYED frame edges have Var, since
						 * they are evaluated at the executor's run time stage.
						 */
						if (window_edge_is_delayed(frame->trail))
							frame->trail->val =
								fix_upper_expr(glob, frame->trail->val,
											   subplan_itlist, rtoffset, true);
						if (window_edge_is_delayed(frame->lead))
							frame->lead->val =
								fix_upper_expr(glob, frame->lead->val,
											   subplan_itlist, rtoffset, true);
					}
				}
				pfree(subplan_itlist);
			}
			break;
		case T_Result:
			{
				Result	   *splan = (Result *) plan;

				/*
				 * Result may or may not have a subplan; if not, it's more
				 * like a scan node than an upper node.
				 */
				if (splan->plan.lefttree != NULL)
				{
					set_upper_references(glob, plan, rtoffset, false);
				}
				splan->plan.targetlist =
					fix_scan_list(glob, splan->plan.targetlist, rtoffset);
				splan->plan.qual =
					fix_scan_list(glob, splan->plan.qual, rtoffset);

				/* resconstantqual can't contain any subplan variable refs */
				splan->resconstantqual =
					fix_scan_expr(glob, splan->resconstantqual, rtoffset);
			}
			break;
		case T_Repeat:
			set_upper_references(glob, plan, rtoffset, false); /* GPDB code uses OUTER. */
			break;
		case T_Append:
			{
				Append	   *splan = (Append *) plan;

				/*
				 * Append, like Sort et al, doesn't actually evaluate its
				 * targetlist or check quals.
				 */
				set_dummy_tlist_references(plan, rtoffset, false);
				Assert(splan->plan.qual == NIL);
				foreach(l, splan->appendplans)
				{
					lfirst(l) = set_plan_refs(glob,
											  (Plan *) lfirst(l),
											  rtoffset);
				}
			}
			break;
		case T_BitmapAnd:
			{
				BitmapAnd  *splan = (BitmapAnd *) plan;

				/* BitmapAnd works like Append, but has no tlist */
				Assert(splan->plan.targetlist == NIL);
				Assert(splan->plan.qual == NIL);
				foreach(l, splan->bitmapplans)
				{
					lfirst(l) = set_plan_refs(glob,
											  (Plan *) lfirst(l),
											  rtoffset);
				}
			}
			break;
		case T_BitmapOr:
			{
				BitmapOr   *splan = (BitmapOr *) plan;

				/* BitmapOr works like Append, but has no tlist */
				Assert(splan->plan.targetlist == NIL);
				Assert(splan->plan.qual == NIL);
				foreach(l, splan->bitmapplans)
				{
					lfirst(l) = set_plan_refs(glob,
											  (Plan *) lfirst(l),
											  rtoffset);
				}
			}
			break;
		case T_Motion:
			{
				Motion	   *motion = (Motion *) plan;
				/* test flag to prevent processing the node multi times */
				indexed_tlist *childplan_itlist =
					build_tlist_index(plan->lefttree->targetlist);

				motion->hashExpr = (List *)
					fix_upper_expr(glob, (Node*) motion->hashExpr, childplan_itlist, rtoffset, false);

#ifdef USE_ASSERT_CHECKING
				/* 1. Assert that the Motion node has same number of hash data types as that of hash expressions*/
				/* 2. Motion node must have atleast one hash expression */
				/* 3. If the Motion node is of type hash_motion: ensure that the expression that it is hashed on is a hashable datatype in gpdb*/

				Assert(list_length(motion->hashExpr) == list_length(motion->hashDataTypes)  && "Number of hash expression not equal to number of hash data types!");

				if (MOTIONTYPE_HASH == motion->motionType)
				{
					Assert(1 <= list_length(motion->hashExpr) && "Motion node must have atleast one hash expression!");

					ListCell *lcNode;
					foreach(lcNode, motion->hashExpr)
					{
						Assert(isGreenplumDbHashable(exprType((Node *) lfirst(lcNode)))  && "The expression is not GPDB hashable!");
					}
				}

#endif			/* USE_ASSERT_CHECKING */

				/* no need to fix targetlist and qual */
				Assert(plan->qual == NIL);
				set_dummy_tlist_references(plan, rtoffset, true);
				pfree(childplan_itlist);
			}
			break;
		default:
			elog(ERROR, "unrecognized node type: %d",
				 (int) nodeTag(plan));
			break;
	}

	/*
	 * Now recurse into child plans, if any
	 *
	 * NOTE: it is essential that we recurse into child plans AFTER we set
	 * subplan references in this plan's tlist and quals.  If we did the
	 * reference-adjustments bottom-up, then we would fail to match this
	 * plan's var nodes against the already-modified nodes of the children.
	 */
	plan->lefttree = set_plan_refs(glob, plan->lefttree, rtoffset);
	plan->righttree = set_plan_refs(glob, plan->righttree, rtoffset);

	return plan;
}

/*
 * set_subqueryscan_references
 *		Do set_plan_references processing on a SubqueryScan
 *
 * We try to strip out the SubqueryScan entirely; if we can't, we have
 * to do the normal processing on it.
 */
static Plan *
set_subqueryscan_references(PlannerGlobal *glob,
							SubqueryScan *plan,
							int rtoffset)
{
	Plan	   *result;

	/* First, recursively process the subplan */
	plan->subplan = set_plan_references(glob, plan->subplan, plan->subrtable);

	/* subrtable is no longer needed in the plan tree */
	plan->subrtable = NIL;

	if (trivial_subqueryscan(plan))
	{
		/*
		 * We can omit the SubqueryScan node and just pull up the subplan.
		 */
		ListCell   *lp,
				   *lc;

		result = plan->subplan;

		/* We have to be sure we don't lose any initplans */
		result->initPlan = list_concat(plan->scan.plan.initPlan,
									   result->initPlan);

		/*
		 * We also have to transfer the SubqueryScan's result-column names
		 * into the subplan, else columns sent to client will be improperly
		 * labeled if this is the topmost plan level.  Copy the "source
		 * column" information too.
		 */
		forboth(lp, plan->scan.plan.targetlist, lc, result->targetlist)
		{
			TargetEntry *ptle = (TargetEntry *) lfirst(lp);
			TargetEntry *ctle = (TargetEntry *) lfirst(lc);

			ctle->resname = ptle->resname;
			ctle->resorigtbl = ptle->resorigtbl;
			ctle->resorigcol = ptle->resorigcol;
		}
	}
	else
	{
		/*
		 * Keep the SubqueryScan node.	We have to do the processing that
		 * set_plan_references would otherwise have done on it.  Notice we do
		 * not do set_upper_references() here, because a SubqueryScan will
		 * always have been created with correct references to its subplan's
		 * outputs to begin with.
		 */
		plan->scan.scanrelid += rtoffset;

		//Assert(plan->scan.scanrelid <= list_length(glob->finalrtable) && "Scan node's relid is outside the finalrtable!");

		plan->scan.plan.targetlist =
			fix_scan_list(glob, plan->scan.plan.targetlist, rtoffset);
		plan->scan.plan.qual =
			fix_scan_list(glob, plan->scan.plan.qual, rtoffset);

		result = (Plan *) plan;
	}

	return result;
}

/*
 * trivial_subqueryscan
 *		Detect whether a SubqueryScan can be deleted from the plan tree.
 *
 * We can delete it if it has no qual to check and the targetlist just
 * regurgitates the output of the child plan.
 */
static bool
trivial_subqueryscan(SubqueryScan *plan)
{
	int			attrno;
	ListCell   *lp,
			   *lc;

	if (plan->scan.plan.qual != NIL)
		return false;

	if (list_length(plan->scan.plan.targetlist) !=
		list_length(plan->subplan->targetlist))
		return false;			/* tlists not same length */

	if ( IsA(plan->subplan, Window) )
		return false;

	attrno = 1;
	forboth(lp, plan->scan.plan.targetlist, lc, plan->subplan->targetlist)
	{
		TargetEntry *ptle = (TargetEntry *) lfirst(lp);
		TargetEntry *ctle = (TargetEntry *) lfirst(lc);

		if (ptle->resjunk != ctle->resjunk)
			return false;		/* tlist doesn't match junk status */

		/*
		 * We accept either a Var referencing the corresponding element of the
		 * subplan tlist, or a Const equaling the subplan element. See
		 * generate_setop_tlist() for motivation.
		 */
		if (ptle->expr && IsA(ptle->expr, Var))
		{
			Var		   *var = (Var *) ptle->expr;

			Assert(var->varlevelsup == 0);
			if (var->varattno != attrno)
				return false;	/* out of order */
		}
		else if (ptle->expr && IsA(ptle->expr, Const))
		{
			if (!equal(ptle->expr, ctle->expr))
				return false;
		}
		else
			return false;

		attrno++;
	}

	return true;
}

/*
 * copyVar
 *		Copy a Var node.
 *
 * fix_scan_expr and friends do this enough times that it's worth having
 * a bespoke routine instead of using the generic copyObject() function.
 */
static inline Var *
copyVar(Var *var)
{
	Var		   *newvar = (Var *) palloc(sizeof(Var));

	*newvar = *var;
	return newvar;
}

/*
 * fix_expr_common
 *		Do generic set_plan_references processing on an expression node
 *
 * This is code that is common to all variants of expression-fixing.
 * We must look up operator opcode info for OpExpr and related nodes,
 * add OIDs from regclass Const nodes into glob->relationOids,
 * and add catalog TIDs for user-defined functions into glob->invalItems.
 *
 * We assume it's okay to update opcode info in-place.  So this could possibly
 * scribble on the planner's input data structures, but it's OK.
 */
static void
fix_expr_common(PlannerGlobal *glob, Node *node)
{
	/* We assume callers won't call us on a NULL pointer */
	if (IsA(node, Aggref))
	{
		record_plan_function_dependency(glob,
										((Aggref *) node)->aggfnoid);
	}
	else if (IsA(node, WindowRef))
	{
		record_plan_function_dependency(glob,
										((WindowRef *) node)->winfnoid);
	}
	else if (IsA(node, FuncExpr))
	{
		record_plan_function_dependency(glob,
										((FuncExpr *) node)->funcid);
	}
	else if (IsA(node, OpExpr))
	{
		set_opfuncid((OpExpr *) node);
		record_plan_function_dependency(glob,
										((OpExpr *) node)->opfuncid);
	}
	else if (IsA(node, DistinctExpr))
	{
		set_opfuncid((OpExpr *) node);	/* rely on struct equivalence */
		record_plan_function_dependency(glob,
										((DistinctExpr *) node)->opfuncid);
	}
	else if (IsA(node, NullIfExpr))
	{
		set_opfuncid((OpExpr *) node);	/* rely on struct equivalence */
		record_plan_function_dependency(glob,
										((NullIfExpr *) node)->opfuncid);
	}
	else if (IsA(node, ScalarArrayOpExpr))
	{
		set_sa_opfuncid((ScalarArrayOpExpr *) node);
		record_plan_function_dependency(glob,
										((ScalarArrayOpExpr *) node)->opfuncid);
	}
	else if (IsA(node, Const))
	{
		Const	   *con = (Const *) node;

		/* Check for regclass reference */
		if (ISREGCLASSCONST(con))
			glob->relationOids =
				lappend_oid(glob->relationOids,
							DatumGetObjectId(con->constvalue));
	}
    else if (IsA(node, Var))
    {
        Var    *var = (Var *)node;

        /*
         * CDB: If Var node refers to a pseudo column, note its varno.
         * By this point, no such Var nodes should be seen except for
         * local references in Scan or Append exprs.
         *
         * XXX callers must reinitialize this appropriately.  Ought
         *     to find a better way.
         */
        if (var->varattno <= FirstLowInvalidHeapAttributeNumber)
        {
            Assert(var->varlevelsup == 0 &&
                   var->varno > 0 &&
                   var->varno <= list_length(glob->finalrtable));
        }
    }
}

/*
 * fix_scan_expr
 *		Do set_plan_references processing on a scan-level expression
 *
 * This consists of incrementing all Vars' varnos by rtoffset,
 * looking up operator opcode info for OpExpr and related nodes,
 * and adding OIDs from regclass Const nodes into glob->relationOids.
 *
 * TODO: rename to reflect functionality more accurately.
 */
static Node *
fix_scan_expr(PlannerGlobal *glob, Node *node, int rtoffset)
{
	fix_scan_expr_context context;

	context.glob = glob;
	context.rtoffset = rtoffset;

	node = fix_scan_expr_mutator(node, &context);
	return node;
}

static Node *
fix_scan_expr_mutator(Node *node, fix_scan_expr_context *context)
{
	if (node == NULL)
		return NULL;
	if (IsA(node, Var))
	{
		Var		   *var = copyVar((Var *) node);

		Assert(var->varlevelsup == 0);

		/*
		 * We should not see any Vars marked INNER, but in a nestloop inner
		 * scan there could be OUTER Vars.
		 */
		Assert(var->varno != INNER);
		if (var->varno > 0 && var->varno != OUTER)
		{
			var->varno += context->rtoffset;
			if (var->varnoold > 0)
				var->varnoold += context->rtoffset;
		}

        /* Pseudo column reference? */
        if (var->varattno <= FirstLowInvalidHeapAttributeNumber)
        {
            RangeTblEntry          *rte = NULL;
            CdbRelColumnInfo       *rci = NULL;
            Node 				   *exprCopy = NULL;
            
            /* Look up the pseudo column definition. */
            rte = rt_fetch(var->varno, context->glob->finalrtable);
            rci = cdb_rte_find_pseudo_column(rte, var->varattno);
            Assert(rci && rci->defexpr && "No expression for pseudo column");

            exprCopy = copyObject((Node *) rci->defexpr);
            /* Fill in OpExpr operator ids. */
            fix_scan_expr_walker(exprCopy, context);

            /* Replace the Var node with a copy of the defining expr. */
			return (Node *) exprCopy;
		}
		else
		{
			return (Node *) var;
		}
	}

	fix_expr_common(context->glob, node);

	return expression_tree_mutator(node, fix_scan_expr_mutator,
								   (void *) context);
}

static bool
fix_scan_expr_walker(Node *node, fix_scan_expr_context *context)
{
	if (node == NULL)
		return false;
	fix_expr_common(context->glob, node);
	return expression_tree_walker(node, fix_scan_expr_walker,
								  (void *) context);
}

/*
 * set_join_references
 *	  Modify the target list and quals of a join node to reference its
 *	  subplans, by setting the varnos to OUTER or INNER and setting attno
 *	  values to the result domain number of either the corresponding outer
 *	  or inner join tuple item.  Also perform opcode lookup for these
 *	  expressions. and add regclass OIDs to glob->relationOids.
 *
 * In the case of a nestloop with inner indexscan, we will also need to
 * apply the same transformation to any outer vars appearing in the
 * quals of the child indexscan.  set_inner_join_references does that.
 */
static void
set_join_references(PlannerGlobal *glob, Join *join, int rtoffset)
{
	Plan	   *outer_plan = join->plan.lefttree;
	Plan	   *inner_plan = join->plan.righttree;
	indexed_tlist *outer_itlist;
	indexed_tlist *inner_itlist;

	outer_itlist = build_tlist_index(outer_plan->targetlist);
	inner_itlist = build_tlist_index(inner_plan->targetlist);

	/* All join plans have tlist, qual, and joinqual */
	join->plan.targetlist = fix_join_expr(glob,
										  join->plan.targetlist,
										  outer_itlist,
										  inner_itlist,
										  (Index) 0,
										  rtoffset);
	join->plan.qual = fix_join_expr(glob,
									join->plan.qual,
									outer_itlist,
									inner_itlist,
									(Index) 0,
									rtoffset);
	join->joinqual = fix_join_expr(glob,
								   join->joinqual,
								   outer_itlist,
								   inner_itlist,
								   (Index) 0,
								   rtoffset);

	/* Now do join-type-specific stuff */
	if (IsA(join, NestLoop))
	{
		/* This processing is split out to handle possible recursion */
		set_inner_join_references(glob, inner_plan, outer_itlist, rtoffset);
	}
	else if (IsA(join, MergeJoin))
	{
		MergeJoin  *mj = (MergeJoin *) join;

		mj->mergeclauses = fix_join_expr(glob,
										 mj->mergeclauses,
										 outer_itlist,
										 inner_itlist,
										 (Index) 0,
										 rtoffset);
	}
	else if (IsA(join, HashJoin))
	{
		HashJoin   *hj = (HashJoin *) join;

		hj->hashclauses = fix_hashclauses(glob,
										hj->hashclauses,
										outer_itlist,
										inner_itlist,
										(Index) 0,
										rtoffset);

		hj->hashqualclauses = fix_join_expr(glob,
											hj->hashqualclauses,
											outer_itlist,
											inner_itlist,
											(Index) 0,
											rtoffset);
	}

	pfree(outer_itlist);
	pfree(inner_itlist);
}

/*
 * set_inner_join_references
 *		Handle join references appearing in an inner indexscan's quals
 *
 * To handle bitmap-scan plan trees, we have to be able to recurse down
 * to the bottom BitmapIndexScan nodes; likewise, appendrel indexscans
 * require recursing through Append nodes.	This is split out as a separate
 * function so that it can recurse.
 *
 * Note we do *not* apply any rtoffset for Vars of the inner relation; this is because
 * the quals will be processed again by fix_scan_expr when the set_plan_refs
 * recursion reaches the inner indexscan, and so we'd have done it twice.
 */
static void
set_inner_join_references(PlannerGlobal *glob, Plan *inner_plan,
						  indexed_tlist *outer_itlist, int rtoffset)
{
	if (IsA(inner_plan, IndexScan))
	{
		/*
		 * An index is being used to reduce the number of tuples scanned in
		 * the inner relation.	If there are join clauses being used with the
		 * index, we must update their outer-rel var nodes to refer to the
		 * outer side of the join.
		 */
		IndexScan  *innerscan = (IndexScan *) inner_plan;
		List	   *indexqualorig = innerscan->indexqualorig;

		/* No work needed if indexqual refers only to its own rel... */
		if (NumRelids((Node *) indexqualorig) > 1)
		{
			Index		innerrel = innerscan->scan.scanrelid;

			/* only refs to outer vars get changed in the inner qual */
			innerscan->indexqualorig = fix_join_expr(glob,
													 indexqualorig,
													 outer_itlist,
													 NULL,
													 innerrel,
													 rtoffset);
			innerscan->indexqual = fix_join_expr(glob,
												 innerscan->indexqual,
												 outer_itlist,
												 NULL,
												 innerrel,
												 rtoffset);

			/*
			 * We must fix the inner qpqual too, if it has join clauses (this
			 * could happen if special operators are involved: some indexquals
			 * may get rechecked as qpquals).
			 */
			if (NumRelids((Node *) inner_plan->qual) > 1)
				inner_plan->qual = fix_join_expr(glob,
												 inner_plan->qual,
												 outer_itlist,
												 NULL,
												 innerrel,
												 rtoffset);
		}
	}
	else if (IsA(inner_plan, BitmapIndexScan))
	{
		/*
		 * Same, but index is being used within a bitmap plan.
		 */
		BitmapIndexScan *innerscan = (BitmapIndexScan *) inner_plan;
		List	   *indexqualorig = innerscan->indexqualorig;

		/* No work needed if indexqual refers only to its own rel... */
		if (NumRelids((Node *) indexqualorig) > 1)
		{
			Index		innerrel = innerscan->scan.scanrelid;

			/* only refs to outer vars get changed in the inner qual */
			innerscan->indexqualorig = fix_join_expr(glob,
													 indexqualorig,
													 outer_itlist,
													 NULL,
													 innerrel,
													 rtoffset);
			innerscan->indexqual = fix_join_expr(glob,
												 innerscan->indexqual,
												 outer_itlist,
												 NULL,
												 innerrel,
												 rtoffset);
			/* no need to fix inner qpqual */
			Assert(inner_plan->qual == NIL);
		}
	}
	else if (IsA(inner_plan, BitmapHeapScan) ||
			 IsA(inner_plan, BitmapAppendOnlyScan))
	{
		/*
		 * The inner side is a bitmap scan plan.  Fix the top node, and
		 * recurse to get the lower nodes.
		 *
		 * Note: create_bitmap_scan_plan removes clauses from bitmapqualorig
		 * if they are duplicated in qpqual, so must test these independently.
		 */
		Index innerrel;
		List **bitmapqualorig_p;
		if (IsA(inner_plan, BitmapHeapScan))
		{
			BitmapHeapScan *innerscan = (BitmapHeapScan *) inner_plan;
			innerrel = innerscan->scan.scanrelid;
			bitmapqualorig_p = &(innerscan->bitmapqualorig);
		}
		else
		{
			Assert(IsA(inner_plan, BitmapAppendOnlyScan));

			BitmapAppendOnlyScan *innerscan = (BitmapAppendOnlyScan *) inner_plan;
			innerrel = innerscan->scan.scanrelid;
			bitmapqualorig_p = &(innerscan->bitmapqualorig);
		}

		/* only refs to outer vars get changed in the inner qual */
		if (NumRelids((Node *) (*bitmapqualorig_p)) > 1)
			*bitmapqualorig_p = fix_join_expr(glob,
											  *bitmapqualorig_p,
											  outer_itlist,
											  NULL,
											  innerrel,
											  rtoffset);

		/*
		 * We must fix the inner qpqual too, if it has join clauses (this
		 * could happen if special operators are involved: some indexquals may
		 * get rechecked as qpquals).
		 */
		if (NumRelids((Node *) inner_plan->qual) > 1)
			inner_plan->qual = fix_join_expr(glob,
											 inner_plan->qual,
											 outer_itlist,
											 NULL,
											 innerrel,
											 rtoffset);

		/* Now recurse */
		set_inner_join_references(glob, inner_plan->lefttree, outer_itlist, rtoffset);
	}
	else if (IsA(inner_plan, BitmapAnd))
	{
		/* All we need do here is recurse */
		BitmapAnd  *innerscan = (BitmapAnd *) inner_plan;
		ListCell   *l;

		foreach(l, innerscan->bitmapplans)
		{
			set_inner_join_references(glob, (Plan *) lfirst(l), outer_itlist, rtoffset);
		}
	}
	else if (IsA(inner_plan, BitmapOr))
	{
		/* All we need do here is recurse */
		BitmapOr   *innerscan = (BitmapOr *) inner_plan;
		ListCell   *l;

		foreach(l, innerscan->bitmapplans)
		{
			set_inner_join_references(glob, (Plan *) lfirst(l), outer_itlist, rtoffset);
		}
	}
	else if (IsA(inner_plan, TidScan))
	{
		TidScan    *innerscan = (TidScan *) inner_plan;
		Index		innerrel = innerscan->scan.scanrelid;

		innerscan->tidquals = fix_join_expr(glob,
											innerscan->tidquals,
											outer_itlist,
											NULL,
											innerrel,
											rtoffset);
	}
	else if (IsA(inner_plan, Append))
	{
		/*
		 * The inner side is an append plan.  Recurse to see if it contains
		 * indexscans that need to be fixed.
		 */
		Append	   *appendplan = (Append *) inner_plan;
		ListCell   *l;

		foreach(l, appendplan->appendplans)
		{
			set_inner_join_references(glob, (Plan *) lfirst(l), outer_itlist, rtoffset);
		}
	}
	else if (IsA(inner_plan, Result))
	{
		/* Recurse through a gating Result node (similar to Append case) */
		Result	   *result = (Result *) inner_plan;

		if (result->plan.lefttree)
			set_inner_join_references(glob, result->plan.lefttree, outer_itlist, rtoffset);
	}
}

/*
 * set_upper_references
 *	  Update the targetlist and quals of an upper-level plan node
 *	  to refer to the tuples returned by its lefttree subplan.
 *	  Also perform opcode lookup for these expressions, and
 *	  add regclass OIDs to glob->relationOids.
 *
 * This is used for single-input plan types like Agg, Group, Result.
 *
 * In most cases, we have to match up individual Vars in the tlist and
 * qual expressions with elements of the subplan's tlist (which was
 * generated by flatten_tlist() from these selfsame expressions, so it
 * should have all the required variables).  There is an important exception,
 * however: GROUP BY and ORDER BY expressions will have been pushed into the
 * subplan tlist unflattened.  If these values are also needed in the output
 * then we want to reference the subplan tlist element rather than recomputing
 * the expression.
 */
static void
set_upper_references(PlannerGlobal *glob, Plan *plan, int rtoffset,
					 bool use_scan_slot)
{
	Plan	   *subplan = plan->lefttree;
	indexed_tlist *subplan_itlist;
	List	   *output_targetlist;
	ListCell   *l;

	subplan_itlist = build_tlist_index(subplan->targetlist);

	output_targetlist = NIL;
	foreach(l, plan->targetlist)
	{
		TargetEntry *tle = (TargetEntry *) lfirst(l);
		Node	   *newexpr;

		if (IsA(tle->expr, Grouping) ||
				IsA(tle->expr, GroupId))
			newexpr = copyObject(tle->expr);
		else
			newexpr = fix_upper_expr(glob,
					(Node *) tle->expr,
					subplan_itlist,
					rtoffset,
					use_scan_slot);
		tle = flatCopyTargetEntry(tle);
		tle->expr = (Expr *) newexpr;
		output_targetlist = lappend(output_targetlist, tle);
	}
	plan->targetlist = output_targetlist;

	plan->qual = (List *)
		fix_upper_expr(glob,
					   (Node *) plan->qual,
					   subplan_itlist,
					   rtoffset,
					   use_scan_slot);

	pfree(subplan_itlist);
}

/*
 * set_dummy_tlist_references
 *	  Replace the targetlist of an upper-level plan node with a simple
 *	  list of OUTER references to its child.
 *
 * This is used for plan types like Sort and Append that don't evaluate
 * their targetlists.  Although the executor doesn't care at all what's in
 * the tlist, EXPLAIN needs it to be realistic.
 *
 * Note: we could almost use set_upper_references() here, but it fails for
 * Append for lack of a lefttree subplan.  Single-purpose code is faster
 * anyway.
 *
 * Note that old function cdb_build_identity_tlist looked into the child
 * plan target list for type information, etc.  The PG approach, instead,
 * uses the plan's own target list, which is cleaner.  The flag argument,
 * use_child_targets, gives the old GPDB behavior.
 */
static void
set_dummy_tlist_references(Plan *plan, int rtoffset, bool use_child_targets)
{
	List	   *output_targetlist;
	List	   *input_targetlist;
	ListCell   *l;

	output_targetlist = NIL;

	if (use_child_targets)
	{
		/* Note targetlist be NIL as in case of a function of no arguments */
		Assert(plan->lefttree);
		input_targetlist = plan->lefttree->targetlist;
	}
	else
	{
		//Assert(plan && plan->targetlist);t
		input_targetlist = plan->targetlist;
	}

	foreach(l, input_targetlist)
	{
		TargetEntry *tle = (TargetEntry *) lfirst(l);
		Var		   *oldvar = (Var *) tle->expr;
		Var		   *newvar;

		newvar = makeVar(OUTER,
						 tle->resno,
						 exprType((Node *) oldvar),
						 exprTypmod((Node *) oldvar),
						 0);
		if (IsA(oldvar, Var))
		{
			newvar->varnoold = oldvar->varno + rtoffset;
			newvar->varoattno = oldvar->varattno;
		}
		else
		{
			newvar->varnoold = 0;		/* wasn't ever a plain Var */
			newvar->varoattno = 0;
		}

		tle = flatCopyTargetEntry(tle);
		tle->expr = (Expr *) newvar;
		output_targetlist = lappend(output_targetlist, tle);
	}
	plan->targetlist = output_targetlist;

	/* We don't touch plan->qual here */
}


/*
 * build_tlist_index --- build an index data structure for a child tlist
 *
 * In most cases, subplan tlists will be "flat" tlists with only Vars,
 * so we try to optimize that case by extracting information about Vars
 * in advance.	Matching a parent tlist to a child is still an O(N^2)
 * operation, but at least with a much smaller constant factor than plain
 * tlist_member() searches.
 *
 * The result of this function is an indexed_tlist struct to pass to
 * search_indexed_tlist_for_var() or search_indexed_tlist_for_non_var().
 * When done, the indexed_tlist may be freed with a single pfree().
 */
static indexed_tlist *
build_tlist_index(List *tlist)
{
	indexed_tlist *itlist;
	tlist_vinfo *vinfo;
	ListCell   *l;

	/* Create data structure with enough slots for all tlist entries */
	itlist = (indexed_tlist *)
		palloc(offsetof(indexed_tlist, vars) +
			   list_length(tlist) * sizeof(tlist_vinfo));

	itlist->tlist = tlist;
	itlist->has_non_vars = false;

	/* Find the Vars and fill in the index array */
	vinfo = itlist->vars;
	foreach(l, tlist)
	{
		TargetEntry *tle = (TargetEntry *) lfirst(l);
		Expr	   *expr = tle->expr;

		Assert(expr);

		/*
		 * Allow a Var in parent node's expr to find matching Var in tlist
		 * ignoring any RelabelType nodes atop the tlist Var.  Also set
		 * has_non_vars so tlist expr can be matched as a whole.
		 */
		while (IsA(expr, RelabelType))
		{
			expr = ((RelabelType *)expr)->arg;
			itlist->has_non_vars = true;
		}

		if (expr && IsA(expr, Var))
		{
			Var		   *var = (Var *) expr;

			vinfo->varno = var->varno;
			vinfo->varattno = var->varattno;
			vinfo->resno = tle->resno;
			vinfo++;
		}
		else
			itlist->has_non_vars = true;
	}

	itlist->num_vars = (vinfo - itlist->vars);

	return itlist;
}

/*
 * build_tlist_index_other_vars --- build a restricted tlist index
 *
 * This is like build_tlist_index, but we only index tlist entries that
 * are Vars belonging to some rel other than the one specified.
 */
static indexed_tlist *
build_tlist_index_other_vars(List *tlist, Index ignore_rel)
{
	indexed_tlist *itlist;
	tlist_vinfo *vinfo;
	ListCell   *l;

	/* Create data structure with enough slots for all tlist entries */
	itlist = (indexed_tlist *)
		palloc(offsetof(indexed_tlist, vars) +
			   list_length(tlist) * sizeof(tlist_vinfo));

	itlist->tlist = tlist;
	itlist->has_non_vars = false;

	/* Find the desired Vars and fill in the index array */
	vinfo = itlist->vars;
	foreach(l, tlist)
	{
		TargetEntry *tle = (TargetEntry *) lfirst(l);

		if (tle->expr && IsA(tle->expr, Var))
		{
			Var		   *var = (Var *) tle->expr;

			if (var->varno != ignore_rel)
			{
				vinfo->varno = var->varno;
				vinfo->varattno = var->varattno;
				vinfo->resno = tle->resno;
				vinfo++;
			}
		}
	}

	itlist->num_vars = (vinfo - itlist->vars);

	return itlist;
}

/*
 * search_indexed_tlist_for_var --- find a Var in an indexed tlist
 *
 * If a match is found, return a copy of the given Var with suitably
 * modified varno/varattno (to wit, newvarno and the resno of the TLE entry).
 * Also ensure that varnoold is incremented by rtoffset.
 * If no match, return NULL.
 */
static Var *
search_indexed_tlist_for_var(Var *var, indexed_tlist *itlist,
							 Index newvarno, int rtoffset)
{
	Index		varno = var->varno;
	AttrNumber	varattno = var->varattno;
	tlist_vinfo *vinfo;
	int			i;

	vinfo = itlist->vars;
	i = itlist->num_vars;
	while (i-- > 0)
	{
		if (vinfo->varno == varno && vinfo->varattno == varattno)
		{
			/* Found a match */
			Var		   *newvar = copyVar(var);

			newvar->varno = newvarno;
			newvar->varattno = vinfo->resno;

			if (newvar->varnoold > 0)
				newvar->varnoold += rtoffset;
			return newvar;
		}
		vinfo++;
	}
	return NULL;				/* no match */
}

/*
 * search_indexed_tlist_for_non_var --- find a non-Var in an indexed tlist
 *
 * If a match is found, return a Var constructed to reference the tlist item.
 * If no match, return NULL.
 *
 * NOTE: it is a waste of time to call this unless itlist->has_ph_vars or
 * itlist->has_non_vars
 */
static Var *
search_indexed_tlist_for_non_var(Node *node,
								 indexed_tlist *itlist, Index newvarno)
{
	TargetEntry *tle;

	tle = tlist_member(node, itlist->tlist);
	if (tle)
	{
		/* Found a matching subplan output expression */
		Var		   *newvar;

		newvar = makeVar(newvarno,
						 tle->resno,
						 exprType((Node *) tle->expr),
						 exprTypmod((Node *) tle->expr),
						 0);
		newvar->varnoold = 0;	/* wasn't ever a plain Var */
		newvar->varoattno = 0;
		return newvar;
	}
	return NULL;				/* no match */
}

/*
 * fix_join_expr
 *	   Create a new set of targetlist entries or join qual clauses by
 *	   changing the varno/varattno values of variables in the clauses
 *	   to reference target list values from the outer and inner join
 *	   relation target lists.  Also perform opcode lookup and add
 *	   regclass OIDs to glob->relationOids.
 *
 * This is used in two different scenarios: a normal join clause, where
 * all the Vars in the clause *must* be replaced by OUTER or INNER references;
 * and an indexscan being used on the inner side of a nestloop join.
 * In the latter case we want to replace the outer-relation Vars by OUTER
 * references, while Vars of the inner relation should be returned without change
 * (those will later be adjusted in fix_scan_list).
 * (We also implement RETURNING clause fixup using this second scenario.)
 *
 * For a normal join, skip_rel should be zero so that any failure to
 * match a Var will be reported as an error.  For the indexscan case,
 * pass inner_itlist = NULL and skip_rel = the (not-offseted-yet) ID
 * of the inner relation.
 *
 * 'clauses' is the targetlist or list of join clauses
 * 'outer_itlist' is the indexed target list of the outer join relation
 * 'inner_itlist' is the indexed target list of the inner join relation,
 *		or NULL
 * 'skip_rel' is either zero or the rangetable index of a relation
 *		whose Vars may appear in the clause without provoking an error.
 * 'rtoffset' is what to add to varno for Vars of relations other than skip_rel.
 *
 * Returns the new expression tree.  The original clause structure is
 * not modified.
 */
static List *
fix_join_expr(PlannerGlobal *glob,
			  List *clauses,
			  indexed_tlist *outer_itlist,
			  indexed_tlist *inner_itlist,
			  Index skip_rel,
			  int rtoffset)
{
	fix_join_expr_context context;

	context.glob = glob;
	context.outer_itlist = outer_itlist;
	context.inner_itlist = inner_itlist;
	context.skip_rel = skip_rel;
	context.rtoffset = rtoffset;
	context.use_outer_tlist_for_matching_nonvars = true;
	context.use_inner_tlist_for_matching_nonvars = true;

	return (List *) fix_join_expr_mutator((Node *) clauses, &context);
}

/*
 * fix_hashclauses
 *
 *  make sure that inner argument of each hashclause does not refer to
 *  target entries found in the target list of join's outer child
 *
 */
static List *fix_hashclauses(PlannerGlobal *glob,
                           List *clauses,
                           indexed_tlist *outer_itlist,
                           indexed_tlist *inner_itlist,
                           Index skip_rel, int rtoffset)
{
    Assert(clauses);
    ListCell *lc = NULL;
    foreach(lc, clauses)
    {
        Node *node = (Node *) lfirst(lc);
        Assert(IsA(node, OpExpr));
        OpExpr     *opexpr = (OpExpr *) node;
        Assert(list_length(opexpr->args) == 2);
        /* extract clause arguments */
        List *outer_arg = linitial(opexpr->args);
        List *inner_arg = lsecond(opexpr->args);
        List *new_args = NIL;
        /*
         * for outer argument, we cannot refer to target entries
         * in join's inner child target list
         * we change walker's context to guarantee this
         */
        List *new_outer_arg = fix_child_hashclauses(glob,
                outer_arg,
                outer_itlist,
                inner_itlist,
                (Index) 0,
                rtoffset,
                OUTER);
        /*
         * for inner argument, we cannot refer to target entries
         * in join's outer child target list, otherwise hash table
         * creation could fail,
         * we change walker's context to guarantee this
         */
        List *new_inner_arg = fix_child_hashclauses(glob,
                inner_arg,
                outer_itlist,
                inner_itlist,
                (Index) 0,
                rtoffset,
                INNER);
        new_args = lappend(new_args, new_outer_arg);
        new_args = lappend(new_args, new_inner_arg);
        /* replace old arguments with the fixed arguments */
        list_free(opexpr->args);
        opexpr->args = new_args;
        /* fix opexpr */
        fix_expr_common(glob, node);
    }
    return clauses;
}
/*
 * fix_child_hashclauses
 *     A special case of fix_join_expr used to process hash join's child hashclauses.
 *     The main use case is MPP-18537 and MPP-21564, where we have a constant in the
 *     target list of hash join's child, and the constant is used when computing hash
 *     value of hash join's other child.
 *
 *     Example: select * from A, B where A.i = least(B.i,4) and A.j=4;
 *     Here, B's hash value is least(B.i,4), and constant 4 is defined by A's target list
 *
 *     Since during computing the hash value for a tuple on one side of hash join, we cannot access
 *     the target list of hash join's other child, this function skips using other target list
 *     when matching non-vars.
 *
 */
static List *
fix_child_hashclauses(PlannerGlobal *glob,
              List *clauses,
              indexed_tlist *outer_itlist,
              indexed_tlist *inner_itlist,
              Index skip_rel,
              int rtoffset,
              Index child)
{
    fix_join_expr_context context;
    context.glob = glob;
    context.outer_itlist = outer_itlist;
    context.inner_itlist = inner_itlist;
    context.skip_rel = skip_rel;
    context.rtoffset = rtoffset;
    if (INNER == child)
    {
    	/* skips using outer target list when matching non-vars */
    	context.use_outer_tlist_for_matching_nonvars = false;
    	context.use_inner_tlist_for_matching_nonvars = true;
	}
	else
	{
    	/* skips using inner target list when matching non-vars */
    	context.use_inner_tlist_for_matching_nonvars = false;
    	context.use_outer_tlist_for_matching_nonvars = true;
	}
    return (List *) fix_join_expr_mutator((Node *) clauses, &context);
}


static Node *
fix_join_expr_mutator(Node *node, fix_join_expr_context *context)
{
	Var		   *newvar;

	if (node == NULL)
		return NULL;
	if (IsA(node, Var))
	{
		Var		   *var = (Var *) node;

		/* First look for the var in the input tlists */
		newvar = search_indexed_tlist_for_var(var,
											  context->outer_itlist,
											  OUTER,
											  context->rtoffset);
		if (newvar)
			return (Node *) newvar;
		if (context->inner_itlist)
		{
			newvar = search_indexed_tlist_for_var(var,
												  context->inner_itlist,
												  INNER,
												  context->rtoffset);
			if (newvar)
				return (Node *) newvar;
		}

		/* If it's for an skip_rel (the inner relation in an index nested loop join), return it */
		if (var->varno == context->skip_rel)
		{
			return (Node *) var;
		}

		/* No referent found for Var */
		elog(ERROR, "variable not found in subplan target lists");
	}

	if (context->outer_itlist && context->outer_itlist->has_non_vars &&
	        context->use_outer_tlist_for_matching_nonvars)
	{
		newvar = search_indexed_tlist_for_non_var(node,
												  context->outer_itlist,
												  OUTER);
		if (newvar)
			return (Node *) newvar;
	}
	if (context->inner_itlist && context->inner_itlist->has_non_vars &&
	        context->use_inner_tlist_for_matching_nonvars)

	if (context->inner_itlist && context->inner_itlist->has_non_vars)
	{
		newvar = search_indexed_tlist_for_non_var(node,
												  context->inner_itlist,
												  INNER);
		if (newvar)
			return (Node *) newvar;
	}
	fix_expr_common(context->glob, node);
	return expression_tree_mutator(node,
								   fix_join_expr_mutator,
								   (void *) context);
}

/*
 * fix_upper_expr
 *		Modifies an expression tree so that all Var nodes reference outputs
 *		of a subplan.  Also performs opcode lookup, and adds regclass OIDs to
 *		glob->relationOids.
 *
 * This is used to fix up target and qual expressions of non-join upper-level
 * plan nodes.
 *
 * An error is raised if no matching var can be found in the subplan tlist
 * --- so this routine should only be applied to nodes whose subplans'
 * targetlists were generated via flatten_tlist() or some such method.
 *
 * If itlist->has_non_vars is true, then we try to match whole subexpressions
 * against elements of the subplan tlist, so that we can avoid recomputing
 * expressions that were already computed by the subplan.  (This is relatively
 * expensive, so we don't want to try it in the common case where the
 * subplan tlist is just a flattened list of Vars.)
 *
 * 'node': the tree to be fixed (a target item or qual)
 * 'subplan_itlist': indexed target list for subplan
 * 'rtoffset': how much to increment varnoold by
 *
 * The resulting tree is a copy of the original in which all Var nodes have
 * varno = OUTER, varattno = resno of corresponding subplan target.
 * The original tree is not modified.
 *
 * GPDB: Some of our executor nodes use the scantuple slot.  Caller may
 * indicate use of 0 (instead of OUTER) for varno by passing true in
 * use_scan_slot.  
 *
 * XXX We could do away with the need for use_scan_slot by adjusting the
 *     executor!
 */
static Node *
fix_upper_expr(PlannerGlobal *glob,
			   Node *node,
			   indexed_tlist *subplan_itlist,
			   int rtoffset,
			   bool use_scan_slot)
{
	fix_upper_expr_context context;

	context.glob = glob;
	context.subplan_itlist = subplan_itlist;
	context.rtoffset = rtoffset;
	context.use_scan_slot = use_scan_slot;

	return fix_upper_expr_mutator(node, &context);
}

static Node *
fix_upper_expr_mutator(Node *node, fix_upper_expr_context *context)
{
	Var		   *newvar;
	Index		slot_varno;

	if (node == NULL)
		return NULL;

	/* GPDB executor uses scantuple instead of outertuple in some cases. */
	if (context->use_scan_slot)
		slot_varno = 0;
	else
		slot_varno = OUTER;

	if (IsA(node, Var))
	{
		Var		   *var = (Var *) node;

		newvar = search_indexed_tlist_for_var(var,
											  context->subplan_itlist,
											  slot_varno,
											  context->rtoffset);
		if (!newvar)
			elog(ERROR, "variable not found in subplan target list");
		return (Node *) newvar;
	}
	/* Try matching more complex expressions too, if tlist has any */
	if (context->subplan_itlist->has_non_vars && !IsA(node, GroupId))
	{
		newvar = search_indexed_tlist_for_non_var(node,
												  context->subplan_itlist,
												  slot_varno);
		if (newvar)
			return (Node *) newvar;
	}
	fix_expr_common(context->glob, node);
	return expression_tree_mutator(node,
								   fix_upper_expr_mutator,
								   (void *) context);
}

/*
 * set_returning_clause_references
 *		Perform setrefs.c's work on a RETURNING targetlist
 *
 * If the query involves more than just the result table, we have to
 * adjust any Vars that refer to other tables to reference junk tlist
 * entries in the top plan's targetlist.  Vars referencing the result
 * table should be left alone, however (the executor will evaluate them
 * using the actual heap tuple, after firing triggers if any).	In the
 * adjusted RETURNING list, result-table Vars will still have their
 * original varno, but Vars for other rels will have varno OUTER.
 *
 * We also must perform opcode lookup and add regclass OIDs to
 * glob->relationOids.
 *
 * 'rlist': the RETURNING targetlist to be fixed
 * 'topplan': the top Plan node for the query (not yet passed through
 *		set_plan_references)
 * 'resultRelation': RT index of the associated result relation
 *
 * Note: we assume that result relations will have rtoffset zero, that is,
 * they are not coming from a subplan.
 */
List *
set_returning_clause_references(PlannerGlobal *glob,
								List *rlist,
								Plan *topplan,
								Index resultRelation)
{
	indexed_tlist *itlist;

	/*
	 * We can perform the desired Var fixup by abusing the fix_join_expr
	 * machinery that normally handles inner indexscan fixup.  We search the
	 * top plan's targetlist for Vars of non-result relations, and use
	 * fix_join_expr to convert RETURNING Vars into references to those tlist
	 * entries, while leaving result-rel Vars as-is.
	 *
	 * PlaceHolderVars will also be sought in the targetlist, but no
	 * more-complex expressions will be.  Note that it is not possible for a
	 * PlaceHolderVar to refer to the result relation, since the result is
	 * never below an outer join.  If that case could happen, we'd have to be
	 * prepared to pick apart the PlaceHolderVar and evaluate its contained
	 * expression instead.
	 */
	itlist = build_tlist_index_other_vars(topplan->targetlist, resultRelation);

	rlist = fix_join_expr(glob,
						  rlist,
						  itlist,
						  NULL,
						  resultRelation,
						  0);

	pfree(itlist);

	return rlist;
}

/*****************************************************************************
 *					OPERATOR REGPROC LOOKUP
 *****************************************************************************/

/*
 * fix_opfuncids
 *	  Calculate opfuncid field from opno for each OpExpr node in given tree.
 *	  The given tree can be anything expression_tree_walker handles.
 *
 * The argument is modified in-place.  (This is OK since we'd want the
 * same change for any node, even if it gets visited more than once due to
 * shared structure.)
 */
void
fix_opfuncids(Node *node)
{
	/* This tree walk requires no special setup, so away we go... */
	fix_opfuncids_walker(node, NULL);
}

static bool
fix_opfuncids_walker(Node *node, void *context)
{
	if (node == NULL)
		return false;
	if (IsA(node, Grouping))
		return false;
	if (IsA(node, GroupId))
		return false;
	if (IsA(node, OpExpr))
		set_opfuncid((OpExpr *) node);
	else if (IsA(node, DistinctExpr))
		set_opfuncid((OpExpr *) node);	/* rely on struct equivalence */
	else if (IsA(node, NullIfExpr))
		set_opfuncid((OpExpr *) node);	/* rely on struct equivalence */
	else if (IsA(node, ScalarArrayOpExpr))
		set_sa_opfuncid((ScalarArrayOpExpr *) node);
	return expression_tree_walker(node, fix_opfuncids_walker, context);
}

/*
 * set_opfuncid
 *		Set the opfuncid (procedure OID) in an OpExpr node,
 *		if it hasn't been set already.
 *
 * Because of struct equivalence, this can also be used for
 * DistinctExpr and NullIfExpr nodes.
 */
void
set_opfuncid(OpExpr *opexpr)
{
	if (opexpr->opfuncid == InvalidOid)
		opexpr->opfuncid = get_opcode(opexpr->opno);
}

/*
 * set_sa_opfuncid
 *		As above, for ScalarArrayOpExpr nodes.
 */
void
set_sa_opfuncid(ScalarArrayOpExpr *opexpr)
{
	if (opexpr->opfuncid == InvalidOid)
		opexpr->opfuncid = get_opcode(opexpr->opno);
}

/*****************************************************************************
 *					QUERY DEPENDENCY MANAGEMENT
 *****************************************************************************/

/* GPDB doesn't take advantage of dependency tracking at the moment
 * so its contruction it is disabled.  However the infrastructure is
 * intact (and compiled) to make it easy to switch on in the future.
 */
static bool disable_dependency_tracking = true;

/*
 * record_plan_function_dependency
 *		Mark the current plan as depending on a particular function.
 */
void
record_plan_function_dependency(PlannerGlobal *glob, Oid funcid)
{
	Assert(funcid != InvalidOid && "Plan cannot depend on invalid function oid");

	if ( disable_dependency_tracking ) return;
	/*
	 * For performance reasons, we don't bother to track built-in functions;
	 * we just assume they'll never change (or at least not in ways that'd
	 * invalidate plans using them).  For this purpose we can consider a
	 * built-in function to be one with OID less than FirstBootstrapObjectId.
	 * Note that the OID generator guarantees never to generate such an OID
	 * after startup, even at OID wraparound.
	 */
	if (funcid >= (Oid) FirstBootstrapObjectId)
	{
		HeapTuple	func_tuple;
		PlanInvalItem *inval_item;

		func_tuple = SearchSysCache(PROCOID,
									ObjectIdGetDatum(funcid),
									0, 0, 0);
		if (!HeapTupleIsValid(func_tuple))
			elog(ERROR, "cache lookup failed for function %u", funcid);

		inval_item = makeNode(PlanInvalItem);

		/*
		 * It would work to use any syscache on pg_proc, but plancache.c
		 * expects us to use PROCOID.
		 */
		inval_item->cacheId = PROCOID;
		inval_item->tupleId = func_tuple->t_self;

		glob->invalItems = lappend(glob->invalItems, inval_item);

		ReleaseSysCache(func_tuple);
	}
}

/*
 * extract_query_dependencies
 *		Given a list of not-yet-planned queries (i.e. Query nodes),
 *		extract their dependencies just as set_plan_references would do.
 */
void
extract_query_dependencies(List *queries,
						   List **relationOids,
						   List **invalItems)
{
	PlannerGlobal glob;

	if ( disable_dependency_tracking ) return;

	/* Make up a dummy PlannerGlobal so we can use this module's machinery */
	MemSet(&glob, 0, sizeof(glob));
	glob.type = T_PlannerGlobal;
	glob.relationOids = NIL;
	glob.invalItems = NIL;

	(void) extract_query_dependencies_walker((Node *) queries, &glob);

	*relationOids = glob.relationOids;
	*invalItems = glob.invalItems;
}

static bool
extract_query_dependencies_walker(Node *node, PlannerGlobal *context)
{
	if (node == NULL)
		return false;
	/* Extract function dependencies and check for regclass Consts */
	fix_expr_common(context, node);
	if (IsA(node, Query))
	{
		Query	   *query = (Query *) node;
		ListCell   *lc;

		/* Collect relation OIDs in this Query's rtable */
		foreach(lc, query->rtable)
		{
			RangeTblEntry *rte = (RangeTblEntry *) lfirst(lc);

			if (rte->rtekind == RTE_RELATION)
				context->relationOids = lappend_oid(context->relationOids,
													rte->relid);
		}

		/* And recurse into the query's subexpressions */
		return query_tree_walker(query, extract_query_dependencies_walker,
								 (void *) context, 0);
	}
	return expression_tree_walker(node, extract_query_dependencies_walker,
								  (void *) context);
}

/*
 * fix_projection_incapable_nodes
 * 		Fix the project list of projection incapable nodes by copying the project list
 * 		of the child node
 */
static void 
fix_projection_incapable_nodes(Plan *plan) 
{
	if (plan == NULL)
	{
		return;
	}

	fix_projection_incapable_nodes(plan->lefttree);
	fix_projection_incapable_nodes(plan->righttree);

	if (IsA(plan, ShareInputScan) || IsA(plan, SetOp)) 
	{
		if (NULL != plan->lefttree)
		{
			insist_target_lists_aligned(plan->targetlist, plan->lefttree->targetlist);
		}

		if (NULL != plan->righttree)
		{
			insist_target_lists_aligned(plan->targetlist, plan->righttree->targetlist);
		}
	}
	else if (!is_projection_capable_plan(plan) && !IsA(plan, Append) && NULL != plan->lefttree)
	{
		/*
		 * while Append does not evaluate projections, we cannot always copy the child's target list,
		 * as Append nodes are used for updating partitioned and inherited tables, in which
		 * cases the target lists may be legally different, e.g. in the presence of dropped columns
		 */
		List *oldTargetList = plan->targetlist;
		plan->targetlist = copyObject(plan->lefttree->targetlist);
		if (NIL != oldTargetList)
		{
			list_free(oldTargetList);
		}
	}
}

/*
 * fix_projection_incapable_nodes_in_subplans
 * 		Fix the project list of projection incapable nodes in subplans by copying the project list
 * 		of the child node
 */
static void 
fix_projection_incapable_nodes_in_subplans(PlannerGlobal *context, Plan *plan) 
{
	if (plan == NULL)
	{
		return;
	}

	List *subplans = extract_nodes(context, (Node*) plan, T_SubPlan);

	ListCell *lcSubPlan = NULL;
	foreach (lcSubPlan, subplans)
	{
		SubPlan *sp = lfirst(lcSubPlan);
		Plan *spPlan = list_nth(context->subplans, sp->plan_id - 1);
		fix_projection_incapable_nodes(spPlan);
	}
}

/*
 * cdb_expr_requires_full_eval
 *
 * Returns true if expr could call a set-returning function.
 */
bool
cdb_expr_requires_full_eval(Node *node)
{
    return expression_returns_set(node);
}                               /* cdb_expr_requires_full_eval */


/*
 * cdb_insert_result_node
 *
 * Adjusts the tree so that the target list of the given Plan node
 * will contain only Var nodes.  The old target list is moved onto
 * a new Result node which will be inserted above the given node.
 * This is so the executor can use a faster path to evaluate the
 * given node's targetlist.  Returns the new Result node.
 */
Plan *
cdb_insert_result_node(PlannerGlobal *glob, Plan *plan, int rtoffset)
{
    Plan   *resultplan;
    Flow   *flow;

    Assert(!IsA(plan, Result) &&
           cdb_expr_requires_full_eval((Node *)plan->targetlist));

    /* Unhook the Flow node temporarily.  Caller has already fixed it up. */
    flow = plan->flow;
	plan->flow = NULL;

    /* Build a Result node to take over the targetlist from the given Plan. */
    resultplan = (Plan *)make_result(plan->targetlist, NULL, plan);

    /* Build a new targetlist for the given Plan, with Var nodes only. */
    plan->targetlist = flatten_tlist(plan->targetlist);

    /* Fix up the Result node and the Plan tree below it. */
    resultplan = set_plan_refs(glob, resultplan, rtoffset);

    /* Reattach the Flow node. */
    resultplan->flow = flow;
	plan->flow = flow;

    return resultplan;
}                               /* cdb_insert_result_node */<|MERGE_RESOLUTION|>--- conflicted
+++ resolved
@@ -10,11 +10,7 @@
  *
  *
  * IDENTIFICATION
-<<<<<<< HEAD
- *	  $PostgreSQL: pgsql/src/backend/optimizer/plan/setrefs.c,v 1.126.2.1 2007/02/16 03:49:10 tgl Exp $
-=======
  *	  $PostgreSQL: pgsql/src/backend/optimizer/plan/setrefs.c,v 1.128 2007/01/22 01:35:20 tgl Exp $
->>>>>>> 5a7471c3
  *
  *-------------------------------------------------------------------------
  */
@@ -140,8 +136,6 @@
 static Node *fix_upper_expr_mutator(Node *node,
 									fix_upper_expr_context *context);
 static bool fix_opfuncids_walker(Node *node, void *context);
-<<<<<<< HEAD
-static void set_sa_opfuncid(ScalarArrayOpExpr *opexpr);
 static  bool cdb_expr_requires_full_eval(Node *node);
 static Plan *cdb_insert_result_node(PlannerGlobal *glob, 
 									Plan *plan, 
@@ -244,8 +238,6 @@
 	List *allOpExprs = extract_nodes(glob, (Node *) plan, T_OpExpr);
 
 	ListCell *lc = NULL;
-=======
->>>>>>> 5a7471c3
 
 	foreach (lc, allOpExprs)
 	{
