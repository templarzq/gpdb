/*-------------------------------------------------------------------------
 *
 * setrefs.c
 *	  Post-processing of a completed plan tree: fix references to subplan
 *	  vars, compute regproc values for operators, etc
 *
<<<<<<< HEAD
 * Portions Copyright (c) 2005-2008, Greenplum inc
 * Portions Copyright (c) 2012-Present Pivotal Software, Inc.
 * Portions Copyright (c) 1996-2013, PostgreSQL Global Development Group
=======
 * Portions Copyright (c) 1996-2014, PostgreSQL Global Development Group
>>>>>>> ab76208e
 * Portions Copyright (c) 1994, Regents of the University of California
 *
 *
 * IDENTIFICATION
 *	  src/backend/optimizer/plan/setrefs.c
 *
 *-------------------------------------------------------------------------
 */
#include "postgres.h"

#include "access/transam.h"
#include "catalog/pg_type.h"
#include "nodes/makefuncs.h"
#include "nodes/nodeFuncs.h"
#include "optimizer/pathnode.h"
#include "optimizer/planmain.h"
#include "optimizer/planner.h"
#include "optimizer/tlist.h"
#include "parser/parse_relation.h"
#include "parser/parsetree.h"
#include "optimizer/pathnode.h"
#include "optimizer/planmain.h"
#include "optimizer/tlist.h"
#include "tcop/utility.h"
#include "utils/lsyscache.h"
#include "utils/syscache.h"
#include "cdb/cdbhash.h"


typedef struct
{
	Index		varno;			/* RT index of Var */
	AttrNumber	varattno;		/* attr number of Var */
	AttrNumber	resno;			/* TLE position of Var */
} tlist_vinfo;

typedef struct
{
	List	   *tlist;			/* underlying target list */
	int			num_vars;		/* number of plain Var tlist entries */
	bool		has_ph_vars;	/* are there PlaceHolderVar entries? */
	bool		has_non_vars;	/* are there other entries? */
	/* array of num_vars entries: */
	tlist_vinfo vars[1];		/* VARIABLE LENGTH ARRAY */
} indexed_tlist;				/* VARIABLE LENGTH STRUCT */

typedef struct
{
	PlannerInfo *root;
	int			rtoffset;
} fix_scan_expr_context;

typedef struct
{
	PlannerInfo *root;
	indexed_tlist *outer_itlist;
	indexed_tlist *inner_itlist;
	Index		acceptable_rel;
	int			rtoffset;
	bool        use_outer_tlist_for_matching_nonvars;
	bool        use_inner_tlist_for_matching_nonvars;
} fix_join_expr_context;

typedef struct
{
	PlannerInfo *root;
	indexed_tlist *subplan_itlist;
	Index		newvarno;
	int			rtoffset;
} fix_upper_expr_context;

typedef struct
{
	PlannerInfo *root;
	plan_tree_base_prefix base;
} cdb_extract_plan_dependencies_context;

/*
 * Check if a Const node is a regclass value.  We accept plain OID too,
 * since a regclass Const will get folded to that type if it's an argument
 * to oideq or similar operators.  (This might result in some extraneous
 * values in a plan's list of relation dependencies, but the worst result
 * would be occasional useless replans.)
 */
#define ISREGCLASSCONST(con) \
	(((con)->consttype == REGCLASSOID || (con)->consttype == OIDOID) && \
	 !(con)->constisnull)

#define fix_scan_list(root, lst, rtoffset) \
	((List *) fix_scan_expr(root, (Node *) (lst), rtoffset))

static void add_rtes_to_flat_rtable(PlannerInfo *root, bool recursing);
static void flatten_unplanned_rtes(PlannerGlobal *glob, RangeTblEntry *rte);
static bool flatten_rtes_walker(Node *node, PlannerGlobal *glob);
static void add_rte_to_flat_rtable(PlannerGlobal *glob, RangeTblEntry *rte);
static Plan *set_plan_refs(PlannerInfo *root, Plan *plan, int rtoffset);
static Plan *set_indexonlyscan_references(PlannerInfo *root,
							 IndexOnlyScan *plan,
							 int rtoffset);
static Plan *set_subqueryscan_references(PlannerInfo *root,
							SubqueryScan *plan,
							int rtoffset);
static bool trivial_subqueryscan(SubqueryScan *plan);
static Node *fix_scan_expr(PlannerInfo *root, Node *node, int rtoffset);
static Node *fix_scan_expr_mutator(Node *node, fix_scan_expr_context *context);
static bool fix_scan_expr_walker(Node *node, fix_scan_expr_context *context);
static void set_join_references(PlannerInfo *root, Join *join, int rtoffset);
static void set_upper_references(PlannerInfo *root, Plan *plan, int rtoffset);
static void set_dummy_tlist_references(Plan *plan, int rtoffset);
static indexed_tlist *build_tlist_index(List *tlist);
static Var *search_indexed_tlist_for_var(Var *var,
							 indexed_tlist *itlist,
							 Index newvarno,
							 int rtoffset);
static Var *search_indexed_tlist_for_non_var(Node *node,
								 indexed_tlist *itlist,
								 Index newvarno);
static Var *search_indexed_tlist_for_sortgroupref(Node *node,
									  Index sortgroupref,
									  indexed_tlist *itlist,
									  Index newvarno);
static List *fix_join_expr(PlannerInfo *root,
			  List *clauses,
			  indexed_tlist *outer_itlist,
			  indexed_tlist *inner_itlist,
			  Index acceptable_rel, int rtoffset);
static Node *fix_join_expr_mutator(Node *node,
					  fix_join_expr_context *context);
static List *fix_hashclauses(PlannerInfo *root,
				List *clauses,
				indexed_tlist *outer_itlist,
				indexed_tlist *inner_itlist,
				Index acceptable_rel, int rtoffset);
static List *fix_child_hashclauses(PlannerInfo *root,
					  List *clauses,
					  indexed_tlist *outer_itlist,
					  indexed_tlist *inner_itlist,
					  Index acceptable_rel, int rtoffset,
					  Index child);
static Node *fix_upper_expr(PlannerInfo *root,
			   Node *node,
			   indexed_tlist *subplan_itlist,
			   Index newvarno,
			   int rtoffset);
static Node *fix_upper_expr_mutator(Node *node,
					   fix_upper_expr_context *context);
static List *set_returning_clause_references(PlannerInfo *root,
								List *rlist,
								Plan *topplan,
								Index resultRelation,
								int rtoffset);
static bool fix_opfuncids_walker(Node *node, void *context);
static  bool cdb_expr_requires_full_eval(Node *node);
static Plan *cdb_insert_result_node(PlannerInfo *root,
									Plan *plan, 
									int rtoffset);

static bool extract_query_dependencies_walker(Node *node,
								  PlannerInfo *context);
static bool cdb_extract_plan_dependencies_walker(Node *node,
									 cdb_extract_plan_dependencies_context *context);

#ifdef USE_ASSERT_CHECKING
#include "cdb/cdbplan.h"

/**
 * This method establishes asserts on the inputs to set_plan_references.
 */
static void set_plan_references_input_asserts(PlannerGlobal *glob, Plan *plan, List *rtable)
{
	/* Note that rtable MAY be NULL */

	/* Ensure that plan refers to vars that have varlevelsup = 0 AND varno is in the rtable */
	List *allVars = extract_nodes(glob, (Node *) plan, T_Var);
	ListCell *lc = NULL;
	List *allParams;

	foreach (lc, allVars)
	{
		Var *var = (Var *) lfirst(lc);
		Assert(var->varlevelsup == 0 && "Plan contains vars that refer to outer plan.");
		/**
		 * Append plans set varno = OUTER very early on.
		 */
		/**
		 * If shared input node exists, a subquery scan may refer to varnos outside
		 * its current rtable.
		 */

		/*
         * GPDB_92_MERGE_FIXME: In PG 9.2, there is a new varno 'INDEX_VAR'.
         * GPDB codes should revise to work with the new varno.
         */
		Assert((var->varno == OUTER_VAR || var->varno == INDEX_VAR
				|| (var->varno > 0 && var->varno <= list_length(rtable) + list_length(glob->finalrtable)))
				&& "Plan contains var that refer outside the rtable.");

#if 0
		/* ModifyTable plans have a funny target list, set up just for EXPLAIN. */
		if (!IsA(plan, ModifyTable) && var->varno != var->varnoold)
			Assert(false && "Varno and varnoold do not agree!");
#endif

		/** If a pseudo column, there should be a corresponding entry in the relation */
		if (var->varattno <= FirstLowInvalidHeapAttributeNumber)
		{
			RangeTblEntry *rte = rt_fetch(var->varno, rtable);
			Assert(rte);
			Assert(rte->pseudocols);
			Assert(list_length(rte->pseudocols) > var->varattno - FirstLowInvalidHeapAttributeNumber);
		}

	}

	/* Ensure that all params that the plan refers to has a corresponding subplan */
	allParams = extract_nodes(glob, (Node *) plan, T_Param);

	// GPDB_93_MERGE_FIXME: this stopped working, when 'paramlist' was removed from
	// PlannerGlobal. I think list_length(glob->paramlist) should now be glob->nParamExec,
	// but how do you get the individal params? In boundParams perhaps?
#if 0
	foreach (lc, allParams)
	{
		Param *param = lfirst(lc);
		if (param->paramkind == PARAM_EXEC)
		{
			Assert(param->paramid < list_length(glob->paramlist) && "Parameter ID outside range of parameters known at the global level.");
			PlannerParamItem *paramItem = list_nth(glob->paramlist, param->paramid);
			Assert(paramItem);

			if (IsA(paramItem->item, Var))
			{
				Var *var = (Var *) paramItem->item;
				Assert(param->paramtype == var->vartype && "Parameter type and var type do not match!");
			}
			else if (IsA(paramItem->item, Aggref))
			{
				Aggref *aggRef = (Aggref *) paramItem->item;
				Assert(param->paramtype == aggRef->aggtype && "Param type and aggref type do not match!");
			}
			else
			{
				Assert("Global PlannerParamItem is not a var or an aggref node");
			}
		}
	}
#endif

}

/**
 * This method establishes asserts on the output of set_plan_references.
 */
static void set_plan_references_output_asserts(PlannerGlobal *glob, Plan *plan)
{
	/**
	 * Ensure that all OpExprs have regproc OIDs.
	 */
	List *allOpExprs = extract_nodes(glob, (Node *) plan, T_OpExpr);

	ListCell *lc = NULL;

	foreach (lc, allOpExprs)
	{
		OpExpr *opExpr = (OpExpr *) lfirst(lc);
		Assert(opExpr->opfuncid != InvalidOid && "No function associated with OpExpr!");
	}

	/**
	 * All vars should be INNER or OUTER or point to a relation in the glob->finalrtable.
	 */

	List *allVars = extract_nodes(glob, (Node *) plan, T_Var);

	foreach (lc, allVars)
	{
		Var *var = (Var *) lfirst(lc);
		Assert((var->varno == INNER_VAR
				|| var->varno == OUTER_VAR
				|| var->varno == INDEX_VAR
				|| (var->varno > 0 && var->varno <= list_length(glob->finalrtable)))
				&& "Plan contains var that refer outside the rtable.");
		Assert(var->varattno > FirstLowInvalidHeapAttributeNumber && "Invalid attribute number in plan");
	}

	/** All subquery scan nodes should have their scanrelids point to a subquery entry in the finalrtable */
	List *allSubQueryScans = extract_nodes(glob, (Node *) plan, T_SubqueryScan);

	foreach (lc, allSubQueryScans)
	{
		SubqueryScan *subQueryScan = (SubqueryScan *) lfirst(lc);
		Assert(subQueryScan->scan.scanrelid <= list_length(glob->finalrtable) && "Subquery scan's scanrelid out of range");
		RangeTblEntry *rte = rt_fetch(subQueryScan->scan.scanrelid, glob->finalrtable);
		Assert((rte->rtekind == RTE_SUBQUERY || rte->rtekind == RTE_CTE) && "Subquery scan should correspond to a subquery RTE or cte RTE!");
	}
}

/* End of debug code */
#endif

/*****************************************************************************
 *
 *		SUBPLAN REFERENCES
 *
 *****************************************************************************/

/*
 * set_plan_references
 *
 * This is the final processing pass of the planner/optimizer.  The plan
 * tree is complete; we just have to adjust some representational details
 * for the convenience of the executor:
 *
 * 1. We flatten the various subquery rangetables into a single list, and
 * zero out RangeTblEntry fields that are not useful to the executor.
 *
 * 2. We adjust Vars in scan nodes to be consistent with the flat rangetable.
 *
 * 3. We adjust Vars in upper plan nodes to refer to the outputs of their
 * subplans.
 *
 * 4. We compute regproc OIDs for operators (ie, we look up the function
 * that implements each op).
 *
 * 5. We create lists of specific objects that the plan depends on.
 * This will be used by plancache.c to drive invalidation of cached plans.
 * Relation dependencies are represented by OIDs, and everything else by
 * PlanInvalItems (this distinction is motivated by the shared-inval APIs).
 * Currently, relations and user-defined functions are the only types of
 * objects that are explicitly tracked this way.
 *
 * We also perform one final optimization step, which is to delete
 * SubqueryScan plan nodes that aren't doing anything useful (ie, have
 * no qual and a no-op targetlist).  The reason for doing this last is that
 * it can't readily be done before set_plan_references, because it would
 * break set_upper_references: the Vars in the subquery's top tlist
 * wouldn't match up with the Vars in the outer plan tree.  The SubqueryScan
 * serves a necessary function as a buffer between outer query and subquery
 * variable numbering ... but after we've flattened the rangetable this is
 * no longer a problem, since then there's only one rtindex namespace.
 *
 * set_plan_references recursively traverses the whole plan tree.
 *
 * The return value is normally the same Plan node passed in, but can be
 * different when the passed-in Plan is a SubqueryScan we decide isn't needed.
 *
 * The flattened rangetable entries are appended to root->glob->finalrtable.
 * Also, rowmarks entries are appended to root->glob->finalrowmarks, and the
 * RT indexes of ModifyTable result relations to root->glob->resultRelations.
 * Plan dependencies are appended to root->glob->relationOids (for relations)
 * and root->glob->invalItems (for everything else).
 *
 * Notice that we modify Plan nodes in-place, but use expression_tree_mutator
 * to process targetlist and qual expressions.  We can assume that the Plan
 * nodes were just built by the planner and are not multiply referenced, but
 * it's not so safe to assume that for expression tree nodes.
 */
Plan *
set_plan_references(PlannerInfo *root, Plan *plan)
{
	PlannerGlobal *glob = root->glob;
	int			rtoffset = list_length(glob->finalrtable);
	ListCell   *lc;

#ifdef USE_ASSERT_CHECKING
	/* 
	 * This method formalizes our assumptions about the input to set_plan_references.
	 * This will hopefully, help us debug any problems.
	 */
	set_plan_references_input_asserts(glob, plan, root->parse->rtable);
#endif

	/*
	 * Add all the query's RTEs to the flattened rangetable.  The live ones
	 * will have their rangetable indexes increased by rtoffset.  (Additional
	 * RTEs, not referenced by the Plan tree, might get added after those.)
	 */
	add_rtes_to_flat_rtable(root, false);

	/*
	 * Adjust RT indexes of PlanRowMarks and add to final rowmarks list
	 */
	foreach(lc, root->rowMarks)
	{
		PlanRowMark *rc = (PlanRowMark *) lfirst(lc);
		PlanRowMark *newrc;

		Assert(IsA(rc, PlanRowMark));

		/* flat copy is enough since all fields are scalars */
		newrc = (PlanRowMark *) palloc(sizeof(PlanRowMark));
		memcpy(newrc, rc, sizeof(PlanRowMark));

		/* adjust indexes ... but *not* the rowmarkId */
		newrc->rti += rtoffset;
		newrc->prti += rtoffset;

		glob->finalrowmarks = lappend(glob->finalrowmarks, newrc);
	}

	/* Now fix the Plan tree */
	Plan *retPlan = set_plan_refs(root, plan, rtoffset);

#ifdef USE_ASSERT_CHECKING
	/**
	 * Ensuring that the output of setrefs behaves as expected.
	 */
	set_plan_references_output_asserts(glob, retPlan);
#endif

	return retPlan;
}

/*
 * Extract RangeTblEntries from the plan's rangetable, and add to flat rtable
 *
 * This can recurse into subquery plans; "recursing" is true if so.
 */
static void
add_rtes_to_flat_rtable(PlannerInfo *root, bool recursing)
{
	PlannerGlobal *glob = root->glob;
	Index		rti;
	ListCell   *lc;

	/*
	 * Add the query's own RTEs to the flattened rangetable.
	 *
	 * At top level, we must add all RTEs so that their indexes in the
	 * flattened rangetable match up with their original indexes.  When
	 * recursing, we only care about extracting relation RTEs.
	 */
	foreach(lc, root->parse->rtable)
	{
		RangeTblEntry *rte = (RangeTblEntry *) lfirst(lc);

		if (!recursing || rte->rtekind == RTE_RELATION)
			add_rte_to_flat_rtable(glob, rte);
	}

	/*
	 * If there are any dead subqueries, they are not referenced in the Plan
	 * tree, so we must add RTEs contained in them to the flattened rtable
	 * separately.  (If we failed to do this, the executor would not perform
	 * expected permission checks for tables mentioned in such subqueries.)
	 *
	 * Note: this pass over the rangetable can't be combined with the previous
	 * one, because that would mess up the numbering of the live RTEs in the
	 * flattened rangetable.
	 */
	rti = 1;
	foreach(lc, root->parse->rtable)
	{
		RangeTblEntry *rte = (RangeTblEntry *) lfirst(lc);

		/*
		 * We should ignore inheritance-parent RTEs: their contents have been
		 * pulled up into our rangetable already.  Also ignore any subquery
		 * RTEs without matching RelOptInfos, as they likewise have been
		 * pulled up.
		 */
		if (rte->rtekind == RTE_SUBQUERY && !rte->inh &&
			rti < root->simple_rel_array_size)
		{
			RelOptInfo *rel = root->simple_rel_array[rti];

			if (rel != NULL)
			{
				Assert(rel->relid == rti);		/* sanity check on array */

				/*
				 * The subquery might never have been planned at all, if it
				 * was excluded on the basis of self-contradictory constraints
				 * in our query level.  In this case apply
				 * flatten_unplanned_rtes.
				 *
				 * If it was planned but the plan is dummy, we assume that it
				 * has been omitted from our plan tree (see
				 * set_subquery_pathlist), and recurse to pull up its RTEs.
				 *
				 * Otherwise, it should be represented by a SubqueryScan node
				 * somewhere in our plan tree, and we'll pull up its RTEs when
				 * we process that plan node.
				 *
				 * However, if we're recursing, then we should pull up RTEs
				 * whether the subplan is dummy or not, because we've found
				 * that some upper query level is treating this one as dummy,
				 * and so we won't scan this level's plan tree at all.
				 */
				if (rel->subplan == NULL)
					flatten_unplanned_rtes(glob, rte);
				else if (recursing || is_dummy_plan(rel->subplan))
				{
					Assert(rel->subroot != NULL);
					add_rtes_to_flat_rtable(rel->subroot, true);
				}
			}
		}
		rti++;
	}
}

/*
 * Extract RangeTblEntries from a subquery that was never planned at all
 */
static void
flatten_unplanned_rtes(PlannerGlobal *glob, RangeTblEntry *rte)
{
	/* Use query_tree_walker to find all RTEs in the parse tree */
	(void) query_tree_walker(rte->subquery,
							 flatten_rtes_walker,
							 (void *) glob,
							 QTW_EXAMINE_RTES);
}

static bool
flatten_rtes_walker(Node *node, PlannerGlobal *glob)
{
	if (node == NULL)
		return false;
	if (IsA(node, RangeTblEntry))
	{
		RangeTblEntry *rte = (RangeTblEntry *) node;

		/* As above, we need only save relation RTEs */
		if (rte->rtekind == RTE_RELATION)
			add_rte_to_flat_rtable(glob, rte);
		return false;
	}
	if (IsA(node, Query))
	{
		/* Recurse into subselects */
		return query_tree_walker((Query *) node,
								 flatten_rtes_walker,
								 (void *) glob,
								 QTW_EXAMINE_RTES);
	}
	return expression_tree_walker(node, flatten_rtes_walker,
								  (void *) glob);
}

/*
 * Add (a copy of) the given RTE to the final rangetable
 *
 * In the flat rangetable, we zero out substructure pointers that are not
 * needed by the executor; this reduces the storage space and copying cost
 * for cached plans.  We keep only the alias and eref Alias fields, which
 * are needed by EXPLAIN, and the selectedCols and modifiedCols bitmaps,
 * which are needed for executor-startup permissions checking and for
 * trigger event checking.
 */
static void
add_rte_to_flat_rtable(PlannerGlobal *glob, RangeTblEntry *rte)
{
	RangeTblEntry *newrte;

	/* flat copy to duplicate all the scalar fields */
	newrte = (RangeTblEntry *) palloc(sizeof(RangeTblEntry));
	memcpy(newrte, rte, sizeof(RangeTblEntry));

	/* zap unneeded sub-structure */
	newrte->subquery = NULL;
	newrte->joinaliasvars = NIL;
<<<<<<< HEAD
	newrte->funcexpr = NULL;
	newrte->funccoltypes = NIL;
	newrte->funccoltypmods = NIL;
	newrte->funccolcollations = NIL;
	newrte->funcuserdata = NULL;
=======
	newrte->functions = NIL;
>>>>>>> ab76208e
	newrte->values_lists = NIL;
	newrte->values_collations = NIL;
	newrte->ctecoltypes = NIL;
	newrte->ctecoltypmods = NIL;
	newrte->ctecolcollations = NIL;

	glob->finalrtable = lappend(glob->finalrtable, newrte);

	/*
	 * Check for RT index overflow; it's very unlikely, but if it did happen,
	 * the executor would get confused by varnos that match the special varno
	 * values.
	 */
	if (IS_SPECIAL_VARNO(list_length(glob->finalrtable)))
		ereport(ERROR,
				(errcode(ERRCODE_PROGRAM_LIMIT_EXCEEDED),
				 errmsg("too many range table entries")));

	/*
	 * If it's a plain relation RTE, add the table to relationOids.
	 *
	 * We do this even though the RTE might be unreferenced in the plan tree;
	 * this would correspond to cases such as views that were expanded, child
	 * tables that were eliminated by constraint exclusion, etc. Schema
	 * invalidation on such a rel must still force rebuilding of the plan.
	 *
	 * Note we don't bother to avoid making duplicate list entries.  We could,
	 * but it would probably cost more cycles than it would save.
	 */
	if (newrte->rtekind == RTE_RELATION)
		glob->relationOids = lappend_oid(glob->relationOids, newrte->relid);
}

/*
 * set_plan_refs: recurse through the Plan nodes of a single subquery level
 */
static Plan *
set_plan_refs(PlannerInfo *root, Plan *plan, int rtoffset)
{
	ListCell   *l;

	if (plan == NULL)
		return NULL;

    /*
     * CDB: If plan has a Flow node, fix up its hashExpr to refer to the
     * plan's own targetlist.
     */
	if (plan->flow && plan->flow->hashExpr)
    {
        indexed_tlist  *plan_itlist = build_tlist_index(plan->targetlist);

        plan->flow->hashExpr =
		(List *)fix_upper_expr(root,
							   (Node *)plan->flow->hashExpr,
							   plan_itlist,
							   OUTER_VAR,
							   rtoffset);
        pfree(plan_itlist);
    }

	/*
	 * Plan-type-specific fixes
	 */
	switch (nodeTag(plan))
	{
		case T_SeqScan: /* Rely on structure equivalence */
		case T_ExternalScan: /* Rely on structure equivalence */
			{
				Scan    *splan = (Scan *) plan;

				if (cdb_expr_requires_full_eval((Node *)plan->targetlist))
					return cdb_insert_result_node(root, plan, rtoffset);

				splan->scanrelid += rtoffset;

				/* If the scan appears below a shareinput, we hit this assert. */
#ifdef USE_ASSERT_CHECKING
				Assert(splan->scanrelid <= list_length(root->glob->finalrtable) && "Scan node's relid is outside the finalrtable!");
				RangeTblEntry *rte = rt_fetch(splan->scanrelid, root->glob->finalrtable);
				Assert((rte->rtekind == RTE_RELATION || rte->rtekind == RTE_CTE) && "Scan plan should refer to a scan relation");
#endif

				splan->plan.targetlist =
					fix_scan_list(root, splan->plan.targetlist, rtoffset);
				splan->plan.qual =
					fix_scan_list(root, splan->plan.qual, rtoffset);
			}
			break;
		case T_IndexScan:
			{
				IndexScan  *splan = (IndexScan *) plan;

				if (cdb_expr_requires_full_eval((Node *)plan->targetlist))
					return cdb_insert_result_node(root, plan, rtoffset);

				splan->scan.scanrelid += rtoffset;

#ifdef USE_ASSERT_CHECKING
				RangeTblEntry *rte = rt_fetch(splan->scan.scanrelid, root->glob->finalrtable);
				char relstorage = get_rel_relstorage(rte->relid);
				Assert(relstorage != RELSTORAGE_AOROWS &&
					   relstorage != RELSTORAGE_AOCOLS);
#endif

				splan->scan.plan.targetlist =
					fix_scan_list(root, splan->scan.plan.targetlist, rtoffset);
				splan->scan.plan.qual =
					fix_scan_list(root, splan->scan.plan.qual, rtoffset);
				splan->indexqual =
					fix_scan_list(root, splan->indexqual, rtoffset);
				splan->indexqualorig =
					fix_scan_list(root, splan->indexqualorig, rtoffset);
				splan->indexorderby =
					fix_scan_list(root, splan->indexorderby, rtoffset);
				splan->indexorderbyorig =
					fix_scan_list(root, splan->indexorderbyorig, rtoffset);
			}
			break;
		case T_IndexOnlyScan:
			{
				IndexOnlyScan *splan = (IndexOnlyScan *) plan;

				return set_indexonlyscan_references(root, splan, rtoffset);
			}
			break;
		case T_BitmapIndexScan:
			{
				BitmapIndexScan *splan = (BitmapIndexScan *) plan;

				splan->scan.scanrelid += rtoffset;
				/* no need to fix targetlist and qual */
				Assert(splan->scan.plan.targetlist == NIL);
				Assert(splan->scan.plan.qual == NIL);
				splan->indexqual =
					fix_scan_list(root, splan->indexqual, rtoffset);
				splan->indexqualorig =
					fix_scan_list(root, splan->indexqualorig, rtoffset);
			}
			break;
		case T_BitmapHeapScan:
			{
				BitmapHeapScan *splan = (BitmapHeapScan *) plan;

				if (cdb_expr_requires_full_eval((Node *)plan->targetlist))
					return cdb_insert_result_node(root, plan, rtoffset);

				splan->scan.scanrelid += rtoffset;

#ifdef USE_ASSERT_CHECKING
				/*
				 * GPDB_93_MERGE_FIXME: This is a requirement of enhancement,
				 * instead of fixing. The code and assert below is confusing
				 * people who do not know the context. In all, maybe for ao/co
				 * bitmapHeap code should go here?
				 */
				RangeTblEntry *rte = rt_fetch(splan->scan.scanrelid, root->glob->finalrtable);
				char relstorage = get_rel_relstorage(rte->relid);
				Assert(relstorage != RELSTORAGE_AOROWS &&
					   relstorage != RELSTORAGE_AOCOLS);
#endif
				splan->scan.plan.targetlist =
					fix_scan_list(root, splan->scan.plan.targetlist, rtoffset);
				splan->scan.plan.qual =
					fix_scan_list(root, splan->scan.plan.qual, rtoffset);
				splan->bitmapqualorig =
					fix_scan_list(root, splan->bitmapqualorig, rtoffset);
			}
			break;
		case T_BitmapAppendOnlyScan:
			{
				BitmapAppendOnlyScan *splan = (BitmapAppendOnlyScan *) plan;

				if (cdb_expr_requires_full_eval((Node *)plan->targetlist))
					return cdb_insert_result_node(root, plan, rtoffset);

				splan->scan.scanrelid += rtoffset;

#ifdef USE_ASSERT_CHECKING
				RangeTblEntry *rte = rt_fetch(splan->scan.scanrelid, root->glob->finalrtable);
				char relstorage = get_rel_relstorage(rte->relid);
				Assert(relstorage == RELSTORAGE_AOROWS ||
					   relstorage == RELSTORAGE_AOCOLS);
#endif

				splan->scan.plan.targetlist =
					fix_scan_list(root, splan->scan.plan.targetlist, rtoffset);
				splan->scan.plan.qual =
					fix_scan_list(root, splan->scan.plan.qual, rtoffset);
				splan->bitmapqualorig =
					fix_scan_list(root, splan->bitmapqualorig, rtoffset);
			}
			break;
		case T_BitmapTableScan:
			{
				BitmapTableScan *splan = (BitmapTableScan *) plan;

				if (cdb_expr_requires_full_eval((Node *)plan->targetlist))
					return cdb_insert_result_node(root, plan, rtoffset);

				splan->scan.scanrelid += rtoffset;

				splan->scan.plan.targetlist =
					fix_scan_list(root, splan->scan.plan.targetlist, rtoffset);
				splan->scan.plan.qual =
					fix_scan_list(root, splan->scan.plan.qual, rtoffset);
				splan->bitmapqualorig =
					fix_scan_list(root, splan->bitmapqualorig, rtoffset);
			}
			break;
		case T_TidScan:
			{
				TidScan    *splan = (TidScan *) plan;

				if (cdb_expr_requires_full_eval((Node *)plan->targetlist))
					return cdb_insert_result_node(root, plan, rtoffset);

				splan->scan.scanrelid += rtoffset;

#ifdef USE_ASSERT_CHECKING
				/* We only support TidScans on heap tables currently */
				RangeTblEntry *rte = rt_fetch(splan->scan.scanrelid, root->glob->finalrtable);
				char relstorage = get_rel_relstorage(rte->relid);
				Assert(relstorage == RELSTORAGE_HEAP);
#endif

				splan->scan.plan.targetlist =
					fix_scan_list(root, splan->scan.plan.targetlist, rtoffset);
				splan->scan.plan.qual =
					fix_scan_list(root, splan->scan.plan.qual, rtoffset);
				splan->tidquals =
					fix_scan_list(root, splan->tidquals, rtoffset);
			}
			break;
		case T_SubqueryScan:

			if (cdb_expr_requires_full_eval((Node *)plan->targetlist))
				return cdb_insert_result_node(root, plan, rtoffset);

			/* Needs special treatment, see comments below */
			return set_subqueryscan_references(root,
											   (SubqueryScan *) plan,
											   rtoffset);
		case T_TableFunctionScan:
			{
				TableFunctionScan *tplan	   = (TableFunctionScan *) plan;
				Plan	   *subplan   = tplan->scan.plan.lefttree;
				RelOptInfo *rel;


				if (cdb_expr_requires_full_eval((Node *)plan->targetlist))
					return cdb_insert_result_node(root, plan, rtoffset);

				/* Need to look up the subquery's RelOptInfo, since we need its subroot */
				rel = find_base_rel(root, tplan->scan.scanrelid);
				Assert(rel->subplan == subplan);

				/* recursively process the subplan */
				plan->lefttree = set_plan_references(rel->subroot, subplan);

				/* adjust for the new range table offset */
				tplan->scan.scanrelid += rtoffset;
				tplan->scan.plan.targetlist =
					fix_scan_list(root, tplan->scan.plan.targetlist, rtoffset);
				tplan->scan.plan.qual =
					fix_scan_list(root, tplan->scan.plan.qual, rtoffset);
				tplan->funcexpr =
					fix_scan_expr(root, tplan->funcexpr, rtoffset);

				return plan;
			}
		case T_FunctionScan:
			{
				FunctionScan *splan = (FunctionScan *) plan;

				if (cdb_expr_requires_full_eval((Node *)plan->targetlist))
					return cdb_insert_result_node(root, plan, rtoffset);

				splan->scan.scanrelid += rtoffset;
				splan->scan.plan.targetlist =
					fix_scan_list(root, splan->scan.plan.targetlist, rtoffset);
				splan->scan.plan.qual =
					fix_scan_list(root, splan->scan.plan.qual, rtoffset);
				splan->functions =
					fix_scan_list(root, splan->functions, rtoffset);
			}
			break;
		case T_ValuesScan:
			{
				ValuesScan *splan = (ValuesScan *) plan;

				if (cdb_expr_requires_full_eval((Node *)plan->targetlist))
					return cdb_insert_result_node(root, plan, rtoffset);

				splan->scan.scanrelid += rtoffset;
				splan->scan.plan.targetlist =
					fix_scan_list(root, splan->scan.plan.targetlist, rtoffset);
				splan->scan.plan.qual =
					fix_scan_list(root, splan->scan.plan.qual, rtoffset);
				splan->values_lists =
					fix_scan_list(root, splan->values_lists, rtoffset);
			}
			break;
		case T_CteScan:
			{
				CteScan    *splan = (CteScan *) plan;

				splan->scan.scanrelid += rtoffset;
				splan->scan.plan.targetlist =
					fix_scan_list(root, splan->scan.plan.targetlist, rtoffset);
				splan->scan.plan.qual =
					fix_scan_list(root, splan->scan.plan.qual, rtoffset);
			}
			break;
		case T_WorkTableScan:
			{
				WorkTableScan *splan = (WorkTableScan *) plan;

				splan->scan.scanrelid += rtoffset;
				splan->scan.plan.targetlist =
					fix_scan_list(root, splan->scan.plan.targetlist, rtoffset);
				splan->scan.plan.qual =
					fix_scan_list(root, splan->scan.plan.qual, rtoffset);
			}
			break;
		case T_ForeignScan:
			{
				ForeignScan *splan = (ForeignScan *) plan;

				splan->scan.scanrelid += rtoffset;
				splan->scan.plan.targetlist =
					fix_scan_list(root, splan->scan.plan.targetlist, rtoffset);
				splan->scan.plan.qual =
					fix_scan_list(root, splan->scan.plan.qual, rtoffset);
				splan->fdw_exprs =
					fix_scan_list(root, splan->fdw_exprs, rtoffset);
			}
			break;

		case T_NestLoop:
		case T_MergeJoin:
		case T_HashJoin:
			if (cdb_expr_requires_full_eval((Node *)plan->targetlist))
				return cdb_insert_result_node(root, plan, rtoffset);
			set_join_references(root, (Join *) plan, rtoffset);
			break;
		case T_Plan:
			/*
			 * Occurs only as a temporary fake outer subplan (created just
			 * above) for Adaptive NJ's HJ child.  This allows the HJ's outer
			 * subplan references to be fixed up normally while avoiding double
			 * fixup of the real outer subplan.  By the time we arrive here,
			 * this node has served its purpose and is no longer needed.
			 * Vanish, returning a null ptr to replace the temporary fake ptr.
			 *
			 * XXX is this still needed.  It it right??? bch 2010-02-07
			 */
			Assert(!plan->lefttree && !plan->righttree && !plan->initPlan);
			break;

		case T_Sort:
		case T_Hash:
		case T_Material:
		case T_Unique:
		case T_SetOp:

			/*
			 * These plan types don't actually bother to evaluate their
			 * targetlists, because they just return their unmodified input
			 * tuples.  Even though the targetlist won't be used by the
			 * executor, we fix it up for possible use by EXPLAIN (not to
			 * mention ease of debugging --- wrong varnos are very confusing).
			 */
			set_dummy_tlist_references(plan, rtoffset);

			/*
			 * Since these plan types don't check quals either, we should not
			 * find any qual expression attached to them.
			 */
			Assert(plan->qual == NIL);
			break;

		case T_ShareInputScan:
			{
				ShareInputScan *sisc = (ShareInputScan *) plan;
				Plan *childPlan = plan->lefttree;

				if (childPlan == NULL)
				{
					ShareInputScan *producer;

					Assert(sisc->share_type != SHARE_NOTSHARED);
					Assert(sisc->share_id >= 0 && sisc->share_id < root->glob->share.producer_count);
					producer = root->glob->share.producers[sisc->share_id];
					childPlan = producer->scan.plan.lefttree;
				}

#ifdef DEBUG
				Assert(childPlan && IsA(childPlan,Material) || IsA(childPlan, Sort));
				if (IsA(childPlan, Material))
				{
					Material *shared = (Material *) childPlan;
					Assert(shared->share_type != SHARE_NOTSHARED
						   && shared->share_id == sisc->share_id);
				}
				else
				{
					Sort *shared = (Sort *) childPlan;
					Assert(shared->share_type != SHARE_NOTSHARED
						   && shared->share_id == sisc->share_id);
				}
#endif
				set_dummy_tlist_references(plan, rtoffset);
			}
			break;

		case T_PartitionSelector:
			{
				PartitionSelector *ps = (PartitionSelector *) plan;
				indexed_tlist *childplan_itlist =
					build_tlist_index(plan->lefttree->targetlist);

				set_upper_references(root, plan, rtoffset);

				//set_dummy_tlist_references(plan, rtoffset);
				Assert(ps->plan.qual == NIL);

				ps->levelEqExpressions = (List *)
					fix_upper_expr(root, (Node *) ps->levelEqExpressions, childplan_itlist, OUTER_VAR,rtoffset);
				ps->levelExpressions = (List *)
					fix_upper_expr(root, (Node *) ps->levelExpressions, childplan_itlist, OUTER_VAR,rtoffset);
				ps->residualPredicate =
					fix_upper_expr(root, ps->residualPredicate, childplan_itlist, OUTER_VAR,rtoffset);
				ps->propagationExpression =
					fix_upper_expr(root, ps->propagationExpression, childplan_itlist, OUTER_VAR,rtoffset);
				ps->printablePredicate =
					fix_upper_expr(root, ps->printablePredicate, childplan_itlist, OUTER_VAR,rtoffset);
				ps->partTabTargetlist = (List *)
					fix_upper_expr(root, (Node *) ps->partTabTargetlist, childplan_itlist, OUTER_VAR,rtoffset);
			}
			break;
			
		case T_LockRows:
			{
				LockRows   *splan = (LockRows *) plan;

				/*
				 * Like the plan types above, LockRows doesn't evaluate its
				 * tlist or quals.  But we have to fix up the RT indexes in
				 * its rowmarks.
				 */
				set_dummy_tlist_references(plan, rtoffset);
				Assert(splan->plan.qual == NIL);

				foreach(l, splan->rowMarks)
				{
					PlanRowMark *rc = (PlanRowMark *) lfirst(l);

					rc->rti += rtoffset;
					rc->prti += rtoffset;
				}
			}
			break;
		case T_Limit:
			{
				Limit	   *splan = (Limit *) plan;

				/*
				 * Like the plan types above, Limit doesn't evaluate its tlist
				 * or quals.  It does have live expressions for limit/offset,
				 * however; and those cannot contain subplan variable refs, so
				 * fix_scan_expr works for them.
				 */
				set_dummy_tlist_references(plan, rtoffset);
				Assert(splan->plan.qual == NIL);

				splan->limitOffset =
					fix_scan_expr(root, splan->limitOffset, rtoffset);
				splan->limitCount =
					fix_scan_expr(root, splan->limitCount, rtoffset);
			}
			break;
		case T_Agg:
			set_upper_references(root, plan, rtoffset);
			break;
		case T_WindowAgg:
			{
				WindowAgg  *wplan = (WindowAgg *) plan;
				indexed_tlist  *subplan_itlist;

				set_upper_references(root, plan, rtoffset);

				if ( plan->targetlist == NIL )
					set_dummy_tlist_references(plan, rtoffset);

				/*
				 * Fix frame edges. PostgreSQL uses fix_scan_expr here, but
				 * in GPDB, we allow the ROWS/RANGE expressions to contain
				 * references to the subplan, so we have to use fix_upper_expr.
				 */
				if (wplan->startOffset || wplan->endOffset)
				{
					subplan_itlist =
						build_tlist_index(plan->lefttree->targetlist);

					wplan->startOffset =
						fix_upper_expr(root, wplan->startOffset,
									   subplan_itlist, OUTER_VAR, rtoffset);
					wplan->endOffset =
						fix_upper_expr(root, wplan->endOffset,
									   subplan_itlist, OUTER_VAR, rtoffset);
					pfree(subplan_itlist);
				}
			}
			break;
		case T_Result:
			{
				Result	   *splan = (Result *) plan;

				/*
				 * Result may or may not have a subplan; if not, it's more
				 * like a scan node than an upper node.
				 */
				if (splan->plan.lefttree != NULL)
					set_upper_references(root, plan, rtoffset);
				else
				{
					splan->plan.targetlist =
						fix_scan_list(root, splan->plan.targetlist, rtoffset);
					splan->plan.qual =
						fix_scan_list(root, splan->plan.qual, rtoffset);
				}

				/* resconstantqual can't contain any subplan variable refs */
				splan->resconstantqual =
					fix_scan_expr(root, splan->resconstantqual, rtoffset);
			}
			break;
		case T_Repeat:
			set_upper_references(root, plan, rtoffset);
			break;
		case T_ModifyTable:
			{
				ModifyTable *splan = (ModifyTable *) plan;

				Assert(splan->plan.targetlist == NIL);
				Assert(splan->plan.qual == NIL);

				if (splan->returningLists)
				{
					List	   *newRL = NIL;
					ListCell   *lcrl,
							   *lcrr,
							   *lcp;

					/*
					 * Pass each per-subplan returningList through
					 * set_returning_clause_references().
					 */
					Assert(list_length(splan->returningLists) == list_length(splan->resultRelations));
					Assert(list_length(splan->returningLists) == list_length(splan->plans));
					forthree(lcrl, splan->returningLists,
							 lcrr, splan->resultRelations,
							 lcp, splan->plans)
					{
						List	   *rlist = (List *) lfirst(lcrl);
						Index		resultrel = lfirst_int(lcrr);
						Plan	   *subplan = (Plan *) lfirst(lcp);

						rlist = set_returning_clause_references(root,
																rlist,
																subplan,
																resultrel,
																rtoffset);
						newRL = lappend(newRL, rlist);
					}
					splan->returningLists = newRL;

					/*
					 * Set up the visible plan targetlist as being the same as
					 * the first RETURNING list. This is for the use of
					 * EXPLAIN; the executor won't pay any attention to the
					 * targetlist.  We postpone this step until here so that
					 * we don't have to do set_returning_clause_references()
					 * twice on identical targetlists.
					 */
					splan->plan.targetlist = copyObject(linitial(newRL));
				}

				foreach(l, splan->resultRelations)
				{
					lfirst_int(l) += rtoffset;
				}
				foreach(l, splan->rowMarks)
				{
					PlanRowMark *rc = (PlanRowMark *) lfirst(l);

					rc->rti += rtoffset;
					rc->prti += rtoffset;
				}
				foreach(l, splan->plans)
				{
					lfirst(l) = set_plan_refs(root,
											  (Plan *) lfirst(l),
											  rtoffset);
				}

				/*
				 * Append this ModifyTable node's final result relation RT
				 * index(es) to the global list for the plan, and set its
				 * resultRelIndex to reflect their starting position in the
				 * global list.
				 */
				splan->resultRelIndex = list_length(root->glob->resultRelations);
				root->glob->resultRelations =
					list_concat(root->glob->resultRelations,
								list_copy(splan->resultRelations));
			}
			break;
		case T_Append:
			{
				Append	   *splan = (Append *) plan;

				/*
				 * Append, like Sort et al, doesn't actually evaluate its
				 * targetlist or check quals.
				 */
				set_dummy_tlist_references(plan, rtoffset);
				Assert(splan->plan.qual == NIL);
				foreach(l, splan->appendplans)
				{
					lfirst(l) = set_plan_refs(root,
											  (Plan *) lfirst(l),
											  rtoffset);
				}
			}
			break;
		case T_MergeAppend:
			{
				MergeAppend *splan = (MergeAppend *) plan;

				/*
				 * MergeAppend, like Sort et al, doesn't actually evaluate its
				 * targetlist or check quals.
				 */
				set_dummy_tlist_references(plan, rtoffset);
				Assert(splan->plan.qual == NIL);
				foreach(l, splan->mergeplans)
				{
					lfirst(l) = set_plan_refs(root,
											  (Plan *) lfirst(l),
											  rtoffset);
				}
			}
			break;
		case T_RecursiveUnion:
			/* This doesn't evaluate targetlist or check quals either */
			set_dummy_tlist_references(plan, rtoffset);
			Assert(plan->qual == NIL);
			break;
		case T_BitmapAnd:
			{
				BitmapAnd  *splan = (BitmapAnd *) plan;

				/* BitmapAnd works like Append, but has no tlist */
				Assert(splan->plan.targetlist == NIL);
				Assert(splan->plan.qual == NIL);
				foreach(l, splan->bitmapplans)
				{
					lfirst(l) = set_plan_refs(root,
											  (Plan *) lfirst(l),
											  rtoffset);
				}
			}
			break;
		case T_BitmapOr:
			{
				BitmapOr   *splan = (BitmapOr *) plan;

				/* BitmapOr works like Append, but has no tlist */
				Assert(splan->plan.targetlist == NIL);
				Assert(splan->plan.qual == NIL);
				foreach(l, splan->bitmapplans)
				{
					lfirst(l) = set_plan_refs(root,
											  (Plan *) lfirst(l),
											  rtoffset);
				}
			}
			break;
		case T_Motion:
			{
				Motion	   *motion = (Motion *) plan;
				/* test flag to prevent processing the node multi times */
				indexed_tlist *childplan_itlist =
					build_tlist_index(plan->lefttree->targetlist);

				motion->hashExpr = (List *)
					fix_upper_expr(root, (Node*) motion->hashExpr, childplan_itlist,  OUTER_VAR, rtoffset);

#ifdef USE_ASSERT_CHECKING
				/* 1. Assert that the Motion node has same number of hash data types as that of hash expressions*/
				/* 2. Motion node must have atleast one hash expression */
				/* 3. If the Motion node is of type hash_motion: ensure that the expression that it is hashed on is a hashable datatype in gpdb*/

				Assert(list_length(motion->hashExpr) == list_length(motion->hashDataTypes)  && "Number of hash expression not equal to number of hash data types!");

				if (MOTIONTYPE_HASH == motion->motionType)
				{
					Assert(1 <= list_length(motion->hashExpr) && "Motion node must have atleast one hash expression!");

					ListCell *lcNode;
					foreach(lcNode, motion->hashExpr)
					{
						Assert(isGreenplumDbHashable(exprType((Node *) lfirst(lcNode)))  && "The expression is not GPDB hashable!");
					}
				}

#endif			/* USE_ASSERT_CHECKING */

				/* no need to fix targetlist and qual */
				Assert(plan->qual == NIL);
				set_dummy_tlist_references(plan, rtoffset);
				pfree(childplan_itlist);
			}
			break;
		case T_SplitUpdate:
			/*
			 * when we make the target list for SplitUpdate node, we
			 * have used the OUTER as the varno, so we can skip to fix the varno.
			 */
			break;
		default:
			elog(ERROR, "unrecognized node type: %d",
				 (int) nodeTag(plan));
			break;
	}

	/*
	 * Now recurse into child plans, if any
	 *
	 * NOTE: it is essential that we recurse into child plans AFTER we set
	 * subplan references in this plan's tlist and quals.  If we did the
	 * reference-adjustments bottom-up, then we would fail to match this
	 * plan's var nodes against the already-modified nodes of the children.
	 */
	plan->lefttree = set_plan_refs(root, plan->lefttree, rtoffset);
	plan->righttree = set_plan_refs(root, plan->righttree, rtoffset);

	return plan;
}

/*
 * set_indexonlyscan_references
 *		Do set_plan_references processing on an IndexOnlyScan
 *
 * This is unlike the handling of a plain IndexScan because we have to
 * convert Vars referencing the heap into Vars referencing the index.
 * We can use the fix_upper_expr machinery for that, by working from a
 * targetlist describing the index columns.
 */
static Plan *
set_indexonlyscan_references(PlannerInfo *root,
							 IndexOnlyScan *plan,
							 int rtoffset)
{
	indexed_tlist *index_itlist;

	index_itlist = build_tlist_index(plan->indextlist);

	plan->scan.scanrelid += rtoffset;
	plan->scan.plan.targetlist = (List *)
		fix_upper_expr(root,
					   (Node *) plan->scan.plan.targetlist,
					   index_itlist,
					   INDEX_VAR,
					   rtoffset);
	plan->scan.plan.qual = (List *)
		fix_upper_expr(root,
					   (Node *) plan->scan.plan.qual,
					   index_itlist,
					   INDEX_VAR,
					   rtoffset);
	/* indexqual is already transformed to reference index columns */
	plan->indexqual = fix_scan_list(root, plan->indexqual, rtoffset);
	/* indexqualorig is already transformed to reference index columns */
	plan->indexqualorig = fix_scan_list(root, plan->indexqualorig, rtoffset);
	/* indexorderby is already transformed to reference index columns */
	plan->indexorderby = fix_scan_list(root, plan->indexorderby, rtoffset);
	/* indextlist must NOT be transformed to reference index columns */
	plan->indextlist = fix_scan_list(root, plan->indextlist, rtoffset);

	pfree(index_itlist);

	return (Plan *) plan;
}

/*
 * set_subqueryscan_references
 *		Do set_plan_references processing on a SubqueryScan
 *
 * We try to strip out the SubqueryScan entirely; if we can't, we have
 * to do the normal processing on it.
 */
static Plan *
set_subqueryscan_references(PlannerInfo *root,
							SubqueryScan *plan,
							int rtoffset)
{
	RelOptInfo *rel;
	Plan	   *result;

	/* Need to look up the subquery's RelOptInfo, since we need its subroot */
	rel = find_base_rel(root, plan->scan.scanrelid);
	Assert(rel->subplan == plan->subplan);

	/* Recursively process the subplan */
	plan->subplan = set_plan_references(rel->subroot, plan->subplan);

	if (trivial_subqueryscan(plan))
	{
		/*
		 * We can omit the SubqueryScan node and just pull up the subplan.
		 */
		ListCell   *lp,
				   *lc;

		result = plan->subplan;

		/* We have to be sure we don't lose any initplans */
		result->initPlan = list_concat(plan->scan.plan.initPlan,
									   result->initPlan);

		/*
		 * We also have to transfer the SubqueryScan's result-column names
		 * into the subplan, else columns sent to client will be improperly
		 * labeled if this is the topmost plan level.  Copy the "source
		 * column" information too.
		 */
		forboth(lp, plan->scan.plan.targetlist, lc, result->targetlist)
		{
			TargetEntry *ptle = (TargetEntry *) lfirst(lp);
			TargetEntry *ctle = (TargetEntry *) lfirst(lc);

			ctle->resname = ptle->resname;
			ctle->resorigtbl = ptle->resorigtbl;
			ctle->resorigcol = ptle->resorigcol;
		}

		/* Honor the flow of the SubqueryScan, by copying it to the subplan. */
		result->flow = plan->scan.plan.flow;
	}
	else
	{
		/*
		 * Keep the SubqueryScan node.  We have to do the processing that
		 * set_plan_references would otherwise have done on it.  Notice we do
		 * not do set_upper_references() here, because a SubqueryScan will
		 * always have been created with correct references to its subplan's
		 * outputs to begin with.
		 */
		plan->scan.scanrelid += rtoffset;

		//Assert(plan->scan.scanrelid <= list_length(glob->finalrtable) && "Scan node's relid is outside the finalrtable!");

		plan->scan.plan.targetlist =
			fix_scan_list(root, plan->scan.plan.targetlist, rtoffset);
		plan->scan.plan.qual =
			fix_scan_list(root, plan->scan.plan.qual, rtoffset);

		result = (Plan *) plan;
	}

	return result;
}

/*
 * trivial_subqueryscan
 *		Detect whether a SubqueryScan can be deleted from the plan tree.
 *
 * We can delete it if it has no qual to check and the targetlist just
 * regurgitates the output of the child plan.
 */
static bool
trivial_subqueryscan(SubqueryScan *plan)
{
	int			attrno;
	ListCell   *lp,
			   *lc;

	if (plan->scan.plan.qual != NIL)
		return false;

	if (list_length(plan->scan.plan.targetlist) !=
		list_length(plan->subplan->targetlist))
		return false;			/* tlists not same length */

	attrno = 1;
	forboth(lp, plan->scan.plan.targetlist, lc, plan->subplan->targetlist)
	{
		TargetEntry *ptle = (TargetEntry *) lfirst(lp);
		TargetEntry *ctle = (TargetEntry *) lfirst(lc);

		if (ptle->resjunk != ctle->resjunk)
			return false;		/* tlist doesn't match junk status */

		/*
		 * We accept either a Var referencing the corresponding element of the
		 * subplan tlist, or a Const equaling the subplan element. See
		 * generate_setop_tlist() for motivation.
		 */
		if (ptle->expr && IsA(ptle->expr, Var))
		{
			Var		   *var = (Var *) ptle->expr;

			Assert(var->varlevelsup == 0);
			if (var->varattno != attrno)
				return false;	/* out of order */
		}
		else if (ptle->expr && IsA(ptle->expr, Const))
		{
			if (!equal(ptle->expr, ctle->expr))
				return false;
		}
		else
			return false;

		attrno++;
	}

	return true;
}

/*
 * copyVar
 *		Copy a Var node.
 *
 * fix_scan_expr and friends do this enough times that it's worth having
 * a bespoke routine instead of using the generic copyObject() function.
 */
static inline Var *
copyVar(Var *var)
{
	Var		   *newvar = (Var *) palloc(sizeof(Var));

	*newvar = *var;
	return newvar;
}

/*
 * fix_expr_common
 *		Do generic set_plan_references processing on an expression node
 *
 * This is code that is common to all variants of expression-fixing.
 * We must look up operator opcode info for OpExpr and related nodes,
 * add OIDs from regclass Const nodes into root->glob->relationOids, and
 * add catalog TIDs for user-defined functions into root->glob->invalItems.
 *
 * We assume it's okay to update opcode info in-place.  So this could possibly
 * scribble on the planner's input data structures, but it's OK.
 */
static void
fix_expr_common(PlannerInfo *root, Node *node)
{
	/* We assume callers won't call us on a NULL pointer */
	if (IsA(node, Aggref))
	{
		record_plan_function_dependency(root,
										((Aggref *) node)->aggfnoid);
	}
	else if (IsA(node, WindowFunc))
	{
		record_plan_function_dependency(root,
										((WindowFunc *) node)->winfnoid);
	}
	else if (IsA(node, FuncExpr))
	{
		record_plan_function_dependency(root,
										((FuncExpr *) node)->funcid);
	}
	else if (IsA(node, OpExpr))
	{
		set_opfuncid((OpExpr *) node);
		record_plan_function_dependency(root,
										((OpExpr *) node)->opfuncid);
	}
	else if (IsA(node, DistinctExpr))
	{
		set_opfuncid((OpExpr *) node);	/* rely on struct equivalence */
		record_plan_function_dependency(root,
										((DistinctExpr *) node)->opfuncid);
	}
	else if (IsA(node, NullIfExpr))
	{
		set_opfuncid((OpExpr *) node);	/* rely on struct equivalence */
		record_plan_function_dependency(root,
										((NullIfExpr *) node)->opfuncid);
	}
	else if (IsA(node, ScalarArrayOpExpr))
	{
		set_sa_opfuncid((ScalarArrayOpExpr *) node);
		record_plan_function_dependency(root,
									 ((ScalarArrayOpExpr *) node)->opfuncid);
	}
	else if (IsA(node, ArrayCoerceExpr))
	{
		if (OidIsValid(((ArrayCoerceExpr *) node)->elemfuncid))
			record_plan_function_dependency(root,
									 ((ArrayCoerceExpr *) node)->elemfuncid);
	}
	else if (IsA(node, Const))
	{
		Const	   *con = (Const *) node;

		/* Check for regclass reference */
		if (ISREGCLASSCONST(con))
			root->glob->relationOids =
				lappend_oid(root->glob->relationOids,
							DatumGetObjectId(con->constvalue));
	}
    else if (IsA(node, Var))
    {
        Var    *var = (Var *)node;

        /*
         * CDB: If Var node refers to a pseudo column, note its varno.
         * By this point, no such Var nodes should be seen except for
         * local references in Scan or Append exprs.
         *
         * XXX callers must reinitialize this appropriately.  Ought
         *     to find a better way.
         */
        if (var->varattno <= FirstLowInvalidHeapAttributeNumber)
        {
            Assert(var->varlevelsup == 0 &&
                   var->varno > 0 &&
                   var->varno <= list_length(root->glob->finalrtable));
        }
    }
}

/*
 * fix_scan_expr
 *		Do set_plan_references processing on a scan-level expression
 *
 * This consists of incrementing all Vars' varnos by rtoffset,
 * looking up operator opcode info for OpExpr and related nodes,
 * and adding OIDs from regclass Const nodes into root->glob->relationOids.
 */
static Node *
fix_scan_expr(PlannerInfo *root, Node *node, int rtoffset)
{
	fix_scan_expr_context context;

	context.root = root;
	context.rtoffset = rtoffset;

	/*
	 * Postgres has an optimization to mutate the expression tree only if
	 * rtoffset is non-zero. However, this optimization does not work for
	 * GPDB planner. The planner in GPDB produces plans where rtoffset
	 * may be zero, but it uses gp_subplan_id as a pseudo column
	 * to deduplicate all the partition scans. This pseudo var needs
	 * to be unnested (i.e., the underlying expr needs to replace the Var)
	 * using mutation. Therefore, in GPDB we need to unconditionally mutate the tree.
	 */
	return fix_scan_expr_mutator(node, &context);
}

static Node *
fix_scan_expr_mutator(Node *node, fix_scan_expr_context *context)
{
	if (node == NULL)
		return NULL;
	if (IsA(node, Var))
	{
		Var		   *var = copyVar((Var *) node);

		Assert(var->varlevelsup == 0);

		/*
		 * We should not see any Vars marked INNER_VAR or OUTER_VAR.  But an
		 * indexqual expression could contain INDEX_VAR Vars.
		 */
		Assert(var->varno != INNER_VAR);
		Assert(var->varno != OUTER_VAR);
		if (!IS_SPECIAL_VARNO(var->varno))
			var->varno += context->rtoffset;
		if (var->varnoold > 0)
			var->varnoold += context->rtoffset;

        /* Pseudo column reference? */
        if (var->varattno <= FirstLowInvalidHeapAttributeNumber)
        {
            RangeTblEntry          *rte = NULL;
            CdbRelColumnInfo       *rci = NULL;
            Node 				   *exprCopy = NULL;
            
            /* Look up the pseudo column definition. */
            rte = rt_fetch(var->varno, context->root->glob->finalrtable);
            rci = cdb_rte_find_pseudo_column(rte, var->varattno);
            Assert(rci && rci->defexpr && "No expression for pseudo column");

            exprCopy = copyObject((Node *) rci->defexpr);
            /* Fill in OpExpr operator ids. */
            fix_scan_expr_walker(exprCopy, context);

            /* Replace the Var node with a copy of the defining expr. */
			return (Node *) exprCopy;
		}
		else
		{
			return (Node *) var;
		}
	}
	if (IsA(node, CurrentOfExpr))
	{
		CurrentOfExpr *cexpr = (CurrentOfExpr *) copyObject(node);

		Assert(cexpr->cvarno != INNER_VAR);
		Assert(cexpr->cvarno != OUTER_VAR);
		if (!IS_SPECIAL_VARNO(cexpr->cvarno))
			cexpr->cvarno += context->rtoffset;
		return (Node *) cexpr;
	}
	if (IsA(node, PlaceHolderVar))
	{
		/* At scan level, we should always just evaluate the contained expr */
		PlaceHolderVar *phv = (PlaceHolderVar *) node;

		return fix_scan_expr_mutator((Node *) phv->phexpr, context);
	}
	fix_expr_common(context->root, node);
	return expression_tree_mutator(node, fix_scan_expr_mutator,
								   (void *) context);
}

static bool
fix_scan_expr_walker(Node *node, fix_scan_expr_context *context)
{
	if (node == NULL)
		return false;
	Assert(!IsA(node, PlaceHolderVar));

	fix_expr_common(context->root, node);
	return expression_tree_walker(node, fix_scan_expr_walker,
								  (void *) context);
}

/*
 * set_join_references
 *	  Modify the target list and quals of a join node to reference its
 *	  subplans, by setting the varnos to OUTER_VAR or INNER_VAR and setting
 *	  attno values to the result domain number of either the corresponding
 *	  outer or inner join tuple item.  Also perform opcode lookup for these
 *	  expressions. and add regclass OIDs to root->glob->relationOids.
 */
static void
set_join_references(PlannerInfo *root, Join *join, int rtoffset)
{
	Plan	   *outer_plan = join->plan.lefttree;
	Plan	   *inner_plan = join->plan.righttree;
	indexed_tlist *outer_itlist;
	indexed_tlist *inner_itlist;

	outer_itlist = build_tlist_index(outer_plan->targetlist);
	inner_itlist = build_tlist_index(inner_plan->targetlist);

	/* All join plans have tlist, qual, and joinqual */
	join->plan.targetlist = fix_join_expr(root,
										  join->plan.targetlist,
										  outer_itlist,
										  inner_itlist,
										  (Index) 0,
										  rtoffset);
	join->plan.qual = fix_join_expr(root,
									join->plan.qual,
									outer_itlist,
									inner_itlist,
									(Index) 0,
									rtoffset);
	join->joinqual = fix_join_expr(root,
								   join->joinqual,
								   outer_itlist,
								   inner_itlist,
								   (Index) 0,
								   rtoffset);

	/* Now do join-type-specific stuff */
	if (IsA(join, NestLoop))
	{
		NestLoop   *nl = (NestLoop *) join;
		ListCell   *lc;

		foreach(lc, nl->nestParams)
		{
			NestLoopParam *nlp = (NestLoopParam *) lfirst(lc);

			nlp->paramval = (Var *) fix_upper_expr(root,
												   (Node *) nlp->paramval,
												   outer_itlist,
												   OUTER_VAR,
												   rtoffset);
			/* Check we replaced any PlaceHolderVar with simple Var */
			if (!(IsA(nlp->paramval, Var) &&
				  nlp->paramval->varno == OUTER_VAR))
				elog(ERROR, "NestLoopParam was not reduced to a simple Var");
		}
	}
	else if (IsA(join, MergeJoin))
	{
		MergeJoin  *mj = (MergeJoin *) join;

		mj->mergeclauses = fix_join_expr(root,
										 mj->mergeclauses,
										 outer_itlist,
										 inner_itlist,
										 (Index) 0,
										 rtoffset);
	}
	else if (IsA(join, HashJoin))
	{
		HashJoin   *hj = (HashJoin *) join;

		hj->hashclauses = fix_hashclauses(root,
										hj->hashclauses,
										outer_itlist,
										inner_itlist,
										(Index) 0,
										rtoffset);

		hj->hashqualclauses = fix_join_expr(root,
											hj->hashqualclauses,
											outer_itlist,
											inner_itlist,
											(Index) 0,
											rtoffset);
	}

	pfree(outer_itlist);
	pfree(inner_itlist);
}

/*
 * set_upper_references
 *	  Update the targetlist and quals of an upper-level plan node
 *	  to refer to the tuples returned by its lefttree subplan.
 *	  Also perform opcode lookup for these expressions, and
 *	  add regclass OIDs to root->glob->relationOids.
 *
 * This is used for single-input plan types like Agg, Group, Result.
 *
 * In most cases, we have to match up individual Vars in the tlist and
 * qual expressions with elements of the subplan's tlist (which was
 * generated by flatten_tlist() from these selfsame expressions, so it
 * should have all the required variables).  There is an important exception,
 * however: GROUP BY and ORDER BY expressions will have been pushed into the
 * subplan tlist unflattened.  If these values are also needed in the output
 * then we want to reference the subplan tlist element rather than recomputing
 * the expression.
 */
static void
set_upper_references(PlannerInfo *root, Plan *plan, int rtoffset)
{
	Plan	   *subplan = plan->lefttree;
	indexed_tlist *subplan_itlist;
	List	   *output_targetlist;
	ListCell   *l;

	subplan_itlist = build_tlist_index(subplan->targetlist);

	output_targetlist = NIL;
	foreach(l, plan->targetlist)
	{
		TargetEntry *tle = (TargetEntry *) lfirst(l);
		Node	   *newexpr;

		if (IsA(plan, Repeat) &&
			(IsA(tle->expr, Grouping) || IsA(tle->expr, GroupId)))
		{
			/*
			 * CDB: group_id() & grouping() rely on Repeat to generate non-zero
			 * values for repeated grouping columns. So, always compute them, rather
			 * than using OUTER refs from subplan.
			 */
			newexpr = copyObject(tle->expr);
		}
		else
		{
			/* If it's a non-Var sort/group item, first try to match by sortref */
			if (tle->ressortgroupref != 0 && !IsA(tle->expr, Var))
			{
				newexpr = (Node *)
					search_indexed_tlist_for_sortgroupref((Node *) tle->expr,
														  tle->ressortgroupref,
														  subplan_itlist,
														  OUTER_VAR);
				if (!newexpr)
					newexpr = fix_upper_expr(root,
											 (Node *) tle->expr,
											 subplan_itlist,
											 OUTER_VAR,
											 rtoffset);
			}
			else
				newexpr = fix_upper_expr(root,
										 (Node *) tle->expr,
										 subplan_itlist,
										 OUTER_VAR,
										 rtoffset);
		}
		tle = flatCopyTargetEntry(tle);
		tle->expr = (Expr *) newexpr;
		output_targetlist = lappend(output_targetlist, tle);
	}
	plan->targetlist = output_targetlist;

	plan->qual = (List *)
		fix_upper_expr(root,
					   (Node *) plan->qual,
					   subplan_itlist,
					   OUTER_VAR,
					   rtoffset);

	pfree(subplan_itlist);
}

/*
 * set_dummy_tlist_references
 *	  Replace the targetlist of an upper-level plan node with a simple
 *	  list of OUTER_VAR references to its child.
 *
 * This is used for plan types like Sort and Append that don't evaluate
 * their targetlists.  Although the executor doesn't care at all what's in
 * the tlist, EXPLAIN needs it to be realistic.
 *
 * Note: we could almost use set_upper_references() here, but it fails for
 * Append for lack of a lefttree subplan.  Single-purpose code is faster
 * anyway.
 */
static void
set_dummy_tlist_references(Plan *plan, int rtoffset)
{
	List	   *output_targetlist;
	ListCell   *l;

	output_targetlist = NIL;
	foreach(l, plan->targetlist)
	{
		TargetEntry *tle = (TargetEntry *) lfirst(l);
		Var		   *oldvar = (Var *) tle->expr;
		Var		   *newvar;

		newvar = makeVar(OUTER_VAR,
						 tle->resno,
						 exprType((Node *) oldvar),
						 exprTypmod((Node *) oldvar),
						 exprCollation((Node *) oldvar),
						 0);
		if (IsA(oldvar, Var))
		{
			newvar->varnoold = oldvar->varno + rtoffset;
			newvar->varoattno = oldvar->varattno;
		}
		else
		{
			newvar->varnoold = 0;		/* wasn't ever a plain Var */
			newvar->varoattno = 0;
		}

		tle = flatCopyTargetEntry(tle);
		tle->expr = (Expr *) newvar;
		output_targetlist = lappend(output_targetlist, tle);
	}
	plan->targetlist = output_targetlist;

	/* We don't touch plan->qual here */
}


/*
 * build_tlist_index --- build an index data structure for a child tlist
 *
 * In most cases, subplan tlists will be "flat" tlists with only Vars,
 * so we try to optimize that case by extracting information about Vars
 * in advance.  Matching a parent tlist to a child is still an O(N^2)
 * operation, but at least with a much smaller constant factor than plain
 * tlist_member() searches.
 *
 * The result of this function is an indexed_tlist struct to pass to
 * search_indexed_tlist_for_var() or search_indexed_tlist_for_non_var().
 * When done, the indexed_tlist may be freed with a single pfree().
 */
static indexed_tlist *
build_tlist_index(List *tlist)
{
	indexed_tlist *itlist;
	tlist_vinfo *vinfo;
	ListCell   *l;

	/* Create data structure with enough slots for all tlist entries */
	itlist = (indexed_tlist *)
		palloc(offsetof(indexed_tlist, vars) +
			   list_length(tlist) * sizeof(tlist_vinfo));

	itlist->tlist = tlist;
	itlist->has_ph_vars = false;
	itlist->has_non_vars = false;

	/* Find the Vars and fill in the index array */
	vinfo = itlist->vars;
	foreach(l, tlist)
	{
		TargetEntry *tle = (TargetEntry *) lfirst(l);
		Expr	   *expr = tle->expr;

		Assert(expr);

		/*
		 * Allow a Var in parent node's expr to find matching Var in tlist
		 * ignoring any RelabelType nodes atop the tlist Var.  Also set
		 * has_non_vars so tlist expr can be matched as a whole.
		 */
		while (IsA(expr, RelabelType))
		{
			expr = ((RelabelType *)expr)->arg;
			itlist->has_non_vars = true;
		}

		if (expr && IsA(expr, Var))
		{
			Var		   *var = (Var *) expr;

			vinfo->varno = var->varno;
			vinfo->varattno = var->varattno;
			vinfo->resno = tle->resno;
			vinfo++;
		}
		else if (tle->expr && IsA(tle->expr, PlaceHolderVar))
			itlist->has_ph_vars = true;
		else
			itlist->has_non_vars = true;
	}

	itlist->num_vars = (vinfo - itlist->vars);

	return itlist;
}

/*
 * build_tlist_index_other_vars --- build a restricted tlist index
 *
 * This is like build_tlist_index, but we only index tlist entries that
 * are Vars belonging to some rel other than the one specified.  We will set
 * has_ph_vars (allowing PlaceHolderVars to be matched), but not has_non_vars
 * (so nothing other than Vars and PlaceHolderVars can be matched).
 */
static indexed_tlist *
build_tlist_index_other_vars(List *tlist, Index ignore_rel)
{
	indexed_tlist *itlist;
	tlist_vinfo *vinfo;
	ListCell   *l;

	/* Create data structure with enough slots for all tlist entries */
	itlist = (indexed_tlist *)
		palloc(offsetof(indexed_tlist, vars) +
			   list_length(tlist) * sizeof(tlist_vinfo));

	itlist->tlist = tlist;
	itlist->has_ph_vars = false;
	itlist->has_non_vars = false;

	/* Find the desired Vars and fill in the index array */
	vinfo = itlist->vars;
	foreach(l, tlist)
	{
		TargetEntry *tle = (TargetEntry *) lfirst(l);

		if (tle->expr && IsA(tle->expr, Var))
		{
			Var		   *var = (Var *) tle->expr;

			if (var->varno != ignore_rel)
			{
				vinfo->varno = var->varno;
				vinfo->varattno = var->varattno;
				vinfo->resno = tle->resno;
				vinfo++;
			}
		}
		else if (tle->expr && IsA(tle->expr, PlaceHolderVar))
			itlist->has_ph_vars = true;
	}

	itlist->num_vars = (vinfo - itlist->vars);

	return itlist;
}

/*
 * search_indexed_tlist_for_var --- find a Var in an indexed tlist
 *
 * If a match is found, return a copy of the given Var with suitably
 * modified varno/varattno (to wit, newvarno and the resno of the TLE entry).
 * Also ensure that varnoold is incremented by rtoffset.
 * If no match, return NULL.
 */
static Var *
search_indexed_tlist_for_var(Var *var, indexed_tlist *itlist,
							 Index newvarno, int rtoffset)
{
	Index		varno = var->varno;
	AttrNumber	varattno = var->varattno;
	tlist_vinfo *vinfo;
	int			i;

	vinfo = itlist->vars;
	i = itlist->num_vars;
	while (i-- > 0)
	{
		if (vinfo->varno == varno && vinfo->varattno == varattno)
		{
			/* Found a match */
			Var		   *newvar = copyVar(var);

			newvar->varno = newvarno;
			newvar->varattno = vinfo->resno;
			if (newvar->varnoold > 0)
				newvar->varnoold += rtoffset;
			return newvar;
		}
		vinfo++;
	}
	return NULL;				/* no match */
}

/*
 * search_indexed_tlist_for_non_var --- find a non-Var in an indexed tlist
 *
 * If a match is found, return a Var constructed to reference the tlist item.
 * If no match, return NULL.
 *
 * NOTE: it is a waste of time to call this unless itlist->has_ph_vars or
 * itlist->has_non_vars
 */
static Var *
search_indexed_tlist_for_non_var(Node *node,
								 indexed_tlist *itlist, Index newvarno)
{
	TargetEntry *tle;

	tle = tlist_member(node, itlist->tlist);
	if (tle)
	{
		/* Found a matching subplan output expression */
		Var		   *newvar;

		newvar = makeVarFromTargetEntry(newvarno, tle);
		newvar->varnoold = 0;	/* wasn't ever a plain Var */
		newvar->varoattno = 0;
		return newvar;
	}
	return NULL;				/* no match */
}

/*
 * search_indexed_tlist_for_sortgroupref --- find a sort/group expression
 *		(which is assumed not to be just a Var)
 *
 * If a match is found, return a Var constructed to reference the tlist item.
 * If no match, return NULL.
 *
 * This is needed to ensure that we select the right subplan TLE in cases
 * where there are multiple textually-equal()-but-volatile sort expressions.
 * And it's also faster than search_indexed_tlist_for_non_var.
 */
static Var *
search_indexed_tlist_for_sortgroupref(Node *node,
									  Index sortgroupref,
									  indexed_tlist *itlist,
									  Index newvarno)
{
	ListCell   *lc;

	foreach(lc, itlist->tlist)
	{
		TargetEntry *tle = (TargetEntry *) lfirst(lc);

		/* The equal() check should be redundant, but let's be paranoid */
		if (tle->ressortgroupref == sortgroupref &&
			equal(node, tle->expr))
		{
			/* Found a matching subplan output expression */
			Var		   *newvar;

			newvar = makeVarFromTargetEntry(newvarno, tle);
			newvar->varnoold = 0;		/* wasn't ever a plain Var */
			newvar->varoattno = 0;
			return newvar;
		}
	}
	return NULL;				/* no match */
}

/*
 * fix_join_expr
 *	   Create a new set of targetlist entries or join qual clauses by
 *	   changing the varno/varattno values of variables in the clauses
 *	   to reference target list values from the outer and inner join
 *	   relation target lists.  Also perform opcode lookup and add
 *	   regclass OIDs to root->glob->relationOids.
 *
 * This is used in two different scenarios: a normal join clause, where all
 * the Vars in the clause *must* be replaced by OUTER_VAR or INNER_VAR
 * references; and a RETURNING clause, which may contain both Vars of the
 * target relation and Vars of other relations.  In the latter case we want
 * to replace the other-relation Vars by OUTER_VAR references, while leaving
 * target Vars alone.
 *
 * For a normal join, acceptable_rel should be zero so that any failure to
 * match a Var will be reported as an error.  For the RETURNING case, pass
 * inner_itlist = NULL and acceptable_rel = the ID of the target relation.
 *
 * 'clauses' is the targetlist or list of join clauses
 * 'outer_itlist' is the indexed target list of the outer join relation
 * 'inner_itlist' is the indexed target list of the inner join relation,
 *		or NULL
 * 'acceptable_rel' is either zero or the rangetable index of a relation
 *		whose Vars may appear in the clause without provoking an error
 * 'rtoffset': how much to increment varnoold by
 *
 * Returns the new expression tree.  The original clause structure is
 * not modified.
 */
static List *
fix_join_expr(PlannerInfo *root,
			  List *clauses,
			  indexed_tlist *outer_itlist,
			  indexed_tlist *inner_itlist,
			  Index acceptable_rel,
			  int rtoffset)
{
	fix_join_expr_context context;

	context.root = root;
	context.outer_itlist = outer_itlist;
	context.inner_itlist = inner_itlist;
	context.acceptable_rel = acceptable_rel;
	context.rtoffset = rtoffset;
	context.use_outer_tlist_for_matching_nonvars = true;
	context.use_inner_tlist_for_matching_nonvars = true;

	return (List *) fix_join_expr_mutator((Node *) clauses, &context);
}

/*
 * fix_hashclauses
 *
 *  make sure that inner argument of each hashclause does not refer to
 *  target entries found in the target list of join's outer child
 *
 */
static List *fix_hashclauses(PlannerInfo *root,
                           List *clauses,
                           indexed_tlist *outer_itlist,
                           indexed_tlist *inner_itlist,
                           Index acceptable_rel, int rtoffset)
{
    Assert(clauses);
    ListCell *lc = NULL;
    foreach(lc, clauses)
    {
        Node *node = (Node *) lfirst(lc);
        Assert(IsA(node, OpExpr));
        OpExpr     *opexpr = (OpExpr *) node;
        Assert(list_length(opexpr->args) == 2);
        /* extract clause arguments */
        List *outer_arg = linitial(opexpr->args);
        List *inner_arg = lsecond(opexpr->args);
        List *new_args = NIL;
        /*
         * for outer argument, we cannot refer to target entries
         * in join's inner child target list
         * we change walker's context to guarantee this
         */
        List *new_outer_arg = fix_child_hashclauses(root,
                outer_arg,
                outer_itlist,
                inner_itlist,
                (Index) 0,
                rtoffset,
                OUTER_VAR);
        /*
         * for inner argument, we cannot refer to target entries
         * in join's outer child target list, otherwise hash table
         * creation could fail,
         * we change walker's context to guarantee this
         */
        List *new_inner_arg = fix_child_hashclauses(root,
                inner_arg,
                outer_itlist,
                inner_itlist,
                (Index) 0,
                rtoffset,
                INNER_VAR);
        new_args = lappend(new_args, new_outer_arg);
        new_args = lappend(new_args, new_inner_arg);
        /* replace old arguments with the fixed arguments */
        list_free(opexpr->args);
        opexpr->args = new_args;
        /* fix opexpr */
        fix_expr_common(root, node);
    }
    return clauses;
}
/*
 * fix_child_hashclauses
 *     A special case of fix_join_expr used to process hash join's child hashclauses.
 *     The main use case is MPP-18537 and MPP-21564, where we have a constant in the
 *     target list of hash join's child, and the constant is used when computing hash
 *     value of hash join's other child.
 *
 *     Example: select * from A, B where A.i = least(B.i,4) and A.j=4;
 *     Here, B's hash value is least(B.i,4), and constant 4 is defined by A's target list
 *
 *     Since during computing the hash value for a tuple on one side of hash join, we cannot access
 *     the target list of hash join's other child, this function skips using other target list
 *     when matching non-vars.
 *
 */
static List *
fix_child_hashclauses(PlannerInfo *root,
              List *clauses,
              indexed_tlist *outer_itlist,
              indexed_tlist *inner_itlist,
              Index acceptable_rel,
              int rtoffset,
              Index child)
{
    fix_join_expr_context context;
    context.root = root;
    context.outer_itlist = outer_itlist;
    context.inner_itlist = inner_itlist;
    context.acceptable_rel = acceptable_rel;
    context.rtoffset = rtoffset;
    if (INNER_VAR == child)
    {
    	/* skips using outer target list when matching non-vars */
    	context.use_outer_tlist_for_matching_nonvars = false;
    	context.use_inner_tlist_for_matching_nonvars = true;
	}
	else
	{
    	/* skips using inner target list when matching non-vars */
    	context.use_inner_tlist_for_matching_nonvars = false;
    	context.use_outer_tlist_for_matching_nonvars = true;
	}
    return (List *) fix_join_expr_mutator((Node *) clauses, &context);
}


static Node *
fix_join_expr_mutator(Node *node, fix_join_expr_context *context)
{
	Var		   *newvar;

	if (node == NULL)
		return NULL;
	if (IsA(node, Var))
	{
		Var		   *var = (Var *) node;

		/* First look for the var in the input tlists */
		newvar = search_indexed_tlist_for_var(var,
											  context->outer_itlist,
											  OUTER_VAR,
											  context->rtoffset);
		if (newvar)
			return (Node *) newvar;
		if (context->inner_itlist)
		{
			newvar = search_indexed_tlist_for_var(var,
												  context->inner_itlist,
												  INNER_VAR,
												  context->rtoffset);
			if (newvar)
				return (Node *) newvar;
		}

		/* If it's for an acceptable_rel (the inner relation in an index nested loop join), return it */
		if (var->varno == context->acceptable_rel)
		{
			var = copyVar(var);
			var->varno += context->rtoffset;
			if (var->varnoold > 0)
				var->varnoold += context->rtoffset;
			return (Node *) var;
		}

		/* No referent found for Var */
		elog(ERROR, "variable not found in subplan target lists");
	}
	if (IsA(node, PlaceHolderVar))
	{
		PlaceHolderVar *phv = (PlaceHolderVar *) node;

		/* See if the PlaceHolderVar has bubbled up from a lower plan node */
		if (context->outer_itlist->has_ph_vars)
		{
			newvar = search_indexed_tlist_for_non_var((Node *) phv,
													  context->outer_itlist,
													  OUTER_VAR);
			if (newvar)
				return (Node *) newvar;
		}
		if (context->inner_itlist && context->inner_itlist->has_ph_vars)
		{
			newvar = search_indexed_tlist_for_non_var((Node *) phv,
													  context->inner_itlist,
													  INNER_VAR);
			if (newvar)
				return (Node *) newvar;
		}

		/* If not supplied by input plans, evaluate the contained expr */
		return fix_join_expr_mutator((Node *) phv->phexpr, context);
	}

	/* Try matching more complex expressions too, if tlists have any */
	if (context->outer_itlist && context->outer_itlist->has_non_vars &&
	        context->use_outer_tlist_for_matching_nonvars)
	{
		newvar = search_indexed_tlist_for_non_var(node,
												  context->outer_itlist,
												  OUTER_VAR);
		if (newvar)
			return (Node *) newvar;
	}
	if (context->inner_itlist && context->inner_itlist->has_non_vars &&
	        context->use_inner_tlist_for_matching_nonvars)

	if (context->inner_itlist && context->inner_itlist->has_non_vars)
	{
		newvar = search_indexed_tlist_for_non_var(node,
												  context->inner_itlist,
												  INNER_VAR);
		if (newvar)
			return (Node *) newvar;
	}
	fix_expr_common(context->root, node);
	return expression_tree_mutator(node,
								   fix_join_expr_mutator,
								   (void *) context);
}

/*
 * fix_upper_expr
 *		Modifies an expression tree so that all Var nodes reference outputs
 *		of a subplan.  Also performs opcode lookup, and adds regclass OIDs to
 *		root->glob->relationOids.
 *
 * This is used to fix up target and qual expressions of non-join upper-level
 * plan nodes, as well as index-only scan nodes.
 *
 * An error is raised if no matching var can be found in the subplan tlist
 * --- so this routine should only be applied to nodes whose subplans'
 * targetlists were generated via flatten_tlist() or some such method.
 *
 * If itlist->has_non_vars is true, then we try to match whole subexpressions
 * against elements of the subplan tlist, so that we can avoid recomputing
 * expressions that were already computed by the subplan.  (This is relatively
 * expensive, so we don't want to try it in the common case where the
 * subplan tlist is just a flattened list of Vars.)
 *
 * 'node': the tree to be fixed (a target item or qual)
 * 'subplan_itlist': indexed target list for subplan (or index)
 * 'newvarno': varno to use for Vars referencing tlist elements
 * 'rtoffset': how much to increment varnoold by
 *
 * The resulting tree is a copy of the original in which all Var nodes have
 * varno = newvarno, varattno = resno of corresponding targetlist element.
 * The original tree is not modified.
 */
static Node *
fix_upper_expr(PlannerInfo *root,
			   Node *node,
			   indexed_tlist *subplan_itlist,
			   Index newvarno,
			   int rtoffset)
{
	fix_upper_expr_context context;

	context.root = root;
	context.subplan_itlist = subplan_itlist;
	context.newvarno = newvarno;
	context.rtoffset = rtoffset;
	return fix_upper_expr_mutator(node, &context);
}

static Node *
fix_upper_expr_mutator(Node *node, fix_upper_expr_context *context)
{
	Var		   *newvar;

	if (node == NULL)
		return NULL;
	if (IsA(node, Var))
	{
		Var		   *var = (Var *) node;

		newvar = search_indexed_tlist_for_var(var,
											  context->subplan_itlist,
											  context->newvarno,
											  context->rtoffset);
		if (!newvar)
			elog(ERROR, "variable not found in subplan target list");
		return (Node *) newvar;
	}
	if (IsA(node, PlaceHolderVar))
	{
		PlaceHolderVar *phv = (PlaceHolderVar *) node;

		/* See if the PlaceHolderVar has bubbled up from a lower plan node */
		if (context->subplan_itlist->has_ph_vars)
		{
			newvar = search_indexed_tlist_for_non_var((Node *) phv,
													  context->subplan_itlist,
													  context->newvarno);
			if (newvar)
				return (Node *) newvar;
		}
		/* If not supplied by input plan, evaluate the contained expr */
		return fix_upper_expr_mutator((Node *) phv->phexpr, context);
	}
	/* Try matching more complex expressions too, if tlist has any */
	if (context->subplan_itlist->has_non_vars && !IsA(node, GroupId))
	{
		newvar = search_indexed_tlist_for_non_var(node,
												  context->subplan_itlist,
												  context->newvarno);
		if (newvar)
			return (Node *) newvar;
	}
	fix_expr_common(context->root, node);
	return expression_tree_mutator(node,
								   fix_upper_expr_mutator,
								   (void *) context);
}

/*
 * set_returning_clause_references
 *		Perform setrefs.c's work on a RETURNING targetlist
 *
 * If the query involves more than just the result table, we have to
 * adjust any Vars that refer to other tables to reference junk tlist
 * entries in the top subplan's targetlist.  Vars referencing the result
 * table should be left alone, however (the executor will evaluate them
 * using the actual heap tuple, after firing triggers if any).  In the
 * adjusted RETURNING list, result-table Vars will have their original
 * varno (plus rtoffset), but Vars for other rels will have varno OUTER_VAR.
 *
 * We also must perform opcode lookup and add regclass OIDs to
 * root->glob->relationOids.
 *
 * 'rlist': the RETURNING targetlist to be fixed
 * 'topplan': the top subplan node that will be just below the ModifyTable
 *		node (note it's not yet passed through set_plan_refs)
 * 'resultRelation': RT index of the associated result relation
 * 'rtoffset': how much to increment varnos by
 *
 * Note: the given 'root' is for the parent query level, not the 'topplan'.
 * This does not matter currently since we only access the dependency-item
 * lists in root->glob, but it would need some hacking if we wanted a root
 * that actually matches the subplan.
 *
 * Note: resultRelation is not yet adjusted by rtoffset.
 */
static List *
set_returning_clause_references(PlannerInfo *root,
								List *rlist,
								Plan *topplan,
								Index resultRelation,
								int rtoffset)
{
	indexed_tlist *itlist;

	/*
	 * We can perform the desired Var fixup by abusing the fix_join_expr
	 * machinery that formerly handled inner indexscan fixup.  We search the
	 * top plan's targetlist for Vars of non-result relations, and use
	 * fix_join_expr to convert RETURNING Vars into references to those tlist
	 * entries, while leaving result-rel Vars as-is.
	 *
	 * PlaceHolderVars will also be sought in the targetlist, but no
	 * more-complex expressions will be.  Note that it is not possible for a
	 * PlaceHolderVar to refer to the result relation, since the result is
	 * never below an outer join.  If that case could happen, we'd have to be
	 * prepared to pick apart the PlaceHolderVar and evaluate its contained
	 * expression instead.
	 */
	itlist = build_tlist_index_other_vars(topplan->targetlist, resultRelation);

	rlist = fix_join_expr(root,
						  rlist,
						  itlist,
						  NULL,
						  resultRelation,
						  rtoffset);

	pfree(itlist);

	return rlist;
}

/*****************************************************************************
 *					OPERATOR REGPROC LOOKUP
 *****************************************************************************/

/*
 * fix_opfuncids
 *	  Calculate opfuncid field from opno for each OpExpr node in given tree.
 *	  The given tree can be anything expression_tree_walker handles.
 *
 * The argument is modified in-place.  (This is OK since we'd want the
 * same change for any node, even if it gets visited more than once due to
 * shared structure.)
 */
void
fix_opfuncids(Node *node)
{
	/* This tree walk requires no special setup, so away we go... */
	fix_opfuncids_walker(node, NULL);
}

static bool
fix_opfuncids_walker(Node *node, void *context)
{
	if (node == NULL)
		return false;
	if (IsA(node, Grouping))
		return false;
	if (IsA(node, GroupId))
		return false;
	if (IsA(node, OpExpr))
		set_opfuncid((OpExpr *) node);
	else if (IsA(node, DistinctExpr))
		set_opfuncid((OpExpr *) node);	/* rely on struct equivalence */
	else if (IsA(node, NullIfExpr))
		set_opfuncid((OpExpr *) node);	/* rely on struct equivalence */
	else if (IsA(node, ScalarArrayOpExpr))
		set_sa_opfuncid((ScalarArrayOpExpr *) node);
	return expression_tree_walker(node, fix_opfuncids_walker, context);
}

/*
 * set_opfuncid
 *		Set the opfuncid (procedure OID) in an OpExpr node,
 *		if it hasn't been set already.
 *
 * Because of struct equivalence, this can also be used for
 * DistinctExpr and NullIfExpr nodes.
 */
void
set_opfuncid(OpExpr *opexpr)
{
	if (opexpr->opfuncid == InvalidOid)
		opexpr->opfuncid = get_opcode(opexpr->opno);
}

/*
 * set_sa_opfuncid
 *		As above, for ScalarArrayOpExpr nodes.
 */
void
set_sa_opfuncid(ScalarArrayOpExpr *opexpr)
{
	if (opexpr->opfuncid == InvalidOid)
		opexpr->opfuncid = get_opcode(opexpr->opno);
}

/*****************************************************************************
 *					QUERY DEPENDENCY MANAGEMENT
 *****************************************************************************/

/*
 * record_plan_function_dependency
 *		Mark the current plan as depending on a particular function.
 *
 * This is exported so that the function-inlining code can record a
 * dependency on a function that it's removed from the plan tree.
 */
void
record_plan_function_dependency(PlannerInfo *root, Oid funcid)
{
	/*
	 * For performance reasons, we don't bother to track built-in functions;
	 * we just assume they'll never change (or at least not in ways that'd
	 * invalidate plans using them).  For this purpose we can consider a
	 * built-in function to be one with OID less than FirstBootstrapObjectId.
	 * Note that the OID generator guarantees never to generate such an OID
	 * after startup, even at OID wraparound.
	 */
	if (funcid >= (Oid) FirstBootstrapObjectId)
	{
		PlanInvalItem *inval_item = makeNode(PlanInvalItem);

		/*
		 * It would work to use any syscache on pg_proc, but the easiest is
		 * PROCOID since we already have the function's OID at hand.  Note
		 * that plancache.c knows we use PROCOID.
		 */
		inval_item->cacheId = PROCOID;
		inval_item->hashValue = GetSysCacheHashValue1(PROCOID,
												   ObjectIdGetDatum(funcid));

		root->glob->invalItems = lappend(root->glob->invalItems, inval_item);
		add_proc_oids_for_dump(funcid);
	}
}

/*
 * extract_query_dependencies
 *		Given a not-yet-planned query or queries (i.e. a Query node or list
 *		of Query nodes), extract dependencies just as set_plan_references
 *		would do.
 *
 * This is needed by plancache.c to handle invalidation of cached unplanned
 * queries.
 */
void
extract_query_dependencies(Node *query,
						   List **relationOids,
						   List **invalItems)
{
	PlannerGlobal glob;
	PlannerInfo root;

	/* Make up dummy planner state so we can use this module's machinery */
	MemSet(&glob, 0, sizeof(glob));
	glob.type = T_PlannerGlobal;
	glob.relationOids = NIL;
	glob.invalItems = NIL;

	MemSet(&root, 0, sizeof(root));
	root.type = T_PlannerInfo;
	root.glob = &glob;

	(void) extract_query_dependencies_walker(query, &root);

	*relationOids = glob.relationOids;
	*invalItems = glob.invalItems;
}

static bool
extract_query_dependencies_walker(Node *node, PlannerInfo *context)
{
	if (node == NULL)
		return false;
	Assert(!IsA(node, PlaceHolderVar));
	/* Extract function dependencies and check for regclass Consts */
	fix_expr_common(context, node);
	if (IsA(node, Query))
	{
		Query	   *query = (Query *) node;
		ListCell   *lc;

		if (query->commandType == CMD_UTILITY)
		{
			/*
			 * Ignore utility statements, except those (such as EXPLAIN) that
			 * contain a parsed-but-not-planned query.
			 */
			query = UtilityContainsQuery(query->utilityStmt);
			if (query == NULL)
				return false;
		}

		/* Collect relation OIDs in this Query's rtable */
		foreach(lc, query->rtable)
		{
			RangeTblEntry *rte = (RangeTblEntry *) lfirst(lc);

			if (rte->rtekind == RTE_RELATION)
				context->glob->relationOids =
					lappend_oid(context->glob->relationOids, rte->relid);
		}

		/* And recurse into the query's subexpressions */
		return query_tree_walker(query, extract_query_dependencies_walker,
								 (void *) context, 0);
	}
	return expression_tree_walker(node, extract_query_dependencies_walker,
								  (void *) context);
}

/*
 * cdb_extract_plan_dependencies()
 *		Given a fully built Plan tree, extract their dependencies just as
 *		set_plan_references_ would have done.
 *
 * This is used to extract dependencies from a plan that has been created
 * by ORCA (set_plan_references() does this usually, but ORCA doesn't use
 * it). This adds the new entries directly to PlannerGlobal.relationOids
 * and invalItems.
 *
 * Note: This recurses into SubPlans. You better still call this for
 * every subplan in a overall plan, to make sure you capture dependencies
 * from subplans that are not referenced from the main plan, because
 * changes to the relations in eliminated subplans might require
 * re-planning, too. (XXX: it would be better to not recurse into SubPlans
 * here, as that's a waste of time.)
 */
void
cdb_extract_plan_dependencies(PlannerInfo *root, Plan *plan)
{
	cdb_extract_plan_dependencies_context context;

	context.base.node = (Node *) (root->glob);
	context.root = root;

	(void) cdb_extract_plan_dependencies_walker((Node *) plan, &context);
}

static bool
cdb_extract_plan_dependencies_walker(Node *node, cdb_extract_plan_dependencies_context *context)
{
	if (node == NULL)
		return false;
	/* Extract function dependencies and check for regclass Consts */
	fix_expr_common(context->root, node);

	return plan_tree_walker(node, cdb_extract_plan_dependencies_walker,
								  (void *) context);
}

/*
 * cdb_expr_requires_full_eval
 *
 * Returns true if expr could call a set-returning function.
 */
static bool
cdb_expr_requires_full_eval(Node *node)
{
    return expression_returns_set(node);
}                               /* cdb_expr_requires_full_eval */


/*
 * cdb_insert_result_node
 *
 * Adjusts the tree so that the target list of the given Plan node
 * will contain only Var nodes.  The old target list is moved onto
 * a new Result node which will be inserted above the given node.
 * Returns the new result node.
 *
 * This is needed, because we have gutted out the support for evaluating
 * set-returning-functions in targetlists in the executor, in all
 * nodes except the Result node. That gives a marginal performance
 * gain when there are no set-returning-functions in the target list,
 * which is the common case.
 */
static Plan *
cdb_insert_result_node(PlannerInfo *root, Plan *plan, int rtoffset)
{
    Plan   *resultplan;
    Flow   *flow;

    Assert(!IsA(plan, Result) &&
           cdb_expr_requires_full_eval((Node *)plan->targetlist));

    /* Unhook the Flow node temporarily.  Caller has already fixed it up. */
    flow = plan->flow;
	plan->flow = NULL;

	/*
	 * Build a Result node to take over the targetlist from the given Plan.
	 *
	 * XXX: We don't have a PlannerInfo struct at hand here, so we pass NULL
	 * and hope that make_result doesn't really need it. It's really too late
	 * to insert Result nodes at this late stage in the planner, we should
	 * eliminate the need for this.
	 */
    resultplan = (Plan *) make_result(NULL, plan->targetlist, NULL, plan);

    /* Build a new targetlist for the given Plan, with Var nodes only. */
    plan->targetlist = flatten_tlist(plan->targetlist,
									 PVC_RECURSE_AGGREGATES,
									 PVC_INCLUDE_PLACEHOLDERS);

    /* Fix up the Result node and the Plan tree below it. */
    resultplan = set_plan_refs(root, resultplan, rtoffset);

    /* Reattach the Flow node. */
    resultplan->flow = flow;
	plan->flow = flow;

    return resultplan;
}                               /* cdb_insert_result_node */<|MERGE_RESOLUTION|>--- conflicted
+++ resolved
@@ -4,13 +4,9 @@
  *	  Post-processing of a completed plan tree: fix references to subplan
  *	  vars, compute regproc values for operators, etc
  *
-<<<<<<< HEAD
  * Portions Copyright (c) 2005-2008, Greenplum inc
  * Portions Copyright (c) 2012-Present Pivotal Software, Inc.
- * Portions Copyright (c) 1996-2013, PostgreSQL Global Development Group
-=======
  * Portions Copyright (c) 1996-2014, PostgreSQL Global Development Group
->>>>>>> ab76208e
  * Portions Copyright (c) 1994, Regents of the University of California
  *
  *
@@ -574,15 +570,7 @@
 	/* zap unneeded sub-structure */
 	newrte->subquery = NULL;
 	newrte->joinaliasvars = NIL;
-<<<<<<< HEAD
-	newrte->funcexpr = NULL;
-	newrte->funccoltypes = NIL;
-	newrte->funccoltypmods = NIL;
-	newrte->funccolcollations = NIL;
-	newrte->funcuserdata = NULL;
-=======
 	newrte->functions = NIL;
->>>>>>> ab76208e
 	newrte->values_lists = NIL;
 	newrte->values_collations = NIL;
 	newrte->ctecoltypes = NIL;
@@ -849,8 +837,8 @@
 					fix_scan_list(root, tplan->scan.plan.targetlist, rtoffset);
 				tplan->scan.plan.qual =
 					fix_scan_list(root, tplan->scan.plan.qual, rtoffset);
-				tplan->funcexpr =
-					fix_scan_expr(root, tplan->funcexpr, rtoffset);
+				tplan->function = (RangeTblFunction *)
+					fix_scan_expr(root, (Node *) tplan->function, rtoffset);
 
 				return plan;
 			}
