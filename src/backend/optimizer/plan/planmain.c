/*-------------------------------------------------------------------------
 *
 * planmain.c
 *	  Routines to plan a single query
 *
 * What's in a name, anyway?  The top-level entry point of the planner/
 * optimizer is over in planner.c, not here as you might think from the
 * file name.  But this is the main code for planning a basic join operation,
 * shorn of features like subselects, inheritance, aggregates, grouping,
 * and so on.  (Those are the things planner.c deals with.)
 *
<<<<<<< HEAD
 * Portions Copyright (c) 2005-2008, Greenplum inc
 * Portions Copyright (c) 2012-Present Pivotal Software, Inc.
 * Portions Copyright (c) 1996-2015, PostgreSQL Global Development Group
=======
 * Portions Copyright (c) 1996-2016, PostgreSQL Global Development Group
>>>>>>> b5bce6c1
 * Portions Copyright (c) 1994, Regents of the University of California
 *
 *
 * IDENTIFICATION
 *	  src/backend/optimizer/plan/planmain.c
 *
 *-------------------------------------------------------------------------
 */
#include "postgres.h"

#include "optimizer/clauses.h"
#include "optimizer/orclauses.h"
#include "optimizer/pathnode.h"
#include "optimizer/paths.h"
#include "optimizer/placeholder.h"
#include "optimizer/planmain.h"

#include "catalog/pg_proc.h"
#include "cdb/cdbpath.h"        /* cdbpath_rows() */
#include "cdb/cdbutil.h"
#include "cdb/cdbvars.h"
#include "optimizer/cost.h"


/*
 * query_planner
 *	  Generate a path (that is, a simplified plan) for a basic query,
 *	  which may involve joins but not any fancier features.
 *
 * Since query_planner does not handle the toplevel processing (grouping,
 * sorting, etc) it cannot select the best path by itself.  Instead, it
 * returns the RelOptInfo for the top level of joining, and the caller
 * (grouping_planner) can choose among the surviving paths for the rel.
 *
 * root describes the query to plan
 * tlist is the target list the query should produce
 *		(this is NOT necessarily root->parse->targetList!)
 * qp_callback is a function to compute query_pathkeys once it's safe to do so
 * qp_extra is optional extra data to pass to qp_callback
 *
 * Note: the PlannerInfo node also includes a query_pathkeys field, which
 * tells query_planner the sort order that is desired in the final output
 * plan.  This value is *not* available at call time, but is computed by
 * qp_callback once we have completed merging the query's equivalence classes.
 * (We cannot construct canonical pathkeys until that's done.)
 */
RelOptInfo *
query_planner(PlannerInfo *root, List *tlist,
			  query_pathkeys_callback qp_callback, void *qp_extra)
{
	Query	   *parse = root->parse;
	List	   *joinlist;
	RelOptInfo *final_rel;
	Index		rti;
	double		total_pages;

	/*
	 * If the query has an empty join tree, then it's something easy like
	 * "SELECT 2+2;" or "INSERT ... VALUES()".  Fall through quickly.
	 */
	if (parse->jointree->fromlist == NIL)
	{
		Path	   *result_path;

		/* We need a dummy joinrel to describe the empty set of baserels */
		final_rel = build_empty_join_rel(root);

		/*
		 * If query allows parallelism in general, check whether the quals are
		 * parallel-restricted.  There's currently no real benefit to setting
		 * this flag correctly because we can't yet reference subplans from
		 * parallel workers.  But that might change someday, so set this
		 * correctly anyway.
		 */
		if (root->glob->parallelModeOK)
			final_rel->consider_parallel =
				!has_parallel_hazard(parse->jointree->quals, false);

		/* The only path for it is a trivial Result path */
<<<<<<< HEAD
		result_path = (Path *) create_result_path((List *) parse->jointree->quals);
		add_path(final_rel, result_path);
=======
		add_path(final_rel, (Path *)
				 create_result_path(root, final_rel,
									final_rel->reltarget,
									(List *) parse->jointree->quals));
>>>>>>> b5bce6c1

		/* Select cheapest path (pretty easy in this case...) */
		set_cheapest(final_rel);

		/*
		 * We still are required to call qp_callback, in case it's something
		 * like "SELECT 2+2 ORDER BY 1".
		 */
		root->canon_pathkeys = NIL;
		(*qp_callback) (root, qp_extra);

		{
			char		exec_location;

			exec_location = check_execute_on_functions((Node *) parse->targetList);

			if (exec_location == PROEXECLOCATION_MASTER)
				CdbPathLocus_MakeEntry(&result_path->locus);
			else if (exec_location == PROEXECLOCATION_ALL_SEGMENTS)
				CdbPathLocus_MakeStrewn(&result_path->locus,
										getgpsegmentCount());
		}

		return final_rel;
	}

	/*
	 * Init planner lists to empty.
	 *
	 * NOTE: append_rel_list was set up by subquery_planner, so do not touch
	 * here.
	 */
	root->join_rel_list = NIL;
	root->join_rel_hash = NULL;
	root->join_rel_level = NULL;
	root->join_cur_level = 0;
	root->canon_pathkeys = NIL;
	root->left_join_clauses = NIL;
	root->right_join_clauses = NIL;
	root->full_join_clauses = NIL;
	root->join_info_list = NIL;
	root->placeholder_list = NIL;
	root->fkey_list = NIL;
	root->initial_rels = NIL;

	/*
	 * Make a flattened version of the rangetable for faster access (this is
	 * OK because the rangetable won't change any more), and set up an empty
	 * array for indexing base relations.
	 */
	setup_simple_rel_arrays(root);

	/*
	 * Construct RelOptInfo nodes for all base relations in query, and
	 * indirectly for all appendrel member relations ("other rels").  This
	 * will give us a RelOptInfo for every "simple" (non-join) rel involved in
	 * the query.
	 *
	 * Note: the reason we find the rels by searching the jointree and
	 * appendrel list, rather than just scanning the rangetable, is that the
	 * rangetable may contain RTEs for rels not actively part of the query,
	 * for example views.  We don't want to make RelOptInfos for them.
	 */
	add_base_rels_to_query(root, (Node *) parse->jointree);

	/*
	 * Examine the targetlist and join tree, adding entries to baserel
	 * targetlists for all referenced Vars, and generating PlaceHolderInfo
	 * entries for all referenced PlaceHolderVars.  Restrict and join clauses
	 * are added to appropriate lists belonging to the mentioned relations. We
	 * also build EquivalenceClasses for provably equivalent expressions. The
	 * SpecialJoinInfo list is also built to hold information about join order
	 * restrictions.  Finally, we form a target joinlist for make_one_rel() to
	 * work from.
	 */
	build_base_rel_tlists(root, tlist);

	make_placeholders_for_subplans(root);

	find_placeholders_in_jointree(root);

	find_lateral_references(root);

	joinlist = deconstruct_jointree(root);

	/*
	 * Reconsider any postponed outer-join quals now that we have built up
	 * equivalence classes.  (This could result in further additions or
	 * mergings of classes.)
	 */
	reconsider_outer_join_clauses(root);

	/**
	 * Use the list of equijoined keys to transfer quals between relations.  For example,
	 *   A=B AND f(A) implies A=B AND f(A) and f(B), under some restrictions on f.
	 */
	generate_implied_quals(root);

	/*
	 * If we formed any equivalence classes, generate additional restriction
	 * clauses as appropriate.  (Implied join clauses are formed on-the-fly
	 * later.)
	 */
	generate_base_implied_equalities(root);

	/*
	 * We have completed merging equivalence sets, so it's now possible to
	 * generate pathkeys in canonical form; so compute query_pathkeys and
	 * other pathkeys fields in PlannerInfo.
	 */
	(*qp_callback) (root, qp_extra);

	/*
	 * Examine any "placeholder" expressions generated during subquery pullup.
	 * Make sure that the Vars they need are marked as needed at the relevant
	 * join level.  This must be done before join removal because it might
	 * cause Vars or placeholders to be needed above a join when they weren't
	 * so marked before.
	 */
	fix_placeholder_input_needed_levels(root);

	/*
	 * Remove any useless outer joins.  Ideally this would be done during
	 * jointree preprocessing, but the necessary information isn't available
	 * until we've built baserel data structures and classified qual clauses.
	 */
	joinlist = remove_useless_joins(root, joinlist);

	/*
	 * Now distribute "placeholders" to base rels as needed.  This has to be
	 * done after join removal because removal could change whether a
	 * placeholder is evaluable at a base rel.
	 */
	add_placeholders_to_base_rels(root);

	/*
	 * Construct the lateral reference sets now that we have finalized
	 * PlaceHolderVar eval levels.
	 */
	create_lateral_join_info(root);

	/*
	 * Match foreign keys to equivalence classes and join quals.  This must be
	 * done after finalizing equivalence classes, and it's useful to wait till
	 * after join removal so that we can skip processing foreign keys
	 * involving removed relations.
	 */
	match_foreign_keys_to_quals(root);

	/*
	 * Look for join OR clauses that we can extract single-relation
	 * restriction OR clauses from.
	 */
	extract_restriction_or_clauses(root);

	/*
	 * We should now have size estimates for every actual table involved in
	 * the query, and we also know which if any have been deleted from the
	 * query by join removal; so we can compute total_table_pages.
	 *
	 * Note that appendrels are not double-counted here, even though we don't
	 * bother to distinguish RelOptInfos for appendrel parents, because the
	 * parents will still have size zero.
	 *
	 * XXX if a table is self-joined, we will count it once per appearance,
	 * which perhaps is the wrong thing ... but that's not completely clear,
	 * and detecting self-joins here is difficult, so ignore it for now.
	 */
	total_pages = 0;
	for (rti = 1; rti < root->simple_rel_array_size; rti++)
	{
		RelOptInfo *brel = root->simple_rel_array[rti];

		if (brel == NULL)
			continue;

		Assert(brel->relid == rti);		/* sanity check on array */

		if (brel->reloptkind == RELOPT_BASEREL ||
			brel->reloptkind == RELOPT_OTHER_MEMBER_REL)
			total_pages += (double) brel->pages;
	}
	root->total_table_pages = total_pages;

	/*
	 * Ready to do the primary planning.
	 */
	final_rel = make_one_rel(root, joinlist);

	/* Check that we got at least one usable path */
	if (!final_rel || !final_rel->cheapest_total_path ||
		final_rel->cheapest_total_path->param_info != NULL)
		elog(ERROR, "failed to construct the join relation");
	Insist(final_rel->cheapest_startup_path);

	return final_rel;
}

/**
 * Planner configuration related
 */

/**
 * Default configuration information
 */
PlannerConfig *DefaultPlannerConfig(void)
{
	PlannerConfig *c1 = (PlannerConfig *) palloc(sizeof(PlannerConfig));
	c1->enable_sort = enable_sort;
	c1->enable_hashagg = enable_hashagg;
	c1->enable_groupagg = enable_groupagg;
	c1->enable_nestloop = enable_nestloop;
	c1->enable_mergejoin = enable_mergejoin;
	c1->enable_hashjoin = enable_hashjoin;
	c1->gp_enable_hashjoin_size_heuristic = gp_enable_hashjoin_size_heuristic;
	c1->gp_enable_predicate_propagation = gp_enable_predicate_propagation;
	c1->constraint_exclusion = constraint_exclusion;

	c1->gp_enable_minmax_optimization = gp_enable_minmax_optimization;
	c1->gp_enable_multiphase_agg = gp_enable_multiphase_agg;
	c1->gp_enable_preunique = gp_enable_preunique;
	c1->gp_eager_preunique = gp_eager_preunique;
	c1->gp_hashagg_streambottom = gp_hashagg_streambottom;
	c1->gp_enable_agg_distinct = gp_enable_agg_distinct;
	c1->gp_enable_dqa_pruning = gp_enable_dqa_pruning;
	c1->gp_eager_dqa_pruning = gp_eager_dqa_pruning;
	c1->gp_eager_one_phase_agg = gp_eager_one_phase_agg;
	c1->gp_eager_two_phase_agg = gp_eager_two_phase_agg;
	c1->gp_enable_sort_distinct = gp_enable_sort_distinct;

	c1->gp_enable_direct_dispatch = gp_enable_direct_dispatch;
	c1->gp_dynamic_partition_pruning = gp_dynamic_partition_pruning;

	c1->gp_cte_sharing = gp_cte_sharing;

	c1->honor_order_by = true;

	c1->is_under_subplan = false;

	return c1;
}

/*
 * Copy configuration information
 */
PlannerConfig *
CopyPlannerConfig(const PlannerConfig *c1)
{
	PlannerConfig *c2 = (PlannerConfig *) palloc(sizeof(PlannerConfig));

	memcpy(c2, c1, sizeof(PlannerConfig));
	return c2;
}<|MERGE_RESOLUTION|>--- conflicted
+++ resolved
@@ -9,13 +9,9 @@
  * shorn of features like subselects, inheritance, aggregates, grouping,
  * and so on.  (Those are the things planner.c deals with.)
  *
-<<<<<<< HEAD
  * Portions Copyright (c) 2005-2008, Greenplum inc
  * Portions Copyright (c) 2012-Present Pivotal Software, Inc.
- * Portions Copyright (c) 1996-2015, PostgreSQL Global Development Group
-=======
  * Portions Copyright (c) 1996-2016, PostgreSQL Global Development Group
->>>>>>> b5bce6c1
  * Portions Copyright (c) 1994, Regents of the University of California
  *
  *
@@ -95,15 +91,10 @@
 				!has_parallel_hazard(parse->jointree->quals, false);
 
 		/* The only path for it is a trivial Result path */
-<<<<<<< HEAD
-		result_path = (Path *) create_result_path((List *) parse->jointree->quals);
+		result_path = (Path *) create_result_path(root, final_rel,
+												  final_rel->reltarget,
+												  (List *) parse->jointree->quals);
 		add_path(final_rel, result_path);
-=======
-		add_path(final_rel, (Path *)
-				 create_result_path(root, final_rel,
-									final_rel->reltarget,
-									(List *) parse->jointree->quals));
->>>>>>> b5bce6c1
 
 		/* Select cheapest path (pretty easy in this case...) */
 		set_cheapest(final_rel);
