/*-------------------------------------------------------------------------
 *
 * ts_locale.c
 *		locale compatibility layer for tsearch
 *
 * Portions Copyright (c) 1996-2008, PostgreSQL Global Development Group
 *
 *
 * IDENTIFICATION
<<<<<<< HEAD
 *	  $PostgreSQL: pgsql/src/backend/tsearch/ts_locale.c,v 1.7.2.2 2009/03/02 15:11:25 teodor Exp $
=======
 *	  $PostgreSQL: pgsql/src/backend/tsearch/ts_locale.c,v 1.10 2008/06/18 20:55:42 tgl Exp $
>>>>>>> 49f001d8
 *
 *-------------------------------------------------------------------------
 */
#include "postgres.h"

#include "storage/fd.h"
#include "tsearch/ts_locale.h"
#include "tsearch/ts_public.h"

static void tsearch_readline_callback(void *arg);


<<<<<<< HEAD
#ifdef TS_USE_WIDE
=======
#ifdef USE_WIDE_UPPER_LOWER
>>>>>>> 49f001d8

int
t_isdigit(const char *ptr)
{
	int			clen = pg_mblen(ptr);
	wchar_t		character[2];

	if (clen == 1 || lc_ctype_is_c())
		return isdigit(TOUCHAR(ptr));

	char2wchar(character, 2, ptr, clen);

	return iswdigit((wint_t) character[0]);
}

int
t_isspace(const char *ptr)
{
	int			clen = pg_mblen(ptr);
	wchar_t		character[2];

	if (clen == 1 || lc_ctype_is_c())
		return isspace(TOUCHAR(ptr));

	char2wchar(character, 2, ptr, clen);

	return iswspace((wint_t) character[0]);
}

int
t_isalpha(const char *ptr)
{
	int			clen = pg_mblen(ptr);
	wchar_t		character[2];

	if (clen == 1 || lc_ctype_is_c())
		return isalpha(TOUCHAR(ptr));

	char2wchar(character, 2, ptr, clen);

	return iswalpha((wint_t) character[0]);
}

int
t_isprint(const char *ptr)
{
	int			clen = pg_mblen(ptr);
	wchar_t		character[2];

	if (clen == 1 || lc_ctype_is_c())
		return isprint(TOUCHAR(ptr));

	char2wchar(character, 2, ptr, clen);

	return iswprint((wint_t) character[0]);
}
#endif   /* USE_WIDE_UPPER_LOWER */


/*
 * Set up to read a file using tsearch_readline().  This facility is
 * better than just reading the file directly because it provides error
 * context pointing to the specific line where a problem is detected.
 *
 * Expected usage is:
 *
 *		tsearch_readline_state trst;
 *
 *		if (!tsearch_readline_begin(&trst, filename))
 *			ereport(ERROR,
 *					(errcode(ERRCODE_CONFIG_FILE_ERROR),
 *					 errmsg("could not open stop-word file \"%s\": %m",
 *							filename)));
 *		while ((line = tsearch_readline(&trst)) != NULL)
 *			process line;
 *		tsearch_readline_end(&trst);
 *
 * Note that the caller supplies the ereport() for file open failure;
 * this is so that a custom message can be provided.  The filename string
 * passed to tsearch_readline_begin() must remain valid through
 * tsearch_readline_end().
 */
bool
tsearch_readline_begin(tsearch_readline_state *stp,
					   const char *filename)
{
	if ((stp->fp = AllocateFile(filename, "r")) == NULL)
		return false;
	stp->filename = filename;
	stp->lineno = 0;
	stp->curline = NULL;
	/* Setup error traceback support for ereport() */
	stp->cb.callback = tsearch_readline_callback;
	stp->cb.arg = (void *) stp;
	stp->cb.previous = error_context_stack;
	error_context_stack = &stp->cb;
	return true;
}

/*
<<<<<<< HEAD
 * Read the next line from a tsearch data file (expected to be in UTF-8), and
 * convert it to database encoding if needed. The returned string is palloc'd.
 * NULL return means EOF.
 */
char *
tsearch_readline(tsearch_readline_state *stp)
{
	char	   *result;

	stp->lineno++;
	stp->curline = NULL;
	result = t_readline(stp->fp);
	stp->curline = result;
	return result;
}

/*
 * Close down after reading a file with tsearch_readline()
 */
void
tsearch_readline_end(tsearch_readline_state *stp)
{
	FreeFile(stp->fp);
	/* Pop the error context stack */
	error_context_stack = stp->cb.previous;
}

/*
 * Error context callback for errors occurring while reading a tsearch
 * configuration file.
 */
static void
tsearch_readline_callback(void *arg)
{
	tsearch_readline_state *stp = (tsearch_readline_state *) arg;

	/*
	 * We can't include the text of the config line for errors that occur
	 * during t_readline() itself.  This is only partly a consequence of
	 * our arms-length use of that routine: the major cause of such
	 * errors is encoding violations, and we daren't try to print error
	 * messages containing badly-encoded data.
	 */
	if (stp->curline)
		errcontext("line %d of configuration file \"%s\": \"%s\"",
				   stp->lineno,
				   stp->filename,
				   stp->curline);
	else
		errcontext("line %d of configuration file \"%s\"",
				   stp->lineno,
				   stp->filename);
}


/*
=======
>>>>>>> 49f001d8
 * Read the next line from a tsearch data file (expected to be in UTF-8), and
 * convert it to database encoding if needed. The returned string is palloc'd.
 * NULL return means EOF.
 *
 * Note: direct use of this function is now deprecated.  Go through
 * tsearch_readline() to provide better error reporting.
 */
char *
tsearch_readline(tsearch_readline_state *stp)
{
	char	   *result;

	stp->lineno++;
	stp->curline = NULL;
	result = t_readline(stp->fp);
	stp->curline = result;
	return result;
}

/*
 * Close down after reading a file with tsearch_readline()
 */
void
tsearch_readline_end(tsearch_readline_state *stp)
{
	FreeFile(stp->fp);
	/* Pop the error context stack */
	error_context_stack = stp->cb.previous;
}

/*
 * Error context callback for errors occurring while reading a tsearch
 * configuration file.
 */
static void
tsearch_readline_callback(void *arg)
{
	tsearch_readline_state *stp = (tsearch_readline_state *) arg;

	/*
	 * We can't include the text of the config line for errors that occur
	 * during t_readline() itself.  This is only partly a consequence of
	 * our arms-length use of that routine: the major cause of such
	 * errors is encoding violations, and we daren't try to print error
	 * messages containing badly-encoded data.
	 */
	if (stp->curline)
		errcontext("line %d of configuration file \"%s\": \"%s\"",
				   stp->lineno,
				   stp->filename,
				   stp->curline);
	else
		errcontext("line %d of configuration file \"%s\"",
				   stp->lineno,
				   stp->filename);
}


/*
 * Read the next line from a tsearch data file (expected to be in UTF-8), and
 * convert it to database encoding if needed. The returned string is palloc'd.
 * NULL return means EOF.
 *
 * Note: direct use of this function is now deprecated.  Go through
 * tsearch_readline() to provide better error reporting.
 */
char *
t_readline(FILE *fp)
{
	int			len;
	char	   *recoded;
	char		buf[4096];		/* lines must not be longer than this */

	if (fgets(buf, sizeof(buf), fp) == NULL)
		return NULL;

	len = strlen(buf);

	/* Make sure the input is valid UTF-8 */
	(void) pg_verify_mbstr(PG_UTF8, buf, len, false);

	/* And convert */
	recoded = (char *) pg_do_encoding_conversion((unsigned char *) buf,
												 len,
												 PG_UTF8,
												 GetDatabaseEncoding());

	if (recoded == NULL)		/* should not happen */
		elog(ERROR, "encoding conversion failed");

	if (recoded == buf)
	{
		/*
		 * conversion didn't pstrdup, so we must. We can use the length of the
		 * original string, because no conversion was done.
		 */
		recoded = pnstrdup(recoded, len);
	}

	return recoded;
}

/*
 * lowerstr --- fold null-terminated string to lower case
 *
 * Returned string is palloc'd
 */
char *
lowerstr(const char *str)
{
	return lowerstr_with_len(str, strlen(str));
}

/*
 * lowerstr_with_len --- fold string to lower case
 *
 * Input string need not be null-terminated.
 *
 * Returned string is palloc'd
 */
char *
lowerstr_with_len(const char *str, int len)
{
	char	   *out;

	if (len == 0)
		return pstrdup("");

#ifdef USE_WIDE_UPPER_LOWER

	/*
	 * Use wide char code only when max encoding length > 1 and ctype != C.
	 * Some operating systems fail with multi-byte encodings and a C locale.
	 * Also, for a C locale there is no need to process as multibyte. From
	 * backend/utils/adt/oracle_compat.c Teodor
	 */
	if (pg_database_encoding_max_length() > 1 && !lc_ctype_is_c())
	{
		wchar_t    *wstr,
				   *wptr;
		int			wlen;

		/*
		 * alloc number of wchar_t for worst case, len contains number of
		 * bytes >= number of characters and alloc 1 wchar_t for 0, because
		 * wchar2char wants zero-terminated string
		 */
		wptr = wstr = (wchar_t *) palloc(sizeof(wchar_t) * (len + 1));

		wlen = char2wchar(wstr, len + 1, str, len);
		Assert(wlen <= len);

		while (*wptr)
		{
			*wptr = towlower((wint_t) *wptr);
			wptr++;
		}

		/*
		 * Alloc result string for worst case + '\0'
		 */
		len = pg_database_encoding_max_length() * wlen + 1;
		out = (char *) palloc(len);

		wlen = wchar2char(out, wstr, len);

		pfree(wstr);

		if (wlen < 0)
			ereport(ERROR,
					(errcode(ERRCODE_CHARACTER_NOT_IN_REPERTOIRE),
					 errmsg("conversion from wchar_t to server encoding failed: %m")));
		Assert(wlen < len);
	}
	else
#endif   /* USE_WIDE_UPPER_LOWER */
	{
		const char *ptr = str;
		char	   *outptr;

		outptr = out = (char *) palloc(sizeof(char) * (len + 1));
		while ((ptr - str) < len && *ptr)
		{
			*outptr++ = tolower(TOUCHAR(ptr));
			ptr++;
		}
		*outptr = '\0';
	}

	return out;
}<|MERGE_RESOLUTION|>--- conflicted
+++ resolved
@@ -7,11 +7,7 @@
  *
  *
  * IDENTIFICATION
-<<<<<<< HEAD
- *	  $PostgreSQL: pgsql/src/backend/tsearch/ts_locale.c,v 1.7.2.2 2009/03/02 15:11:25 teodor Exp $
-=======
  *	  $PostgreSQL: pgsql/src/backend/tsearch/ts_locale.c,v 1.10 2008/06/18 20:55:42 tgl Exp $
->>>>>>> 49f001d8
  *
  *-------------------------------------------------------------------------
  */
@@ -24,11 +20,7 @@
 static void tsearch_readline_callback(void *arg);
 
 
-<<<<<<< HEAD
-#ifdef TS_USE_WIDE
-=======
 #ifdef USE_WIDE_UPPER_LOWER
->>>>>>> 49f001d8
 
 int
 t_isdigit(const char *ptr)
@@ -129,7 +121,6 @@
 }
 
 /*
-<<<<<<< HEAD
  * Read the next line from a tsearch data file (expected to be in UTF-8), and
  * convert it to database encoding if needed. The returned string is palloc'd.
  * NULL return means EOF.
@@ -186,67 +177,6 @@
 
 
 /*
-=======
->>>>>>> 49f001d8
- * Read the next line from a tsearch data file (expected to be in UTF-8), and
- * convert it to database encoding if needed. The returned string is palloc'd.
- * NULL return means EOF.
- *
- * Note: direct use of this function is now deprecated.  Go through
- * tsearch_readline() to provide better error reporting.
- */
-char *
-tsearch_readline(tsearch_readline_state *stp)
-{
-	char	   *result;
-
-	stp->lineno++;
-	stp->curline = NULL;
-	result = t_readline(stp->fp);
-	stp->curline = result;
-	return result;
-}
-
-/*
- * Close down after reading a file with tsearch_readline()
- */
-void
-tsearch_readline_end(tsearch_readline_state *stp)
-{
-	FreeFile(stp->fp);
-	/* Pop the error context stack */
-	error_context_stack = stp->cb.previous;
-}
-
-/*
- * Error context callback for errors occurring while reading a tsearch
- * configuration file.
- */
-static void
-tsearch_readline_callback(void *arg)
-{
-	tsearch_readline_state *stp = (tsearch_readline_state *) arg;
-
-	/*
-	 * We can't include the text of the config line for errors that occur
-	 * during t_readline() itself.  This is only partly a consequence of
-	 * our arms-length use of that routine: the major cause of such
-	 * errors is encoding violations, and we daren't try to print error
-	 * messages containing badly-encoded data.
-	 */
-	if (stp->curline)
-		errcontext("line %d of configuration file \"%s\": \"%s\"",
-				   stp->lineno,
-				   stp->filename,
-				   stp->curline);
-	else
-		errcontext("line %d of configuration file \"%s\"",
-				   stp->lineno,
-				   stp->filename);
-}
-
-
-/*
  * Read the next line from a tsearch data file (expected to be in UTF-8), and
  * convert it to database encoding if needed. The returned string is palloc'd.
  * NULL return means EOF.
