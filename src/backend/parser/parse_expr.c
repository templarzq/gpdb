--- conflicted
+++ resolved
@@ -62,6 +62,7 @@
 static Node *transformCoalesceExpr(ParseState *pstate, CoalesceExpr *c);
 static Node *transformMinMaxExpr(ParseState *pstate, MinMaxExpr *m);
 static Node *transformXmlExpr(ParseState *pstate, XmlExpr *x);
+static Node *transformXmlSerialize(ParseState *pstate, XmlSerialize *xs);
 static Node *transformBooleanTest(ParseState *pstate, BooleanTest *b);
 static Node *transformColumnRef(ParseState *pstate, ColumnRef *cref);
 static Node *transformWholeRowRef(ParseState *pstate, char *schemaname,
@@ -247,6 +248,14 @@
 			result = transformMinMaxExpr(pstate, (MinMaxExpr *) expr);
 			break;
 
+		case T_XmlExpr:
+			result = transformXmlExpr(pstate, (XmlExpr *) expr);
+			break;
+
+		case T_XmlSerialize:
+			result = transformXmlSerialize(pstate, (XmlSerialize *) expr);
+			break;
+
 		case T_NullTest:
 			{
 				NullTest   *n = (NullTest *) expr;
@@ -261,7 +270,6 @@
 			result = transformBooleanTest(pstate, (BooleanTest *) expr);
 			break;
 
-<<<<<<< HEAD
 		case T_CurrentOfExpr:
 			{
 				/*
@@ -358,10 +366,6 @@
 
 		case T_PercentileExpr:
 			result = transformPercentileExpr(pstate, (PercentileExpr *) expr);
-=======
-		case T_XmlExpr:
-			result = transformXmlExpr(pstate, (XmlExpr *) expr);
->>>>>>> d31ccb6c
 			break;
 
 			/*********************************************
@@ -1872,51 +1876,184 @@
 static Node *
 transformXmlExpr(ParseState *pstate, XmlExpr *x)
 {
-	ListCell	*lc;
-	XmlExpr *newx = makeNode(XmlExpr);
-
+	XmlExpr    *newx;
+	ListCell   *lc;
+	int			i;
+
+	/* If we already transformed this node, do nothing */
+	if (OidIsValid(x->type))
+		return (Node *) x;
+
+	newx = makeNode(XmlExpr);
 	newx->op = x->op;
 	if (x->name)
-		newx->name = map_sql_identifier_to_xml_name(x->name, false);
+		newx->name = map_sql_identifier_to_xml_name(x->name, false, false);
 	else
 		newx->name = NULL;
+	newx->xmloption = x->xmloption;
+	newx->type = XMLOID;		/* this just marks the node as transformed */
+	newx->typmod = -1;
+	newx->location = x->location;
+
+	/*
+	 * gram.y built the named args as a list of ResTarget.  Transform each,
+	 * and break the names out as a separate list.
+	 */
+	newx->named_args = NIL;
+	newx->arg_names = NIL;
 
 	foreach(lc, x->named_args)
 	{
-		ResTarget 	*r = (ResTarget *) lfirst(lc);
-		Node 		*expr = transformExpr(pstate, r->val);
-		char 		*argname = NULL;
+		ResTarget  *r = (ResTarget *) lfirst(lc);
+		Node	   *expr;
+		char	   *argname;
+
+		Assert(IsA(r, ResTarget));
+
+		expr = transformExpr(pstate, r->val);
 
 		if (r->name)
-			argname = map_sql_identifier_to_xml_name(r->name, false);
+			argname = map_sql_identifier_to_xml_name(r->name, false, false);
 		else if (IsA(r->val, ColumnRef))
-			argname = map_sql_identifier_to_xml_name(FigureColname(r->val), true);
+			argname = map_sql_identifier_to_xml_name(FigureColname(r->val),
+													 true, false);
 		else
+		{
 			ereport(ERROR,
 					(errcode(ERRCODE_SYNTAX_ERROR),
 					 x->op == IS_XMLELEMENT
-					 ? errmsg("unnamed attribute value must be a column reference")
-					 : errmsg("unnamed element value must be a column reference")));
-
-		newx->named_args = lappend(newx->named_args, 
-								   makeTargetEntry((Expr *) expr, 0, argname, false)); 
-	}
-
+			? errmsg("unnamed XML attribute value must be a column reference")
+			: errmsg("unnamed XML element value must be a column reference"),
+					 parser_errposition(pstate, r->location)));
+			argname = NULL;		/* keep compiler quiet */
+		}
+
+		/* reject duplicate argnames in XMLELEMENT only */
+		if (x->op == IS_XMLELEMENT)
+		{
+			ListCell   *lc2;
+
+			foreach(lc2, newx->arg_names)
+			{
+				if (strcmp(argname, strVal(lfirst(lc2))) == 0)
+					ereport(ERROR,
+							(errcode(ERRCODE_SYNTAX_ERROR),
+					errmsg("XML attribute name \"%s\" appears more than once",
+						   argname),
+							 parser_errposition(pstate, r->location)));
+			}
+		}
+
+		newx->named_args = lappend(newx->named_args, expr);
+		newx->arg_names = lappend(newx->arg_names, makeString(argname));
+	}
+
+	/* The other arguments are of varying types depending on the function */
+	newx->args = NIL;
+	i = 0;
 	foreach(lc, x->args)
 	{
 		Node	   *e = (Node *) lfirst(lc);
 		Node	   *newe;
 
-		newe = coerce_to_xml(pstate, transformExpr(pstate, e),
-							 (x->op == IS_XMLCONCAT 
-							  ? "XMLCONCAT"
-							  : (x->op == IS_XMLELEMENT
-								 ? "XMLELEMENT"
-								 : "XMLFOREST")));
+		newe = transformExpr(pstate, e);
+		switch (x->op)
+		{
+			case IS_XMLCONCAT:
+				newe = coerce_to_specific_type(pstate, newe, XMLOID,
+											   "XMLCONCAT");
+				break;
+			case IS_XMLELEMENT:
+				/* no coercion necessary */
+				break;
+			case IS_XMLFOREST:
+				newe = coerce_to_specific_type(pstate, newe, XMLOID,
+											   "XMLFOREST");
+				break;
+			case IS_XMLPARSE:
+				if (i == 0)
+					newe = coerce_to_specific_type(pstate, newe, TEXTOID,
+												   "XMLPARSE");
+				else
+					newe = coerce_to_boolean(pstate, newe, "XMLPARSE");
+				break;
+			case IS_XMLPI:
+				newe = coerce_to_specific_type(pstate, newe, TEXTOID,
+											   "XMLPI");
+				break;
+			case IS_XMLROOT:
+				if (i == 0)
+					newe = coerce_to_specific_type(pstate, newe, XMLOID,
+												   "XMLROOT");
+				else if (i == 1)
+					newe = coerce_to_specific_type(pstate, newe, TEXTOID,
+												   "XMLROOT");
+				else
+					newe = coerce_to_specific_type(pstate, newe, INT4OID,
+												   "XMLROOT");
+				break;
+			case IS_XMLSERIALIZE:
+				/* not handled here */
+				Assert(false);
+				break;
+			case IS_DOCUMENT:
+				newe = coerce_to_specific_type(pstate, newe, XMLOID,
+											   "IS DOCUMENT");
+				break;
+		}
 		newx->args = lappend(newx->args, newe);
-	}
-		
+		i++;
+	}
+
 	return (Node *) newx;
+}
+
+static Node *
+transformXmlSerialize(ParseState *pstate, XmlSerialize *xs)
+{
+	Node	   *result;
+	XmlExpr    *xexpr;
+	Oid			targetType;
+	int32		targetTypmod;
+
+	xexpr = makeNode(XmlExpr);
+	xexpr->op = IS_XMLSERIALIZE;
+	xexpr->args = list_make1(coerce_to_specific_type(pstate,
+											 transformExpr(pstate, xs->expr),
+													 XMLOID,
+													 "XMLSERIALIZE"));
+
+	targetType = typenameTypeId(pstate, xs->typeName);
+	/*
+	 * 83MERGE_FIXME: use -1, until we merge the 8.3 patch to support typmods
+	 * for user-defined types.
+	 */
+	targetTypmod = -1;
+
+	xexpr->xmloption = xs->xmloption;
+	xexpr->location = xs->location;
+	/* We actually only need these to be able to parse back the expression. */
+	xexpr->type = targetType;
+	xexpr->typmod = targetTypmod;
+
+	/*
+	 * The actual target type is determined this way.  SQL allows char and
+	 * varchar as target types.  We allow anything that can be cast implicitly
+	 * from text.  This way, user-defined text-like data types automatically
+	 * fit in.
+	 */
+	result = coerce_to_target_type(pstate, (Node *) xexpr,
+								   TEXTOID, targetType, targetTypmod,
+								   COERCION_IMPLICIT,
+								   COERCE_IMPLICIT_CAST,
+								   -1);
+	if (result == NULL)
+		ereport(ERROR,
+				(errcode(ERRCODE_CANNOT_COERCE),
+				 errmsg("cannot cast XMLSERIALIZE result to %s",
+						format_type_be(targetType)),
+				 parser_errposition(pstate, xexpr->location)));
+	return result;
 }
 
 /*
@@ -2510,7 +2647,12 @@
 			type = BOOLOID;
 			break;
 		case T_XmlExpr:
-			type = XMLOID;
+			if (((XmlExpr *) expr)->op == IS_DOCUMENT)
+				type = BOOLOID;
+			else if (((XmlExpr *) expr)->op == IS_XMLSERIALIZE)
+				type = TEXTOID;
+			else
+				type = XMLOID;
 			break;
 		case T_CoerceToDomain:
 			type = ((CoerceToDomain *) expr)->resulttype;
