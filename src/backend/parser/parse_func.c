--- conflicted
+++ resolved
@@ -16,12 +16,9 @@
 
 #include "access/htup_details.h"
 #include "catalog/pg_aggregate.h"
-<<<<<<< HEAD
 #include "catalog/pg_attrdef.h"
 #include "catalog/pg_constraint.h"
 #include "catalog/pg_partition_rule.h"
-=======
->>>>>>> ab76208e
 #include "catalog/pg_proc.h"
 #include "catalog/pg_proc_callback.h"
 #include "catalog/pg_type.h"
@@ -115,11 +112,7 @@
 	 * If there's an aggregate filter, transform it using transformWhereClause
 	 */
 	if (fn && fn->agg_filter != NULL)
-<<<<<<< HEAD
-		agg_filter = (Expr *) transformWhereClause(pstate, (Node *) fn->agg_filter,
-=======
 		agg_filter = (Expr *) transformWhereClause(pstate, fn->agg_filter,
->>>>>>> ab76208e
 												   EXPR_KIND_FILTER,
 												   "FILTER");
 
@@ -312,16 +305,9 @@
 		if (agg_filter)
 			ereport(ERROR,
 					(errcode(ERRCODE_WRONG_OBJECT_TYPE),
-<<<<<<< HEAD
-					 errmsg("FILTER specified, but %s is not an aggregate function",
-							NameListToString(funcname)),
-					 parser_errposition(pstate, location)));
-
-=======
 			  errmsg("FILTER specified, but %s is not an aggregate function",
 					 NameListToString(funcname)),
 					 parser_errposition(pstate, location)));
->>>>>>> ab76208e
 		if (over)
 			ereport(ERROR,
 					(errcode(ERRCODE_WRONG_OBJECT_TYPE),
@@ -637,21 +623,6 @@
 	}
 
 	/*
-<<<<<<< HEAD
-	 * When function is called with an explicit VARIADIC labeled parameter,
-	 * and the declared_arg_type is "any", then sanity check the actual
-	 * parameter type now - it must be an array.
-	 */
-	if (nargs > 0 && vatype == ANYOID && func_variadic)
-	{
-		Oid		va_arr_typid = actual_arg_types[nargs - 1];
-
-		if (!OidIsValid(get_element_type(va_arr_typid)))
-			ereport(ERROR,
-					(errcode(ERRCODE_DATATYPE_MISMATCH),
-					 errmsg("VARIADIC argument must be an array"),
-			  parser_errposition(pstate, exprLocation((Node *) llast(fargs)))));
-=======
 	 * If an "any" variadic is called with explicit VARIADIC marking, insist
 	 * that the variadic parameter be of some array type.
 	 */
@@ -665,7 +636,6 @@
 					 errmsg("VARIADIC argument must be an array"),
 					 parser_errposition(pstate,
 									  exprLocation((Node *) llast(fargs)))));
->>>>>>> ab76208e
 	}
 
 	/* build the appropriate output structure */
@@ -704,14 +674,10 @@
 		/*
 		 * Reject attempt to call a parameterless aggregate without (*)
 		 * syntax.  This is mere pedantry but some folks insisted ...
-<<<<<<< HEAD
 		 *
 		 * GPDB: We allow this in GPDB.
 		 */
 #if 0
-=======
-		 */
->>>>>>> ab76208e
 		if (fargs == NIL && !agg_star && !agg_within_group)
 			ereport(ERROR,
 					(errcode(ERRCODE_WRONG_OBJECT_TYPE),
@@ -787,13 +753,9 @@
 
 		/*
 		 * Reject attempt to call a parameterless aggregate without (*)
-<<<<<<< HEAD
-		 * syntax.	This is mere pedantry but some folks insisted ...
+		 * syntax.  This is mere pedantry but some folks insisted ...
 		 *
 		 * GPDB: We allow this in GPDB.
-=======
-		 * syntax.  This is mere pedantry but some folks insisted ...
->>>>>>> ab76208e
 		 */
 #if 0
 		if (wfunc->winagg && fargs == NIL && !agg_star)
@@ -825,11 +787,7 @@
 		if (retset)
 			ereport(ERROR,
 					(errcode(ERRCODE_INVALID_FUNCTION_DEFINITION),
-<<<<<<< HEAD
-					 errmsg("window functions may not return sets"),
-=======
 					 errmsg("window functions cannot return sets"),
->>>>>>> ab76208e
 					 parser_errposition(pstate, location)));
 
 		/* parse_agg.c does additional window-func-specific processing */
