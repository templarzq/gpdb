--- conflicted
+++ resolved
@@ -1663,8 +1663,6 @@
 										 PointerGetDatum(indexInfo)));
 	Assert(PointerIsValid(stats));
 
-<<<<<<< HEAD
-=======
 	/*
 	 * If it's for an exclusion constraint, make a second pass over the
 	 * heap to verify that the constraint is satisfied.
@@ -1672,7 +1670,6 @@
 	if (indexInfo->ii_ExclusionOps != NULL)
 		IndexCheckExclusion(heapRelation, indexRelation, indexInfo);
 
->>>>>>> 78a09145
 	/* Roll back any GUC changes executed by index functions */
 	AtEOXact_GUC(false, save_nestlevel);
 
@@ -2517,7 +2514,7 @@
 		MemoryContextReset(econtext->ecxt_per_tuple_memory);
 
 		/* Set up for predicate or expression evaluation */
-		ExecStoreTuple(heapTuple, slot, InvalidBuffer, false);
+		ExecStoreHeapTuple(heapTuple, slot, InvalidBuffer, false);
 
 		/*
 		 * In a partial index, ignore tuples that don't satisfy the predicate.
