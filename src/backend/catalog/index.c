--- conflicted
+++ resolved
@@ -3,13 +3,9 @@
  * index.c
  *	  code to create and destroy POSTGRES index relations
  *
-<<<<<<< HEAD
  * Portions Copyright (c) 2006-2009, Greenplum inc
  * Portions Copyright (c) 2012-Present Pivotal Software, Inc.
- * Portions Copyright (c) 1996-2009, PostgreSQL Global Development Group
-=======
  * Portions Copyright (c) 1996-2010, PostgreSQL Global Development Group
->>>>>>> 1084f317
  * Portions Copyright (c) 1994, Regents of the University of California
  *
  *
@@ -124,7 +120,6 @@
 						IndexInfo *indexInfo,
 						Snapshot snapshot,
 						v_i_state *state);
-<<<<<<< HEAD
 static double IndexBuildHeapScan(Relation heapRelation,
 								 Relation indexRelation,
 								 struct IndexInfo *indexInfo,
@@ -149,15 +144,11 @@
 										  IndexBuildCallback callback,
 										  void *callback_state);
 
-
-=======
-static Oid	IndexGetRelation(Oid indexId);
 static void SetReindexProcessing(Oid heapOid, Oid indexOid);
 static void ResetReindexProcessing(void);
 static void SetReindexPending(List *indexes);
 static void RemoveReindexPending(Oid indexOid);
 static void ResetReindexPending(void);
->>>>>>> 1084f317
 
 
 /*
@@ -271,14 +262,7 @@
 			 * Lookup the expression type in pg_type for the type length etc.
 			 */
 			keyType = exprType(indexkey);
-<<<<<<< HEAD
-
-			tuple = SearchSysCache(TYPEOID,
-								   ObjectIdGetDatum(keyType),
-								   0, 0, 0);
-=======
 			tuple = SearchSysCache1(TYPEOID, ObjectIdGetDatum(keyType));
->>>>>>> 1084f317
 			if (!HeapTupleIsValid(tuple))
 				elog(ERROR, "cache lookup failed for type %u", keyType);
 			typeTup = (Form_pg_type) GETSTRUCT(tuple);
@@ -308,11 +292,8 @@
 			 * whether a table column is of a safe type (which is why we
 			 * needn't check for the non-expression case).
 			 */
-<<<<<<< HEAD
-			CheckAttributeType(NameStr(to->attname), to->atttypid, NIL);
-=======
-			CheckAttributeType(NameStr(to->attname), to->atttypid, false);
->>>>>>> 1084f317
+			CheckAttributeType(NameStr(to->attname), to->atttypid,
+							   NIL, false);
 		}
 
 		/*
@@ -575,12 +556,8 @@
 index_create(Oid heapRelationId,
 			 const char *indexRelationName,
 			 Oid indexRelationId,
-<<<<<<< HEAD
-			 struct IndexInfo *indexInfo,
-=======
 			 IndexInfo *indexInfo,
 			 List *indexColNames,
->>>>>>> 1084f317
 			 Oid accessMethodObjectId,
 			 Oid tableSpaceId,
 			 Oid *classObjectId,
@@ -701,21 +678,10 @@
 	 */
 	if (!OidIsValid(indexRelationId))
 	{
-<<<<<<< HEAD
 		if (Gp_role == GP_ROLE_EXECUTE || IsBinaryUpgradeQE())
 			indexRelationId = GetPreassignedOidForRelation(namespaceId, indexRelationName);
 		else
 			indexRelationId = GetNewOid(pg_class);
-=======
-		/* Use binary-upgrade override if applicable */
-		if (OidIsValid(binary_upgrade_next_index_relfilenode))
-		{
-			indexRelationId = binary_upgrade_next_index_relfilenode;
-			binary_upgrade_next_index_relfilenode = InvalidOid;
-		}
-		else
-			indexRelationId = GetNewRelFileNode(tableSpaceId, pg_class);
->>>>>>> 1084f317
 	}
 
 	/*
@@ -1533,104 +1499,6 @@
 	heap_close(pg_class, RowExclusiveLock);
 }
 
-<<<<<<< HEAD
-/*
- * setNewRelfilenode		- assign a new relfilenode value to the relation
- *
- * Caller must already hold exclusive lock on the relation.
- *
- * The relation is marked with relfrozenxid=freezeXid (InvalidTransactionId
- * must be passed for indexes)
- *
- * Replaces relfilenode and updates pg_class
- */
-void
-setNewRelfilenode(Relation relation, TransactionId freezeXid)
-{
-	Oid			newrelfilenode;
-	RelFileNode newrnode;
-	Relation	pg_class;
-	HeapTuple	tuple;
-	Form_pg_class rd_rel;
-	bool		isAppendOnly;
-
-	/* Can't change relfilenode for nailed tables (indexes ok though) */
-	Assert(!relation->rd_isnailed ||
-		   relation->rd_rel->relkind == RELKIND_INDEX);
-	/* Can't change for shared tables or indexes */
-	Assert(!relation->rd_rel->relisshared);
-	/* Indexes must have Invalid frozenxid; other relations must not */
-	Assert((relation->rd_rel->relkind == RELKIND_INDEX &&
-			freezeXid == InvalidTransactionId) ||
-		   TransactionIdIsNormal(freezeXid));
-
-	/* Allocate a new relfilenode */
-	newrelfilenode = GetNewRelFileNode(relation->rd_rel->reltablespace,
-									   relation->rd_rel->relisshared);
-
-	/*
-	 * Find the pg_class tuple for the given relation.	This is not used
-	 * during bootstrap, so okay to use heap_update always.
-	 */
-	pg_class = heap_open(RelationRelationId, RowExclusiveLock);
-
-	tuple = SearchSysCacheCopy(RELOID,
-							   ObjectIdGetDatum(RelationGetRelid(relation)),
-							   0, 0, 0);
-	if (!HeapTupleIsValid(tuple))
-		elog(ERROR, "could not find tuple for relation %u",
-			 RelationGetRelid(relation));
-	rd_rel = (Form_pg_class) GETSTRUCT(tuple);
-
-	/*
-	 * ... and create storage for corresponding forks in the new relfilenode.
-	 *
-	 * NOTE: any conflict in relfilenode value will be caught here
-	 */
-	newrnode = relation->rd_node;
-	newrnode.relNode = newrelfilenode;
-
-	/*
-	 * Create the main fork, like heap_create() does, and drop the old
-	 * storage.
-	 */
-	isAppendOnly = (relation->rd_rel->relstorage == RELSTORAGE_AOROWS || 
-					relation->rd_rel->relstorage == RELSTORAGE_AOCOLS);
-	RelationCreateStorage(newrnode, relation->rd_isLocalBuf);
-	smgrclosenode(newrnode);
-	RelationDropStorage(relation);
-
-	/* update the pg_class row */
-	rd_rel->relfilenode = newrelfilenode;
-	rd_rel->relpages = 0;		/* it's empty until further notice */
-	rd_rel->reltuples = 0;
-	if (should_have_valid_relfrozenxid(HeapTupleGetOid(tuple),
-									   rd_rel->relkind,
-									   rd_rel->relstorage))
-	{
-		rd_rel->relfrozenxid = freezeXid;
-	}
-	else
-	{
-		rd_rel->relfrozenxid = InvalidTransactionId;
-	}
-
-	simple_heap_update(pg_class, &tuple->t_self, tuple);
-	CatalogUpdateIndexes(pg_class, tuple);
-
-	heap_freetuple(tuple);
-
-	heap_close(pg_class, RowExclusiveLock);
-
-	/* Make sure the relfilenode change is visible */
-	CommandCounterIncrement();
-
-	/* Mark the rel as having a new relfilenode in current transaction */
-	RelationCacheMarkNewRelfilenode(relation);
-}
-
-=======
->>>>>>> 1084f317
 
 /*
  * index_build - invoke access-method-specific index build procedure
@@ -1811,15 +1679,6 @@
 			   IndexBuildCallback callback,
 			   void *callback_state)
 {
-<<<<<<< HEAD
-=======
-	bool		is_system_catalog;
-	bool		checking_uniqueness;
-	HeapScanDesc scan;
-	HeapTuple	heapTuple;
-	Datum		values[INDEX_MAX_KEYS];
-	bool		isnull[INDEX_MAX_KEYS];
->>>>>>> 1084f317
 	double		reltuples;
 	TupleTableSlot *slot;
 	EState	   *estate;
@@ -1832,13 +1691,6 @@
 	 * sanity checks
 	 */
 	Assert(OidIsValid(indexRelation->rd_rel->relam));
-
-	/* Remember if it's a system catalog */
-	is_system_catalog = IsSystemRelation(heapRelation);
-
-	/* See whether we're verifying uniqueness/exclusion properties */
-	checking_uniqueness = (indexInfo->ii_Unique ||
-						   indexInfo->ii_ExclusionOps != NULL);
 
 	/*
 	 * Need an EState for evaluation of index expressions and partial-index
@@ -1959,6 +1811,8 @@
 				   IndexBuildCallback callback,
 				   void *callback_state)
 {
+	bool		is_system_catalog;
+	bool		checking_uniqueness;
 	HeapScanDesc scan;
 	HeapTuple	heapTuple;
 	Datum		values[INDEX_MAX_KEYS];
@@ -1969,6 +1823,13 @@
 	TupleTableSlot *slot;
 	BlockNumber root_blkno = InvalidBlockNumber;
 	OffsetNumber root_offsets[MaxHeapTuplesPerPage];
+
+	/* Remember if it's a system catalog */
+	is_system_catalog = IsSystemRelation(heapRelation);
+
+	/* See whether we're verifying uniqueness/exclusion properties */
+	checking_uniqueness = (indexInfo->ii_Unique ||
+						   indexInfo->ii_ExclusionOps != NULL);
 
 	Assert(estate->es_per_tuple_exprcontext != NULL);
 	econtext = estate->es_per_tuple_exprcontext;
@@ -2130,12 +1991,8 @@
 				case HEAPTUPLE_DELETE_IN_PROGRESS:
 
 					/*
-<<<<<<< HEAD
 					 * As with INSERT_IN_PROGRESS case, this is unexpected
 					 * unless it's our own deletion or a system catalog.
-=======
-					 * Similar situation to INSERT_IN_PROGRESS case.
->>>>>>> 1084f317
 					 */
 					Assert(!(heapTuple->t_data->t_infomask & HEAP_XMAX_IS_MULTI));
 					xwait = HeapTupleHeaderGetXmax(heapTuple->t_data);
@@ -3083,19 +2940,13 @@
 reindex_index(Oid indexId, bool skip_constraint_checks)
 {
 	Relation	iRel,
-				heapRelation,
-				pg_index;
+				heapRelation;
 	Oid			heapId;
 	IndexInfo  *indexInfo;
-	HeapTuple	indexTuple;
-	Form_pg_index indexForm;
-<<<<<<< HEAD
 	Oid			namespaceId;
+	volatile bool skipped_constraint = false;
 
 	Assert(OidIsValid(indexId));
-=======
-	volatile bool skipped_constraint = false;
->>>>>>> 1084f317
 
 	/*
 	 * Open and lock the parent heap relation.	ShareLock is sufficient since
@@ -3120,6 +2971,16 @@
 		ereport(ERROR,
 				(errcode(ERRCODE_FEATURE_NOT_SUPPORTED),
 			   errmsg("cannot reindex temporary tables of other sessions")));
+
+	/*
+	 * Two-phase commit is not supported for transactions that change
+	 * relfilenode mappings. We can get away without two-phase commit, if
+	 * we're not already running in a transaction block, but if we are,
+	 * we won't be able to commit. To get a more descriptive error message,
+	 * check for that now, rather than let the COMMIT fail.
+	 */
+	if (Gp_role == GP_ROLE_DISPATCH && RelationIsMapped(heapRelation))
+		PreventTransactionChain(true, "REINDEX of a catalog table");
 
 	/*
 	 * Also check for active uses of the index in the current transaction; we
@@ -3170,10 +3031,39 @@
 	 *
 	 * We can also reset indcheckxmin, because we have now done a
 	 * non-concurrent index build, *except* in the case where index_build
-	 * found some still-broken HOT chains.
+	 * found some still-broken HOT chains. If it did, and we don't have to
+	 * change any of the other flags, we just leave indcheckxmin alone (note
+	 * that index_build won't have changed it, because this is a reindex).
+	 * This is okay and desirable because not updating the tuple leaves the
+	 * index's usability horizon (recorded as the tuple's xmin value) the same
+	 * as it was.
+	 *
+	 * But, if the index was invalid/not-ready and there were broken HOT
+	 * chains, we had better force indcheckxmin true, because the normal
+	 * argument that the HOT chains couldn't conflict with the index is
+	 * suspect for an invalid index.  In this case advancing the usability
+	 * horizon is appropriate.
+	 *
+	 * Note that if we have to update the tuple, there is a risk of concurrent
+	 * transactions not seeing it during their SnapshotNow scans of pg_index.
+	 * While not especially desirable, this is safe because no such
+	 * transaction could be trying to update the table (since we have
+	 * ShareLock on it).  The worst case is that someone might transiently
+	 * fail to use the index for a query --- but it was probably unusable
+	 * before anyway, if we are updating the tuple.
+	 *
+	 * Another reason for avoiding unnecessary updates here is that while
+	 * reindexing pg_index itself, we must not try to update tuples in it.
+	 * pg_index's indexes should always have these flags in their clean state,
+	 * so that won't happen.
 	 */
 	if (!skipped_constraint)
 	{
+		Relation	pg_index;
+		HeapTuple	indexTuple;
+		Form_pg_index indexForm;
+		bool		index_bad;
+
 		pg_index = heap_open(IndexRelationId, RowExclusiveLock);
 
 		indexTuple = SearchSysCacheCopy1(INDEXRELID,
@@ -3182,39 +3072,31 @@
 			elog(ERROR, "cache lookup failed for index %u", indexId);
 		indexForm = (Form_pg_index) GETSTRUCT(indexTuple);
 
-<<<<<<< HEAD
-	if (!indexForm->indisvalid || !indexForm->indisready ||
-		(indexForm->indcheckxmin && !indexInfo->ii_BrokenHotChain))
-	{
-		indexForm->indisvalid = true;
-		indexForm->indisready = true;
-		if (!indexInfo->ii_BrokenHotChain)
-			indexForm->indcheckxmin = false;
-		simple_heap_update(pg_index, &indexTuple->t_self, indexTuple);
-		CatalogUpdateIndexes(pg_index, indexTuple);
-
-		/*
-		 * Invalidate the relcache for the table, so that after we commit
-		 * all sessions will refresh the table's index list.  This ensures
-		 * that if anyone misses seeing the pg_index row during this
-		 * update, they'll refresh their list before attempting any update
-		 * on the table.
-		 */
-		CacheInvalidateRelcache(heapRelation);
-=======
-		if (!indexForm->indisvalid || !indexForm->indisready ||
+		index_bad = (!indexForm->indisvalid ||
+					 !indexForm->indisready);
+		if (index_bad ||
 			(indexForm->indcheckxmin && !indexInfo->ii_BrokenHotChain))
 		{
+			if (!indexInfo->ii_BrokenHotChain)
+				indexForm->indcheckxmin = false;
+			else if (index_bad)
+				indexForm->indcheckxmin = true;
 			indexForm->indisvalid = true;
 			indexForm->indisready = true;
-			if (!indexInfo->ii_BrokenHotChain)
-				indexForm->indcheckxmin = false;
 			simple_heap_update(pg_index, &indexTuple->t_self, indexTuple);
 			CatalogUpdateIndexes(pg_index, indexTuple);
+
+			/*
+			 * Invalidate the relcache for the table, so that after we commit
+			 * all sessions will refresh the table's index list.  This ensures
+			 * that if anyone misses seeing the pg_index row during this
+			 * update, they'll refresh their list before attempting any update
+			 * on the table.
+			 */
+			CacheInvalidateRelcache(heapRelation);
 		}
 
 		heap_close(pg_index, RowExclusiveLock);
->>>>>>> 1084f317
 	}
 
 	{
@@ -3290,21 +3172,13 @@
 {
 	Relation	rel;
 	Oid			toast_relid;
-<<<<<<< HEAD
 	Oid			aoseg_relid = InvalidOid;
 	Oid         aoblkdir_relid = InvalidOid;
 	Oid         aovisimap_relid = InvalidOid;
-	bool		is_pg_class;
-	bool		result;
-	List	   *indexIds,
-			   *doneIndexes;
-	ListCell   *indexId;
-	bool relIsAO = false;
-=======
 	List	   *indexIds;
 	bool		is_pg_class;
 	bool		result;
->>>>>>> 1084f317
+	bool relIsAO = false;
 
 	/*
 	 * Open and lock the relation.	ShareLock is sufficient since we only need
@@ -3428,21 +3302,21 @@
 	 * still hold the lock on the master table.
 	 */
 	if (toast_too && OidIsValid(aoseg_relid))
-		result |= reindex_relation(aoseg_relid, false);
+		result |= reindex_relation(aoseg_relid, false, false);
 
 	/*
 	 * If an AO rel has a secondary block directory rel, reindex that too while we
 	 * still hold the lock on the master table.
 	 */
 	if (toast_too && OidIsValid(aoblkdir_relid))
-		result |= reindex_relation(aoblkdir_relid, false);
+		result |= reindex_relation(aoblkdir_relid, false, false);
 	
 	/*
 	 * If an AO rel has a secondary visibility map rel, reindex that too while we
 	 * still hold the lock on the master table.
 	 */
 	if (toast_too && OidIsValid(aovisimap_relid))
-		result |= reindex_relation(aovisimap_relid, false);
+		result |= reindex_relation(aovisimap_relid, false, false);
 
 	return result;
 }
