--- conflicted
+++ resolved
@@ -136,21 +136,6 @@
 	/*
 	 * When recycling a shared memory segment, it may take a short while
 	 * before it gets dropped from the global namespace. So re-try after
-<<<<<<< HEAD
-	 * sleeping for a second, and continue retrying 10 times.
-	 * (both the 1 second time and the 10 retries are completely arbitrary)
-	 */
-	for (i = 0; i < 10; i++)
-	{
-		/* In case CreateFileMapping() doesn't set the error code to 0 on success */
-		SetLastError(0);
-
-		hmap = CreateFileMapping((HANDLE) 0xFFFFFFFF,		/* Use the pagefile */
-								 NULL,		/* Default security attrs */
-								 PAGE_READWRITE,	/* Memory is Read/Write */
-								 0L,	/* Size Upper 32 Bits	*/
-								 (DWORD) size,		/* Size Lower 32 bits */
-=======
 	 * sleeping for a second, and continue retrying 10 times. (both the 1
 	 * second time and the 10 retries are completely arbitrary)
 	 */
@@ -167,7 +152,6 @@
 								 PAGE_READWRITE,		/* Memory is Read/Write */
 								 0L,	/* Size Upper 32 Bits	*/
 								 (DWORD) size,	/* Size Lower 32 bits */
->>>>>>> 4d53a2f9
 								 szShareMem);
 
 		if (!hmap)
