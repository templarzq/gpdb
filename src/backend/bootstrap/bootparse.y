%{
/*-------------------------------------------------------------------------
 *
 * bootparse.y
 *	  yacc grammar for the "bootstrap" mode (BKI file format)
 *
<<<<<<< HEAD
 * Portions Copyright (c) 2006-2009, Greenplum inc
 * Portions Copyright (c) 1996-2009, PostgreSQL Global Development Group
=======
 * Portions Copyright (c) 1996-2007, PostgreSQL Global Development Group
>>>>>>> 29dccf5f
 * Portions Copyright (c) 1994, Regents of the University of California
 *
 *
 * IDENTIFICATION
 *	  $PostgreSQL: pgsql/src/backend/bootstrap/bootparse.y,v 1.85 2007/01/05 22:19:24 momjian Exp $
 *
 *-------------------------------------------------------------------------
 */

#include "postgres.h"

#include <unistd.h>

#include "access/attnum.h"
#include "access/htup.h"
#include "access/itup.h"
#include "access/skey.h"
#include "access/tupdesc.h"
#include "access/xact.h"
#include "bootstrap/bootstrap.h"
#include "catalog/catalog.h"
#include "catalog/gp_configuration.h"
#include "catalog/gp_persistent.h"
#include "catalog/gp_global_sequence.h"
#include "catalog/gp_fastsequence.h"
#include "catalog/gp_san_config.h"
#include "catalog/gp_segment_config.h"
#include "catalog/gp_verification_history.h"
#include "catalog/heap.h"
#include "catalog/pg_am.h"
#include "catalog/pg_appendonly_alter_column.h"
#include "catalog/pg_attribute.h"
#include "catalog/pg_authid.h"
#include "catalog/pg_auth_members.h"
#include "catalog/pg_class.h"
#include "catalog/pg_database.h"
#include "catalog/pg_extprotocol.h"
#include "catalog/pg_filespace.h"
#include "catalog/pg_filespace_entry.h"
#include "catalog/pg_namespace.h"
#include "catalog/pg_resqueue.h"
#include "catalog/pg_statistic.h"
#include "catalog/pg_tablespace.h"
#include "catalog/pg_type.h"
#include "catalog/pg_tidycat.h"
#include "catalog/toasting.h"
#include "commands/defrem.h"
#include "miscadmin.h"
#include "nodes/makefuncs.h"
#include "nodes/nodes.h"
#include "nodes/parsenodes.h"
#include "nodes/pg_list.h"
#include "nodes/primnodes.h"
#include "rewrite/prs2lock.h"
#include "storage/block.h"
#include "storage/fd.h"
#include "storage/ipc.h"
#include "storage/itemptr.h"
#include "storage/off.h"
#include "storage/smgr.h"
#include "tcop/dest.h"
#include "utils/rel.h"

#define atooid(x)	((Oid) strtoul((x), NULL, 10))

/*
 * Bison doesn't allocate anything that needs to live across parser calls,
 * so we can easily have it use palloc instead of malloc.  This prevents
 * memory leaks if we error out during parsing.  Note this only works with
 * bison >= 2.0.  However, in bison 1.875 the default is to use alloca()
 * if possible, so there's not really much problem anyhow, at least if
 * you're building with gcc.
 */
#define YYMALLOC palloc
#define YYFREE   pfree

static void
do_start(void)
{
	StartTransactionCommand();
	elog(DEBUG4, "start transaction");
}


static void
do_end(void)
{
	CommitTransactionCommand();
	elog(DEBUG4, "commit transaction");
	CHECK_FOR_INTERRUPTS();		/* allow SIGINT to kill bootstrap run */
	if (isatty(0))
	{
		printf("bootstrap> ");
		fflush(stdout);
	}
}


int num_columns_read = 0;

%}

%expect 0
%name-prefix="boot_yy"

%union
{
	List		*list;
	IndexElem	*ielem;
	char		*str;
	int			ival;
	Oid			oidval;
}

%type <list>  boot_index_params
%type <ielem> boot_index_param
%type <ival>  boot_const boot_ident
%type <ival>  optbootstrap optsharedrelation optwithoutoids
%type <ival>  boot_tuple boot_tuplelist
%type <oidval> oidspec optoideq

%token <ival> CONST_P ID
%token OPEN XCLOSE XCREATE INSERT_TUPLE
%token XDECLARE INDEX ON USING XBUILD INDICES UNIQUE XTOAST
%token COMMA EQUALS LPAREN RPAREN
%token OBJ_ID XBOOTSTRAP XSHARED_RELATION XWITHOUT_OIDS NULLVAL
%start TopLevel

%nonassoc low
%nonassoc high

%%

TopLevel:
		  Boot_Queries
		|
		;

Boot_Queries:
		  Boot_Query
		| Boot_Queries Boot_Query
		;

Boot_Query :
		  Boot_OpenStmt
		| Boot_CloseStmt
		| Boot_CreateStmt
		| Boot_InsertStmt
		| Boot_DeclareIndexStmt
		| Boot_DeclareUniqueIndexStmt
		| Boot_DeclareToastStmt
		| Boot_BuildIndsStmt
		;

Boot_OpenStmt:
		  OPEN boot_ident
				{
					do_start();
					boot_openrel(LexIDStr($2));
					do_end();
				}
		;

Boot_CloseStmt:
		  XCLOSE boot_ident %prec low
				{
					do_start();
					closerel(LexIDStr($2));
					do_end();
				}
		| XCLOSE %prec high
				{
					do_start();
					closerel(NULL);
					do_end();
				}
		;

Boot_CreateStmt:
		  XCREATE optbootstrap optsharedrelation optwithoutoids boot_ident oidspec LPAREN
				{
					do_start();
					numattr = 0;
					elog(DEBUG4, "creating%s%s relation %s %u",
						 $2 ? " bootstrap" : "",
						 $3 ? " shared" : "",
						 LexIDStr($5),
						 $6);
				}
		  boot_typelist
				{
					do_end();
				}
		  RPAREN
				{
					TupleDesc tupdesc;

					do_start();

					tupdesc = CreateTupleDesc(numattr, !($4), attrtypes);

					if ($2)
					{
						if (boot_reldesc)
						{
							elog(DEBUG4, "create bootstrap: warning, open relation exists, closing first");
							closerel(NULL);
						}

						boot_reldesc = heap_create(LexIDStr($5),
												   PG_CATALOG_NAMESPACE,
												   $3 ? GLOBALTABLESPACE_OID : 0,
												   $6,
												   tupdesc,
												   /* relam */ InvalidOid,
												   RELKIND_RELATION,
												   RELSTORAGE_HEAP,
												   $3,
												   true,
												   /* bufferPoolBulkLoad */ false);
						elog(DEBUG4, "bootstrap relation created");
					}
					else
					{
						Oid id;
						Oid typid = InvalidOid;

						/*
						 * Some relations need to have a fixed relation type
						 * OID, because it is referenced in code.
						 *
						 * 90MERGE_FIXME: In PostgreSQL 9.0, there's a
						 * new BKI directive, BKI_ROWTYPE_OID(<oid>), for
						 * doing the same. Replace this hack with that once
						 * we merge with 9.0.
						 */
						switch ($6)
						{
							case GpPersistentRelationNodeRelationId:
								typid = GP_PERSISTENT_RELATION_NODE_OID;
								break;
							case GpPersistentDatabaseNodeRelationId:
								typid = GP_PERSISTENT_DATABASE_NODE_OID;
								break;
							case GpPersistentTablespaceNodeRelationId:
								typid = GP_PERSISTENT_TABLESPACE_NODE_OID;
								break;
							case GpPersistentFilespaceNodeRelationId:
								typid = GP_PERSISTENT_FILESPACE_NODE_OID;
								break;
							case GpRelationNodeRelationId:
								typid = GP_RELATION_NODE_OID;
								break;

							case GpGlobalSequenceRelationId:
								typid = GP_GLOBAL_SEQUENCE_RELTYPE_OID;
								break;

							case DatabaseRelationId:
								typid = PG_DATABASE_RELTYPE_OID;
								break;

							case AuthIdRelationId:
								typid = PG_AUTHID_RELTYPE_OID;
								break;

							case AuthMemRelationId:
								typid = PG_AUTH_MEMBERS_RELTYPE_OID;
								break;

							default:
								break;
						}

						id = heap_create_with_catalog(LexIDStr($5),
													  PG_CATALOG_NAMESPACE,
													  $3 ? GLOBALTABLESPACE_OID : 0,
													  $6,
													  BOOTSTRAP_SUPERUSERID,
													  tupdesc,
													  /* relam */ InvalidOid,
													  RELKIND_RELATION,
													  RELSTORAGE_HEAP,
													  $3,
													  true,
													  /* bufferPoolBulkLoad */ false,
													  0,
													  ONCOMMIT_NOOP,
													  NULL,			/*CDB*/
													  (Datum) 0,
													  true,
													  /* valid_opts */ false,
													  &typid,
						 					  		  /* persistentTid */ NULL,
						 					  		  /* persistentSerialNum */ NULL);
						elog(DEBUG4, "relation created with oid %u", id);
					}
					do_end();
				}
		;

Boot_InsertStmt:
		  INSERT_TUPLE optoideq
				{
					do_start();
					if ($2)
						elog(DEBUG4, "inserting row with oid %u", $2);
					else
						elog(DEBUG4, "inserting row");
					num_columns_read = 0;
				}
		  LPAREN  boot_tuplelist RPAREN
				{
					if (num_columns_read != numattr)
						elog(ERROR, "incorrect number of columns in row (expected %d, got %d)",
							 numattr, num_columns_read);
					if (boot_reldesc == NULL)
						elog(FATAL, "relation not open");
					InsertOneTuple($2);
					do_end();
				}
		;

Boot_DeclareIndexStmt:
		  XDECLARE INDEX boot_ident oidspec ON boot_ident USING boot_ident LPAREN boot_index_params RPAREN
				{
					do_start();

					DefineIndex(makeRangeVar(NULL, LexIDStr($6), -1),
								LexIDStr($3),
								$4,
								LexIDStr($8),
								NULL,
								$10,
								NULL, NIL, NIL,
								false, false, false,
								false, false, true, false, false,
								false, NULL);
					do_end();
				}
		;

Boot_DeclareUniqueIndexStmt:
		  XDECLARE UNIQUE INDEX boot_ident oidspec ON boot_ident USING boot_ident LPAREN boot_index_params RPAREN
				{
					do_start();

					DefineIndex(makeRangeVar(NULL, LexIDStr($7), -1),
								LexIDStr($4),
								$5,
								LexIDStr($9),
								NULL,
								$11,
								NULL, NIL, NIL,
								true, false, false,
								false, false, true, false, false,
								false,
								NULL);
					do_end();
				}
		;

Boot_DeclareToastStmt:
		  XDECLARE XTOAST oidspec oidspec ON boot_ident
				{
					do_start();

					BootstrapToastTable(LexIDStr($6), $3, $4);
					do_end();
				}
		;

Boot_BuildIndsStmt:
		  XBUILD INDICES
				{
					do_start();
					build_indices();
					do_end();
				}
		;


boot_index_params:
		boot_index_params COMMA boot_index_param	{ $$ = lappend($1, $3); }
		| boot_index_param							{ $$ = list_make1($1); }
		;

boot_index_param:
		boot_ident boot_ident
				{
					IndexElem *n = makeNode(IndexElem);
					n->name = LexIDStr($1);
					n->expr = NULL;
					n->opclass = list_make1(makeString(LexIDStr($2)));
					$$ = n;
				}
		;

optbootstrap:
			XBOOTSTRAP	{ $$ = 1; }
		|				{ $$ = 0; }
		;

optsharedrelation:
			XSHARED_RELATION	{ $$ = 1; }
		|						{ $$ = 0; }
		;

optwithoutoids:
			XWITHOUT_OIDS	{ $$ = 1; }
		|					{ $$ = 0; }
		;

boot_typelist:
		  boot_type_thing
		| boot_typelist COMMA boot_type_thing
		;

boot_type_thing:
		  boot_ident EQUALS boot_ident
				{
				   if (++numattr > MAXATTR)
						elog(FATAL, "too many columns");
				   DefineAttr(LexIDStr($1),LexIDStr($3),numattr-1);
				}
		;

oidspec:
			boot_ident							{ $$ = atooid(LexIDStr($1)); }
		;

optoideq:
			OBJ_ID EQUALS oidspec				{ $$ = $3; }
		|										{ $$ = (Oid) 0; }
		;

boot_tuplelist:
		   boot_tuple
		|  boot_tuplelist boot_tuple
		|  boot_tuplelist COMMA boot_tuple
		;

boot_tuple:
		  boot_ident
			{ InsertOneValue(LexIDStr($1), num_columns_read++); }
		| boot_const
			{ InsertOneValue(LexIDStr($1), num_columns_read++); }
		| NULLVAL
			{ InsertOneNull(num_columns_read++); }
		;

boot_const :
		  CONST_P { $$=yylval.ival; }
		;

boot_ident :
		  ID	{ $$=yylval.ival; }
		;
%%

#include "bootscanner.c"<|MERGE_RESOLUTION|>--- conflicted
+++ resolved
@@ -4,12 +4,8 @@
  * bootparse.y
  *	  yacc grammar for the "bootstrap" mode (BKI file format)
  *
-<<<<<<< HEAD
  * Portions Copyright (c) 2006-2009, Greenplum inc
  * Portions Copyright (c) 1996-2009, PostgreSQL Global Development Group
-=======
- * Portions Copyright (c) 1996-2007, PostgreSQL Global Development Group
->>>>>>> 29dccf5f
  * Portions Copyright (c) 1994, Regents of the University of California
  *
  *
