--- conflicted
+++ resolved
@@ -3,13 +3,9 @@
  * user.c
  *	  Commands for manipulating roles (formerly called users).
  *
-<<<<<<< HEAD
  * Portions Copyright (c) 2005-2010, Greenplum inc
  * Portions Copyright (c) 2012-Present Pivotal Software, Inc.
- * Portions Copyright (c) 1996-2012, PostgreSQL Global Development Group
-=======
  * Portions Copyright (c) 1996-2013, PostgreSQL Global Development Group
->>>>>>> e472b921
  * Portions Copyright (c) 1994, Regents of the University of California
  *
  * src/backend/commands/user.c
@@ -641,7 +637,6 @@
 	 */
 	heap_close(pg_authid_rel, NoLock);
 
-<<<<<<< HEAD
 	if (Gp_role == GP_ROLE_DISPATCH)
 	{
 		Assert(stmt->type == T_CreateRoleStmt);
@@ -659,9 +654,8 @@
 						   GetUserId(),
 						   "CREATE", "ROLE");
 	}
-=======
+
 	return roleid;
->>>>>>> e472b921
 }
 
 
@@ -1327,7 +1321,6 @@
 	 */
 	heap_close(pg_authid_rel, NoLock);
 
-<<<<<<< HEAD
 	if (Gp_role == GP_ROLE_DISPATCH)
 	{
 		CdbDispatchUtilityStatement((Node *) stmt,
@@ -1337,9 +1330,8 @@
 									NIL,
 									NULL);
 	}
-=======
+
 	return roleid;
->>>>>>> e472b921
 }
 
 
@@ -1729,7 +1721,6 @@
 	 */
 	heap_close(rel, NoLock);
 
-<<<<<<< HEAD
 	/* MPP-6929: metadata tracking */
 	if (Gp_role == GP_ROLE_DISPATCH)
 		MetaTrackUpdObject(AuthIdRelationId,
@@ -1737,9 +1728,8 @@
 						   GetUserId(),
 						   "ALTER", "RENAME"
 				);
-=======
+
 	return roleid;
->>>>>>> e472b921
 }
 
 /*
