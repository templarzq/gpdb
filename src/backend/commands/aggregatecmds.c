/*-------------------------------------------------------------------------
 *
 * aggregatecmds.c
 *
 *	  Routines for aggregate-manipulation commands
 *
 * Portions Copyright (c) 1996-2014, PostgreSQL Global Development Group
 * Portions Copyright (c) 1994, Regents of the University of California
 *
 *
 * IDENTIFICATION
 *	  src/backend/commands/aggregatecmds.c
 *
 * DESCRIPTION
 *	  The "DefineFoo" routines take the parse tree and pick out the
 *	  appropriate arguments/flags, passing the results to the
 *	  corresponding "FooDefine" routines (in src/catalog) that do
 *	  the actual catalog-munging.  These routines also verify permission
 *	  of the user to execute the command.
 *
 *-------------------------------------------------------------------------
 */
#include "postgres.h"

#include "access/heapam.h"
#include "access/htup_details.h"
#include "catalog/dependency.h"
#include "catalog/indexing.h"
#include "catalog/oid_dispatch.h"
#include "catalog/pg_aggregate.h"
#include "catalog/pg_proc.h"
#include "catalog/pg_type.h"
#include "commands/alter.h"
#include "commands/defrem.h"
#include "miscadmin.h"
#include "parser/parse_func.h"
#include "parser/parse_type.h"
#include "utils/acl.h"
#include "utils/builtins.h"
#include "utils/lsyscache.h"
#include "utils/syscache.h"

#include "cdb/cdbvars.h"
#include "cdb/cdbdisp_query.h"

/*
 *	DefineAggregate
 *
 * "oldstyle" signals the old (pre-8.2) style where the aggregate input type
 * is specified by a BASETYPE element in the parameters.  Otherwise,
 * "args" is a pair, whose first element is a list of FunctionParameter structs
 * defining the agg's arguments (both direct and aggregated), and whose second
 * element is an Integer node with the number of direct args, or -1 if this
 * isn't an ordered-set aggregate.
 * "parameters" is a list of DefElem representing the agg's definition clauses.
 */
Oid
DefineAggregate(List *name, List *args, bool oldstyle, List *parameters,
<<<<<<< HEAD
				bool ordered, const char *queryString)
=======
				const char *queryString)
>>>>>>> ab76208e
{
	char	   *aggName;
	Oid			aggNamespace;
	AclResult	aclresult;
	char		aggKind = AGGKIND_NORMAL;
	List	   *transfuncName = NIL;
	List	   *finalfuncName = NIL;
<<<<<<< HEAD
	List	   *combinefuncName = NIL;
	List	   *serialfuncName = NIL;
	List	   *deserialfuncName = NIL;
=======
>>>>>>> ab76208e
	List	   *mtransfuncName = NIL;
	List	   *minvtransfuncName = NIL;
	List	   *mfinalfuncName = NIL;
	bool		finalfuncExtraArgs = false;
	bool		mfinalfuncExtraArgs = false;
	List	   *sortoperatorName = NIL;
	TypeName   *baseType = NULL;
	TypeName   *transType = NULL;
	TypeName   *mtransType = NULL;
	int32		transSpace = 0;
	int32		mtransSpace = 0;
	char	   *initval = NULL;
	char	   *minitval = NULL;
	int			numArgs;
	int			numDirectArgs = 0;
	oidvector  *parameterTypes;
	ArrayType  *allParameterTypes;
	ArrayType  *parameterModes;
	ArrayType  *parameterNames;
	List	   *parameterDefaults;
	Oid			variadicArgType;
	Oid			transTypeId;
	Oid			mtransTypeId = InvalidOid;
	char		transTypeType;
<<<<<<< HEAD
	Oid			mtransTypeId = InvalidOid;
=======
>>>>>>> ab76208e
	char		mtransTypeType = 0;
	ListCell   *pl;
	List	   *orig_args = args;

	/* Convert list of names to a name and namespace */
	aggNamespace = QualifiedNameGetCreationNamespace(name, &aggName);

	/* Check we have creation rights in target namespace */
	aclresult = pg_namespace_aclcheck(aggNamespace, GetUserId(), ACL_CREATE);
	if (aclresult != ACLCHECK_OK)
		aclcheck_error(aclresult, ACL_KIND_NAMESPACE,
					   get_namespace_name(aggNamespace));

	/* Deconstruct the output of the aggr_args grammar production */
	if (!oldstyle)
	{
		Assert(list_length(args) == 2);
		numDirectArgs = intVal(lsecond(args));
		if (numDirectArgs >= 0)
			aggKind = AGGKIND_ORDERED_SET;
		else
			numDirectArgs = 0;
		args = (List *) linitial(args);
	}

	/* Examine aggregate's definition clauses */
	foreach(pl, parameters)
	{
		DefElem    *defel = (DefElem *) lfirst(pl);

		/*
		 * sfunc1, stype1, and initcond1 are accepted as obsolete spellings
		 * for sfunc, stype, initcond.
		 */
		if (pg_strcasecmp(defel->defname, "sfunc") == 0)
			transfuncName = defGetQualifiedName(defel);
		else if (pg_strcasecmp(defel->defname, "sfunc1") == 0)
			transfuncName = defGetQualifiedName(defel);
		else if (pg_strcasecmp(defel->defname, "finalfunc") == 0)
			finalfuncName = defGetQualifiedName(defel);
<<<<<<< HEAD
		else if (pg_strcasecmp(defel->defname, "combinefunc") == 0)
			combinefuncName = defGetQualifiedName(defel);
		/* Alias for COMBINEFUNC, for backwards-compatibility with
		 * GPDB 5 and below */
		else if (pg_strcasecmp(defel->defname, "prefunc") == 0)
			combinefuncName = defGetQualifiedName(defel);
		else if (pg_strcasecmp(defel->defname, "serialfunc") == 0)
			serialfuncName = defGetQualifiedName(defel);
		else if (pg_strcasecmp(defel->defname, "deserialfunc") == 0)
			deserialfuncName = defGetQualifiedName(defel);
=======
>>>>>>> ab76208e
		else if (pg_strcasecmp(defel->defname, "msfunc") == 0)
			mtransfuncName = defGetQualifiedName(defel);
		else if (pg_strcasecmp(defel->defname, "minvfunc") == 0)
			minvtransfuncName = defGetQualifiedName(defel);
		else if (pg_strcasecmp(defel->defname, "mfinalfunc") == 0)
			mfinalfuncName = defGetQualifiedName(defel);
		else if (pg_strcasecmp(defel->defname, "finalfunc_extra") == 0)
			finalfuncExtraArgs = defGetBoolean(defel);
		else if (pg_strcasecmp(defel->defname, "mfinalfunc_extra") == 0)
			mfinalfuncExtraArgs = defGetBoolean(defel);
		else if (pg_strcasecmp(defel->defname, "sortop") == 0)
			sortoperatorName = defGetQualifiedName(defel);
		else if (pg_strcasecmp(defel->defname, "basetype") == 0)
			baseType = defGetTypeName(defel);
		else if (pg_strcasecmp(defel->defname, "hypothetical") == 0)
		{
			if (defGetBoolean(defel))
			{
				if (aggKind == AGGKIND_NORMAL)
					ereport(ERROR,
							(errcode(ERRCODE_INVALID_FUNCTION_DEFINITION),
							 errmsg("only ordered-set aggregates can be hypothetical")));
				aggKind = AGGKIND_HYPOTHETICAL;
			}
		}
		else if (pg_strcasecmp(defel->defname, "stype") == 0)
			transType = defGetTypeName(defel);
		else if (pg_strcasecmp(defel->defname, "stype1") == 0)
			transType = defGetTypeName(defel);
		else if (pg_strcasecmp(defel->defname, "sspace") == 0)
			transSpace = defGetInt32(defel);
		else if (pg_strcasecmp(defel->defname, "mstype") == 0)
			mtransType = defGetTypeName(defel);
		else if (pg_strcasecmp(defel->defname, "msspace") == 0)
			mtransSpace = defGetInt32(defel);
		else if (pg_strcasecmp(defel->defname, "initcond") == 0)
			initval = defGetString(defel);
		else if (pg_strcasecmp(defel->defname, "initcond1") == 0)
			initval = defGetString(defel);
		else if (pg_strcasecmp(defel->defname, "minitcond") == 0)
			minitval = defGetString(defel);
		else
			ereport(WARNING,
					(errcode(ERRCODE_SYNTAX_ERROR),
					 errmsg("aggregate attribute \"%s\" not recognized",
							defel->defname)));
	}

	/*
	 * make sure we have our required definitions
	 */
	if (transType == NULL)
		ereport(ERROR,
				(errcode(ERRCODE_INVALID_FUNCTION_DEFINITION),
				 errmsg("aggregate stype must be specified")));
	if (transfuncName == NIL)
		ereport(ERROR,
				(errcode(ERRCODE_INVALID_FUNCTION_DEFINITION),
				 errmsg("aggregate sfunc must be specified")));

	/*
<<<<<<< HEAD
	 * MPP: Ordered aggregates do not support combine functions.
	 */
	if (aggKind == AGGKIND_ORDERED_SET && combinefuncName != NIL)
		ereport(ERROR,
				(errcode(ERRCODE_INVALID_FUNCTION_DEFINITION),
				 errmsg("ordered aggregate combine function is not supported")));

	/*
=======
>>>>>>> ab76208e
	 * if mtransType is given, mtransfuncName and minvtransfuncName must be as
	 * well; if not, then none of the moving-aggregate options should have
	 * been given.
	 */
	if (mtransType != NULL)
	{
		if (mtransfuncName == NIL)
			ereport(ERROR,
					(errcode(ERRCODE_INVALID_FUNCTION_DEFINITION),
					 errmsg("aggregate msfunc must be specified when mstype is specified")));
		if (minvtransfuncName == NIL)
			ereport(ERROR,
					(errcode(ERRCODE_INVALID_FUNCTION_DEFINITION),
					 errmsg("aggregate minvfunc must be specified when mstype is specified")));
	}
	else
	{
		if (mtransfuncName != NIL)
			ereport(ERROR,
					(errcode(ERRCODE_INVALID_FUNCTION_DEFINITION),
<<<<<<< HEAD
					 errmsg("aggregate msfunc must not be specified without mstype")));
=======
			errmsg("aggregate msfunc must not be specified without mstype")));
>>>>>>> ab76208e
		if (minvtransfuncName != NIL)
			ereport(ERROR,
					(errcode(ERRCODE_INVALID_FUNCTION_DEFINITION),
					 errmsg("aggregate minvfunc must not be specified without mstype")));
		if (mfinalfuncName != NIL)
			ereport(ERROR,
					(errcode(ERRCODE_INVALID_FUNCTION_DEFINITION),
					 errmsg("aggregate mfinalfunc must not be specified without mstype")));
		if (mtransSpace != 0)
			ereport(ERROR,
					(errcode(ERRCODE_INVALID_FUNCTION_DEFINITION),
					 errmsg("aggregate msspace must not be specified without mstype")));
		if (minitval != NULL)
			ereport(ERROR,
					(errcode(ERRCODE_INVALID_FUNCTION_DEFINITION),
					 errmsg("aggregate minitcond must not be specified without mstype")));
	}

	/*
	 * look up the aggregate's input datatype(s).
	 */
	if (oldstyle)
	{
		/*
		 * Old style: use basetype parameter.  This supports aggregates of
		 * zero or one input, with input type ANY meaning zero inputs.
		 *
		 * Historically we allowed the command to look like basetype = 'ANY'
		 * so we must do a case-insensitive comparison for the name ANY. Ugh.
		 */
		Oid			aggArgTypes[1];

		if (baseType == NULL)
			ereport(ERROR,
					(errcode(ERRCODE_INVALID_FUNCTION_DEFINITION),
					 errmsg("aggregate input type must be specified")));

		if (pg_strcasecmp(TypeNameToString(baseType), "ANY") == 0)
		{
			numArgs = 0;
			aggArgTypes[0] = InvalidOid;
		}
		else
		{
			numArgs = 1;
			aggArgTypes[0] = typenameTypeId(NULL, baseType);
		}
		parameterTypes = buildoidvector(aggArgTypes, numArgs);
		allParameterTypes = NULL;
		parameterModes = NULL;
		parameterNames = NULL;
		parameterDefaults = NIL;
		variadicArgType = InvalidOid;
	}
	else
	{
		/*
		 * New style: args is a list of FunctionParameters (possibly zero of
		 * 'em).  We share functioncmds.c's code for processing them.
		 */
		Oid			requiredResultType;

		if (baseType != NULL)
			ereport(ERROR,
					(errcode(ERRCODE_INVALID_FUNCTION_DEFINITION),
					 errmsg("basetype is redundant with aggregate input type specification")));

		numArgs = list_length(args);
		interpret_function_parameter_list(args,
										  InvalidOid,
										  true, /* is an aggregate */
										  queryString,
										  &parameterTypes,
										  &allParameterTypes,
										  &parameterModes,
										  &parameterNames,
										  &parameterDefaults,
										  &variadicArgType,
										  &requiredResultType);
		/* Parameter defaults are not currently allowed by the grammar */
		Assert(parameterDefaults == NIL);
		/* There shouldn't have been any OUT parameters, either */
		Assert(requiredResultType == InvalidOid);
	}

	/*
	 * look up the aggregate's transtype.
	 *
	 * transtype can't be a pseudo-type, since we need to be able to store
	 * values of the transtype.  However, we can allow polymorphic transtype
	 * in some cases (AggregateCreate will check).  Also, we allow "internal"
	 * for functions that want to pass pointers to private data structures;
	 * but allow that only to superusers, since you could crash the system (or
	 * worse) by connecting up incompatible internal-using functions in an
	 * aggregate.
	 */
	transTypeId = typenameTypeId(NULL, transType);
	transTypeType = get_typtype(transTypeId);
	if (transTypeType == TYPTYPE_PSEUDO &&
		!IsPolymorphicType(transTypeId))
	{
		if (transTypeId == INTERNALOID && superuser())
			 /* okay */ ;
		else
			ereport(ERROR,
					(errcode(ERRCODE_INVALID_FUNCTION_DEFINITION),
					 errmsg("aggregate transition data type cannot be %s",
							format_type_be(transTypeId))));
	}

	if (serialfuncName && deserialfuncName)
	{
		/*
		 * Serialization is only needed/allowed for transtype INTERNAL.
		 */
		if (transTypeId != INTERNALOID)
			ereport(ERROR,
					(errcode(ERRCODE_INVALID_FUNCTION_DEFINITION),
					 errmsg("serialization functions may be specified only when the aggregate transition data type is %s",
							format_type_be(INTERNALOID))));
	}
	else if (serialfuncName || deserialfuncName)
	{
		/*
		 * Cannot specify one function without the other.
		 */
		ereport(ERROR,
				(errcode(ERRCODE_INVALID_FUNCTION_DEFINITION),
				 errmsg("must specify both or neither of serialization and deserialization functions")));
	}

	/*
	 * If a moving-aggregate transtype is specified, look that up.  Same
	 * restrictions as for transtype.
	 */
	if (mtransType)
	{
		mtransTypeId = typenameTypeId(NULL, mtransType);
		mtransTypeType = get_typtype(mtransTypeId);
		if (mtransTypeType == TYPTYPE_PSEUDO &&
			!IsPolymorphicType(mtransTypeId))
		{
			if (mtransTypeId == INTERNALOID && superuser())
				 /* okay */ ;
			else
				ereport(ERROR,
						(errcode(ERRCODE_INVALID_FUNCTION_DEFINITION),
						 errmsg("aggregate transition data type cannot be %s",
								format_type_be(mtransTypeId))));
		}
	}

	/*
	 * If a moving-aggregate transtype is specified, look that up.  Same
	 * restrictions as for transtype.
	 */
	if (mtransType)
	{
		mtransTypeId = typenameTypeId(NULL, mtransType);
		mtransTypeType = get_typtype(mtransTypeId);
		if (mtransTypeType == TYPTYPE_PSEUDO &&
			!IsPolymorphicType(mtransTypeId))
		{
			if (mtransTypeId == INTERNALOID && superuser())
				 /* okay */ ;
			else
				ereport(ERROR,
						(errcode(ERRCODE_INVALID_FUNCTION_DEFINITION),
						 errmsg("aggregate transition data type cannot be %s",
								format_type_be(mtransTypeId))));
		}
	}

	/*
	 * If we have an initval, and it's not for a pseudotype (particularly a
	 * polymorphic type), make sure it's acceptable to the type's input
	 * function.  We will store the initval as text, because the input
	 * function isn't necessarily immutable (consider "now" for timestamp),
	 * and we want to use the runtime not creation-time interpretation of the
	 * value.  However, if it's an incorrect value it seems much more
	 * user-friendly to complain at CREATE AGGREGATE time.
	 */
	if (initval && transTypeType != TYPTYPE_PSEUDO)
	{
		Oid			typinput,
					typioparam;

		getTypeInputInfo(transTypeId, &typinput, &typioparam);
		(void) OidInputFunctionCall(typinput, initval, typioparam, -1);
	}

	/*
	 * Likewise for moving-aggregate initval.
	 */
	if (minitval && mtransTypeType != TYPTYPE_PSEUDO)
	{
		Oid			typinput,
					typioparam;

		getTypeInputInfo(mtransTypeId, &typinput, &typioparam);
		(void) OidInputFunctionCall(typinput, minitval, typioparam, -1);
	}

	/*
	 * Most of the argument-checking is done inside of AggregateCreate
	 */
<<<<<<< HEAD
	Oid			aggOid;
	aggOid = AggregateCreate(aggName,	/* aggregate name */
					aggNamespace,		/* namespace */
					aggKind,
					numArgs,
					numDirectArgs,
					parameterTypes,
					PointerGetDatum(allParameterTypes),
					PointerGetDatum(parameterModes),
					PointerGetDatum(parameterNames),
					parameterDefaults,
					variadicArgType,
					transfuncName,		/* step function name */
					finalfuncName,		/* final function name */
					combinefuncName,		/* combine function name */
					serialfuncName,		/* serial function name */
					deserialfuncName,	/* deserial function name */
					mtransfuncName,	/* fwd trans function name */
					minvtransfuncName,	/* inv trans function name */
					mfinalfuncName,	/* final function name */
					finalfuncExtraArgs,
					mfinalfuncExtraArgs,
					sortoperatorName,	/* sort operator name */
					transTypeId,	/* transition data type */
					transSpace,		/* transition space */
					mtransTypeId,	/* transition data type */
					mtransSpace, /* transition space */
					initval,		/* initial condition */
					minitval);	/* initial condition */

	if (Gp_role == GP_ROLE_DISPATCH)
	{
		DefineStmt * stmt = makeNode(DefineStmt);
		stmt->kind = OBJECT_AGGREGATE;
		stmt->oldstyle = oldstyle;  
		stmt->defnames = name;
		stmt->args = orig_args;
		stmt->definition = parameters;
		CdbDispatchUtilityStatement((Node *) stmt,
									DF_CANCEL_ON_ERROR|
									DF_WITH_SNAPSHOT|
									DF_NEED_TWO_PHASE,
									GetAssignedOidsForDispatch(),
									NULL);
	}

	return aggOid;
=======
	return AggregateCreate(aggName,		/* aggregate name */
						   aggNamespace,		/* namespace */
						   aggKind,
						   numArgs,
						   numDirectArgs,
						   parameterTypes,
						   PointerGetDatum(allParameterTypes),
						   PointerGetDatum(parameterModes),
						   PointerGetDatum(parameterNames),
						   parameterDefaults,
						   variadicArgType,
						   transfuncName,		/* step function name */
						   finalfuncName,		/* final function name */
						   mtransfuncName,		/* fwd trans function name */
						   minvtransfuncName,	/* inv trans function name */
						   mfinalfuncName,		/* final function name */
						   finalfuncExtraArgs,
						   mfinalfuncExtraArgs,
						   sortoperatorName,	/* sort operator name */
						   transTypeId, /* transition data type */
						   transSpace,	/* transition space */
						   mtransTypeId,		/* transition data type */
						   mtransSpace, /* transition space */
						   initval,		/* initial condition */
						   minitval);	/* initial condition */
>>>>>>> ab76208e
}<|MERGE_RESOLUTION|>--- conflicted
+++ resolved
@@ -56,11 +56,7 @@
  */
 Oid
 DefineAggregate(List *name, List *args, bool oldstyle, List *parameters,
-<<<<<<< HEAD
-				bool ordered, const char *queryString)
-=======
 				const char *queryString)
->>>>>>> ab76208e
 {
 	char	   *aggName;
 	Oid			aggNamespace;
@@ -68,12 +64,9 @@
 	char		aggKind = AGGKIND_NORMAL;
 	List	   *transfuncName = NIL;
 	List	   *finalfuncName = NIL;
-<<<<<<< HEAD
 	List	   *combinefuncName = NIL;
 	List	   *serialfuncName = NIL;
 	List	   *deserialfuncName = NIL;
-=======
->>>>>>> ab76208e
 	List	   *mtransfuncName = NIL;
 	List	   *minvtransfuncName = NIL;
 	List	   *mfinalfuncName = NIL;
@@ -96,12 +89,8 @@
 	List	   *parameterDefaults;
 	Oid			variadicArgType;
 	Oid			transTypeId;
+	char		transTypeType;
 	Oid			mtransTypeId = InvalidOid;
-	char		transTypeType;
-<<<<<<< HEAD
-	Oid			mtransTypeId = InvalidOid;
-=======
->>>>>>> ab76208e
 	char		mtransTypeType = 0;
 	ListCell   *pl;
 	List	   *orig_args = args;
@@ -142,7 +131,6 @@
 			transfuncName = defGetQualifiedName(defel);
 		else if (pg_strcasecmp(defel->defname, "finalfunc") == 0)
 			finalfuncName = defGetQualifiedName(defel);
-<<<<<<< HEAD
 		else if (pg_strcasecmp(defel->defname, "combinefunc") == 0)
 			combinefuncName = defGetQualifiedName(defel);
 		/* Alias for COMBINEFUNC, for backwards-compatibility with
@@ -153,8 +141,6 @@
 			serialfuncName = defGetQualifiedName(defel);
 		else if (pg_strcasecmp(defel->defname, "deserialfunc") == 0)
 			deserialfuncName = defGetQualifiedName(defel);
-=======
->>>>>>> ab76208e
 		else if (pg_strcasecmp(defel->defname, "msfunc") == 0)
 			mtransfuncName = defGetQualifiedName(defel);
 		else if (pg_strcasecmp(defel->defname, "minvfunc") == 0)
@@ -216,7 +202,6 @@
 				 errmsg("aggregate sfunc must be specified")));
 
 	/*
-<<<<<<< HEAD
 	 * MPP: Ordered aggregates do not support combine functions.
 	 */
 	if (aggKind == AGGKIND_ORDERED_SET && combinefuncName != NIL)
@@ -225,8 +210,6 @@
 				 errmsg("ordered aggregate combine function is not supported")));
 
 	/*
-=======
->>>>>>> ab76208e
 	 * if mtransType is given, mtransfuncName and minvtransfuncName must be as
 	 * well; if not, then none of the moving-aggregate options should have
 	 * been given.
@@ -247,11 +230,7 @@
 		if (mtransfuncName != NIL)
 			ereport(ERROR,
 					(errcode(ERRCODE_INVALID_FUNCTION_DEFINITION),
-<<<<<<< HEAD
-					 errmsg("aggregate msfunc must not be specified without mstype")));
-=======
 			errmsg("aggregate msfunc must not be specified without mstype")));
->>>>>>> ab76208e
 		if (minvtransfuncName != NIL)
 			ereport(ERROR,
 					(errcode(ERRCODE_INVALID_FUNCTION_DEFINITION),
@@ -405,27 +384,6 @@
 	}
 
 	/*
-	 * If a moving-aggregate transtype is specified, look that up.  Same
-	 * restrictions as for transtype.
-	 */
-	if (mtransType)
-	{
-		mtransTypeId = typenameTypeId(NULL, mtransType);
-		mtransTypeType = get_typtype(mtransTypeId);
-		if (mtransTypeType == TYPTYPE_PSEUDO &&
-			!IsPolymorphicType(mtransTypeId))
-		{
-			if (mtransTypeId == INTERNALOID && superuser())
-				 /* okay */ ;
-			else
-				ereport(ERROR,
-						(errcode(ERRCODE_INVALID_FUNCTION_DEFINITION),
-						 errmsg("aggregate transition data type cannot be %s",
-								format_type_be(mtransTypeId))));
-		}
-	}
-
-	/*
 	 * If we have an initval, and it's not for a pseudotype (particularly a
 	 * polymorphic type), make sure it's acceptable to the type's input
 	 * function.  We will store the initval as text, because the input
@@ -458,7 +416,6 @@
 	/*
 	 * Most of the argument-checking is done inside of AggregateCreate
 	 */
-<<<<<<< HEAD
 	Oid			aggOid;
 	aggOid = AggregateCreate(aggName,	/* aggregate name */
 					aggNamespace,		/* namespace */
@@ -506,31 +463,4 @@
 	}
 
 	return aggOid;
-=======
-	return AggregateCreate(aggName,		/* aggregate name */
-						   aggNamespace,		/* namespace */
-						   aggKind,
-						   numArgs,
-						   numDirectArgs,
-						   parameterTypes,
-						   PointerGetDatum(allParameterTypes),
-						   PointerGetDatum(parameterModes),
-						   PointerGetDatum(parameterNames),
-						   parameterDefaults,
-						   variadicArgType,
-						   transfuncName,		/* step function name */
-						   finalfuncName,		/* final function name */
-						   mtransfuncName,		/* fwd trans function name */
-						   minvtransfuncName,	/* inv trans function name */
-						   mfinalfuncName,		/* final function name */
-						   finalfuncExtraArgs,
-						   mfinalfuncExtraArgs,
-						   sortoperatorName,	/* sort operator name */
-						   transTypeId, /* transition data type */
-						   transSpace,	/* transition space */
-						   mtransTypeId,		/* transition data type */
-						   mtransSpace, /* transition space */
-						   initval,		/* initial condition */
-						   minitval);	/* initial condition */
->>>>>>> ab76208e
 }