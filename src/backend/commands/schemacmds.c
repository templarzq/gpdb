--- conflicted
+++ resolved
@@ -3,13 +3,9 @@
  * schemacmds.c
  *	  schema creation/manipulation commands
  *
-<<<<<<< HEAD
  * Portions Copyright (c) 2005-2010, Greenplum inc
  * Portions Copyright (c) 2012-Present Pivotal Software, Inc.
- * Portions Copyright (c) 1996-2012, PostgreSQL Global Development Group
-=======
  * Portions Copyright (c) 1996-2013, PostgreSQL Global Development Group
->>>>>>> e472b921
  * Portions Copyright (c) 1994, Regents of the University of California
  *
  * IDENTIFICATION
@@ -28,6 +24,7 @@
 #include "catalog/indexing.h"
 #include "catalog/namespace.h"
 #include "catalog/objectaccess.h"
+#include "catalog/oid_dispatch.h"
 #include "catalog/pg_namespace.h"
 #include "commands/dbcommands.h"
 #include "commands/schemacmds.h"
@@ -81,7 +78,7 @@
 		Assert(stmt->schemaElts == NIL);
 
 		InitTempTableNamespace();
-		return;
+		return InvalidOid;
 	}
 
 	GetUserIdAndSecContext(&saved_uid, &save_sec_context);
@@ -320,7 +317,6 @@
 	simple_heap_update(rel, &tup->t_self, tup);
 	CatalogUpdateIndexes(rel, tup);
 
-<<<<<<< HEAD
 	/* MPP-6929: metadata tracking */
 	if (Gp_role == GP_ROLE_DISPATCH)
 		MetaTrackUpdObject(NamespaceRelationId,
@@ -328,17 +324,13 @@
 						   GetUserId(),
 						   "ALTER", "RENAME"
 				);
-=======
+
 	InvokeObjectPostAlterHook(NamespaceRelationId, HeapTupleGetOid(tup), 0);
->>>>>>> e472b921
 
 	heap_close(rel, NoLock);
 	heap_freetuple(tup);
 
-<<<<<<< HEAD
-=======
 	return nspOid;
->>>>>>> e472b921
 }
 
 void
@@ -379,7 +371,6 @@
 				(errcode(ERRCODE_UNDEFINED_SCHEMA),
 				 errmsg("schema \"%s\" does not exist", name)));
 
-<<<<<<< HEAD
 	if (!allowSystemTableMods && IsReservedName(name))
 	{
 		ereport(ERROR,
@@ -387,9 +378,8 @@
 				 errmsg("permission denied to ALTER SCHEMA \"%s\"", name),
 				 errdetail("Schema %s is reserved for system use.", name)));
 	}
-=======
+
 	nspOid = HeapTupleGetOid(tup);
->>>>>>> e472b921
 
 	AlterSchemaOwner_internal(tup, rel, newOwnerId);
 
