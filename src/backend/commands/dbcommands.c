--- conflicted
+++ resolved
@@ -28,15 +28,12 @@
 
 #include "access/genam.h"
 #include "access/heapam.h"
-#include "catalog/heap.h"
+#include "access/transam.h"				/* InvalidTransactionId */
 #include "access/xact.h"
-<<<<<<< HEAD
-#include "access/transam.h"				/* InvalidTransactionId */
-=======
 #include "access/xlogutils.h"
->>>>>>> 49f001d8
 #include "catalog/catalog.h"
 #include "catalog/dependency.h"
+#include "catalog/heap.h"
 #include "catalog/indexing.h"
 #include "catalog/pg_attribute.h"
 #include "catalog/pg_authid.h"
@@ -84,12 +81,6 @@
 #include "cdb/cdbpersistentfilesysobj.h"
 
 #include "utils/pg_rusage.h"
-
-typedef struct
-{
-	Oid			src_dboid;		/* source (template) DB */
-	Oid			dest_dboid;		/* DB we are trying to create */
-} createdb_failure_params;
 
 typedef struct
 {
@@ -637,15 +628,14 @@
 	int			dbconnlimit = -1;
 	int			ctype_encoding;
 	createdb_failure_params fparms;
-<<<<<<< HEAD
 	bool		shouldDispatch = (Gp_role == GP_ROLE_DISPATCH);
 	Snapshot	snapshot;
 
 	if (shouldDispatch)
+	{
 		if (Persistent_BeforePersistenceWork())
 			elog(NOTICE, " Create database dispatch before persistence work!");
-=======
->>>>>>> 49f001d8
+	}
 
 	/* Extract options from the statement node tree */
 	foreach(option, stmt->options)
@@ -1058,7 +1048,7 @@
 	 * trouble here than anywhere else.  XXX this code should be changed
 	 * whenever a generic fix is implemented.
 	 */
-	snapshot = CopySnapshot(GetLatestSnapshot());
+	snapshot = RegisterSnapshot(GetLatestSnapshot());
 
 	/*
 	 * Once we start copying subdirectories, we need to be able to clean 'em
@@ -1329,8 +1319,11 @@
 	}
 	PG_END_ENSURE_ERROR_CLEANUP(createdb_failure_callback,
 								PointerGetDatum(&fparms));
+
+	/* Free our snapshot */
+	UnregisterSnapshot(snapshot);
 }
-<<<<<<< HEAD
+
 
 /* Error cleanup callback for createdb */
 static void
@@ -1344,31 +1337,11 @@
 	 * as soon as possible.
 	 */
 	UnlockSharedObject(DatabaseRelationId, fparms->src_dboid, 0, ShareLock);
-=======
-
-/* Error cleanup callback for createdb */
-static void
-createdb_failure_callback(int code, Datum arg)
-{
-	createdb_failure_params *fparms = (createdb_failure_params *) DatumGetPointer(arg);
-
-	/*
-	 * Release lock on source database before doing recursive remove.
-	 * This is not essential but it seems desirable to release the lock
-	 * as soon as possible.
-	 */
-	UnlockSharedObject(DatabaseRelationId, fparms->src_dboid, 0, ShareLock);
-
-	/* Throw away any successfully copied subdirectories */
-	remove_dbtablespaces(fparms->dest_dboid);
-}
->>>>>>> 49f001d8
 
 #if 0 /* Upstream code not applicable to GPDB */
 	/* Throw away any successfully copied subdirectories */
 	remove_dbtablespaces(fparms->dest_dboid);
 #endif
-
 }
 
 /*
@@ -2480,7 +2453,7 @@
 	 *
 	 * XXX change this when a generic fix for SnapshotNow races is implemented
 	 */
-	snapshot = CopySnapshot(GetLatestSnapshot());
+	snapshot = RegisterSnapshot(GetLatestSnapshot());
 
 	rel = heap_open(TableSpaceRelationId, AccessShareLock);
 	scan = heap_beginscan(rel, snapshot, 0, NULL);
@@ -2509,6 +2482,8 @@
 
 	heap_endscan(scan);
 	heap_close(rel, AccessShareLock);
+	UnregisterSnapshot(snapshot);
+
 	return result;
 }
 
@@ -2628,34 +2603,6 @@
 		 */
 		copydir(src_path, dst_path, false);
 	}
-<<<<<<< HEAD
-=======
-	else if (info == XLOG_DBASE_DROP)
-	{
-		xl_dbase_drop_rec *xlrec = (xl_dbase_drop_rec *) XLogRecGetData(record);
-		char	   *dst_path;
-
-		dst_path = GetDatabasePath(xlrec->db_id, xlrec->tablespace_id);
-
-		/* Drop pages for this database that are in the shared buffer cache */
-		DropDatabaseBuffers(xlrec->db_id);
-
-		/* Also, clean out any entries in the shared free space map */
-		FreeSpaceMapForgetDatabase(xlrec->db_id);
-
-		/* Also, clean out any fsync requests that might be pending in md.c */
-		ForgetDatabaseFsyncRequests(xlrec->db_id);
-
-		/* Clean out the xlog relcache too */
-		XLogDropDatabase(xlrec->db_id);
-
-		/* And remove the physical files */
-		if (!rmtree(dst_path, true))
-			ereport(WARNING,
-					(errmsg("some useless files may be left behind in old database directory \"%s\"",
-							dst_path)));
-	}
->>>>>>> 49f001d8
 	else
 		elog(PANIC, "dbase_redo: unknown op code %u", info);
 }
