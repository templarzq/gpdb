--- conflicted
+++ resolved
@@ -611,7 +611,7 @@
 {
 	Oid			src_dboid = InvalidOid;
 	Oid			src_owner;
-	int			src_encoding;
+	int			src_encoding = 0;
 	char	   *src_collate = NULL;
 	char	   *src_ctype = NULL;
 	bool		src_istemplate;
@@ -890,25 +890,15 @@
 		  encoding == PG_UTF8 ||
 #endif
 		  (encoding == PG_SQL_ASCII && superuser())))
-<<<<<<< HEAD
-	{
-
+	{
 		ereport(gp_encoding_check_locale_compatibility ? ERROR : WARNING,
-				(errmsg("encoding %s does not match server's locale %s",
-						pg_encoding_to_char(encoding),
-						dbctype),
-			 errdetail("The chosen CTYPE setting requires encoding %s.",
-					   pg_encoding_to_char(ctype_encoding))));
-	}
-=======
-		ereport(ERROR,
 				(errcode(ERRCODE_INVALID_PARAMETER_VALUE),
 				 errmsg("encoding %s does not match locale %s",
 						pg_encoding_to_char(encoding),
 						dbctype),
 			   errdetail("The chosen LC_CTYPE setting requires encoding %s.",
 						 pg_encoding_to_char(ctype_encoding))));
->>>>>>> 4d53a2f9
+	}
 
 	if (!(collate_encoding == encoding ||
 		  collate_encoding == PG_SQL_ASCII ||
