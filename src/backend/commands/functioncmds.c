/*-------------------------------------------------------------------------
 *
 * functioncmds.c
 *
 *	  Routines for CREATE and DROP FUNCTION commands and CREATE and DROP
 *	  CAST commands.
 *
 * Portions Copyright (c) 1996-2014, PostgreSQL Global Development Group
 * Portions Copyright (c) 1994, Regents of the University of California
 *
 *
 * IDENTIFICATION
 *	  src/backend/commands/functioncmds.c
 *
 * DESCRIPTION
 *	  These routines take the parse tree and pick out the
 *	  appropriate arguments/flags, and pass the results to the
 *	  corresponding "FooDefine" routines (in src/catalog) that do
 *	  the actual catalog-munging.  These routines also verify permission
 *	  of the user to execute the command.
 *
 * NOTES
 *	  These things must be defined and committed in the following order:
 *		"create function":
 *				input/output, recv/send procedures
 *		"create type":
 *				type
 *		"create operator":
 *				operators
 *
 *-------------------------------------------------------------------------
 */
#include "postgres.h"

#include "access/genam.h"
#include "access/heapam.h"
#include "access/htup_details.h"
#include "access/sysattr.h"
#include "catalog/dependency.h"
#include "catalog/indexing.h"
#include "catalog/objectaccess.h"
#include "catalog/oid_dispatch.h"
#include "catalog/pg_aggregate.h"
#include "catalog/pg_cast.h"
#include "catalog/pg_language.h"
#include "catalog/pg_namespace.h"
#include "catalog/pg_proc.h"
#include "catalog/pg_proc_callback.h"
#include "catalog/pg_proc_fn.h"
#include "catalog/pg_type.h"
#include "catalog/pg_type_fn.h"
#include "commands/alter.h"
#include "commands/defrem.h"
#include "commands/proclang.h"
#include "miscadmin.h"
#include "optimizer/var.h"
#include "parser/parse_coerce.h"
#include "parser/parse_collate.h"
#include "parser/parse_expr.h"
#include "parser/parse_func.h"
#include "parser/parse_type.h"
#include "utils/acl.h"
#include "utils/builtins.h"
#include "utils/fmgroids.h"
#include "utils/guc.h"
#include "utils/lsyscache.h"
#include "utils/rel.h"
#include "utils/syscache.h"
#include "utils/tqual.h"

#include "cdb/cdbvars.h"
#include "cdb/cdbdisp_query.h"


static void CheckForModifySystemFunc(Oid funcOid, List *funcName);


/*
 *	 Examine the RETURNS clause of the CREATE FUNCTION statement
 *	 and return information about it as *prorettype_p and *returnsSet.
 *
 * This is more complex than the average typename lookup because we want to
 * allow a shell type to be used, or even created if the specified return type
 * doesn't exist yet.  (Without this, there's no way to define the I/O procs
 * for a new type.)  But SQL function creation won't cope, so error out if
 * the target language is SQL.  (We do this here, not in the SQL-function
 * validator, so as not to produce a NOTICE and then an ERROR for the same
 * condition.)
 */
static void
compute_return_type(TypeName *returnType, Oid languageOid,
					Oid *prorettype_p, bool *returnsSet_p)
{
	Oid			rettype;
	Type		typtup;
	AclResult	aclresult;

	typtup = LookupTypeName(NULL, returnType, NULL, false);

	if (typtup)
	{
		if (!((Form_pg_type) GETSTRUCT(typtup))->typisdefined)
		{
			if (languageOid == SQLlanguageId)
				ereport(ERROR,
						(errcode(ERRCODE_INVALID_FUNCTION_DEFINITION),
						 errmsg("SQL function cannot return shell type %s",
								TypeNameToString(returnType))));
			else if (Gp_role != GP_ROLE_EXECUTE)
				ereport(NOTICE,
						(errcode(ERRCODE_WRONG_OBJECT_TYPE),
						 errmsg("return type %s is only a shell",
								TypeNameToString(returnType))));
		}
		rettype = typeTypeId(typtup);
		ReleaseSysCache(typtup);
	}
	else
	{
		char	   *typnam = TypeNameToString(returnType);
		Oid			namespaceId;
		AclResult	aclresult;
		char	   *typname;

		/*
		 * Only C-coded functions can be I/O functions.  We enforce this
		 * restriction here mainly to prevent littering the catalogs with
		 * shell types due to simple typos in user-defined function
		 * definitions.
		 */
		if (languageOid != INTERNALlanguageId &&
			languageOid != ClanguageId)
			ereport(ERROR,
					(errcode(ERRCODE_UNDEFINED_OBJECT),
					 errmsg("type \"%s\" does not exist", typnam)));

		/* Reject if there's typmod decoration, too */
		if (returnType->typmods != NIL)
			ereport(ERROR,
					(errcode(ERRCODE_SYNTAX_ERROR),
			errmsg("type modifier cannot be specified for shell type \"%s\"",
				   typnam)));

		/* Otherwise, go ahead and make a shell type */
		if (Gp_role == GP_ROLE_EXECUTE)
		{
			ereport(DEBUG1,
				(errcode(ERRCODE_UNDEFINED_OBJECT),
				 errmsg("type \"%s\" is not yet defined", typnam),
				 errdetail("Creating a shell type definition.")));
		}
		else
		{
			ereport(NOTICE,
					(errcode(ERRCODE_UNDEFINED_OBJECT),
					 errmsg("type \"%s\" is not yet defined", typnam),
					 errdetail("Creating a shell type definition.")));
		}
		namespaceId = QualifiedNameGetCreationNamespace(returnType->names,
														&typname);
		aclresult = pg_namespace_aclcheck(namespaceId, GetUserId(),
										  ACL_CREATE);
		if (aclresult != ACLCHECK_OK)
			aclcheck_error(aclresult, ACL_KIND_NAMESPACE,
						   get_namespace_name(namespaceId));
		rettype = TypeShellMake(typname, namespaceId, GetUserId());
		Assert(OidIsValid(rettype));
	}

	aclresult = pg_type_aclcheck(rettype, GetUserId(), ACL_USAGE);
	if (aclresult != ACLCHECK_OK)
		aclcheck_error_type(aclresult, rettype);

	*prorettype_p = rettype;
	*returnsSet_p = returnType->setof;
}

/*
 * Interpret the function parameter list of a CREATE FUNCTION or
 * CREATE AGGREGATE statement.
 *
 * Input parameters:
 * parameters: list of FunctionParameter structs
 * languageOid: OID of function language (InvalidOid if it's CREATE AGGREGATE)
 * is_aggregate: needed only to determine error handling
 * queryString: likewise, needed only for error handling
 *
 * Results are stored into output parameters.  parameterTypes must always
 * be created, but the other arrays are set to NULL if not needed.
 * variadicArgType is set to the variadic array type if there's a VARIADIC
 * parameter (there can be only one); or to InvalidOid if not.
 * requiredResultType is set to InvalidOid if there are no OUT parameters,
 * else it is set to the OID of the implied result type.
 */
void
interpret_function_parameter_list(List *parameters,
								  Oid languageOid,
								  bool is_aggregate,
								  const char *queryString,
								  oidvector **parameterTypes,
								  ArrayType **allParameterTypes,
								  ArrayType **parameterModes,
								  ArrayType **parameterNames,
								  List **parameterDefaults,
								  Oid *variadicArgType,
								  Oid *requiredResultType)
{
	int			parameterCount = list_length(parameters);
	Oid		   *inTypes;
	int			inCount = 0;
	Datum	   *allTypes;
	Datum	   *paramModes;
	Datum	   *paramNames;
	int			outCount = 0;
	int         varCount = 0;
	int         multisetCount = 0;
	bool		have_names = false;
	bool		have_defaults = false;
	ListCell   *x;
	int			i;
	ParseState *pstate;

<<<<<<< HEAD
	/* default results */
	*variadicArgType = InvalidOid;		/* default result */
	*requiredResultType = InvalidOid;
	*parameterNames		= NULL;
	*allParameterTypes	= NULL;
	*parameterModes		= NULL;
=======
	*variadicArgType = InvalidOid;		/* default result */
	*requiredResultType = InvalidOid;	/* default result */
>>>>>>> ab76208e

	/* Allocate local memory */
	inTypes = (Oid *) palloc(parameterCount * sizeof(Oid));
	allTypes = (Datum *) palloc(parameterCount * sizeof(Datum));
	paramModes = (Datum *) palloc(parameterCount * sizeof(Datum));
	paramNames = (Datum *) palloc0(parameterCount * sizeof(Datum));
	*parameterDefaults = NIL;

	/* may need a pstate for parse analysis of default exprs */
	pstate = make_parsestate(NULL);
	pstate->p_sourcetext = queryString;

	/* Scan the list and extract data into work arrays */
	i = 0;
	foreach(x, parameters)
	{
		FunctionParameter *fp = (FunctionParameter *) lfirst(x);
		TypeName   *t = fp->argType;
		bool		isinput = false;
		Oid			toid;
		Type		typtup;
		AclResult	aclresult;

		typtup = LookupTypeName(NULL, t, NULL, false);
		if (typtup)
		{
			if (!((Form_pg_type) GETSTRUCT(typtup))->typisdefined)
			{
				/* As above, hard error if language is SQL */
				if (languageOid == SQLlanguageId)
					ereport(ERROR,
							(errcode(ERRCODE_INVALID_FUNCTION_DEFINITION),
						   errmsg("SQL function cannot accept shell type %s",
								  TypeNameToString(t))));
				/* We don't allow creating aggregates on shell types either */
				else if (is_aggregate)
					ereport(ERROR,
							(errcode(ERRCODE_INVALID_FUNCTION_DEFINITION),
							 errmsg("aggregate cannot accept shell type %s",
									TypeNameToString(t))));
<<<<<<< HEAD
				else if (Gp_role != GP_ROLE_EXECUTE)
=======
				else
>>>>>>> ab76208e
					ereport(NOTICE,
							(errcode(ERRCODE_WRONG_OBJECT_TYPE),
							 errmsg("argument type %s is only a shell",
									TypeNameToString(t))));
			}
			toid = typeTypeId(typtup);
			ReleaseSysCache(typtup);
		}
		else
		{
			ereport(ERROR,
					(errcode(ERRCODE_UNDEFINED_OBJECT),
					 errmsg("type %s does not exist",
							TypeNameToString(t))));
			toid = InvalidOid;	/* keep compiler quiet */
		}

		aclresult = pg_type_aclcheck(toid, GetUserId(), ACL_USAGE);
		if (aclresult != ACLCHECK_OK)
			aclcheck_error_type(aclresult, toid);

		if (t->setof)
		{
			if (is_aggregate)
				ereport(ERROR,
						(errcode(ERRCODE_INVALID_FUNCTION_DEFINITION),
						 errmsg("aggregates cannot accept set arguments")));
			else
				ereport(ERROR,
						(errcode(ERRCODE_INVALID_FUNCTION_DEFINITION),
						 errmsg("functions cannot accept set arguments")));
		}

		/* handle input parameters */
		if (fp->mode != FUNC_PARAM_OUT && fp->mode != FUNC_PARAM_TABLE)
		{
			/* other input parameters can't follow a VARIADIC parameter */
			if (varCount > 0)
				ereport(ERROR,
						(errcode(ERRCODE_INVALID_FUNCTION_DEFINITION),
						 errmsg("VARIADIC parameter must be the last input parameter")));
			inTypes[inCount++] = toid;
			isinput = true;

			/* Keep track of the number of anytable arguments */
			if (toid == ANYTABLEOID)
				multisetCount++;
		}

		/* handle output parameters */
		if (fp->mode != FUNC_PARAM_IN && fp->mode != FUNC_PARAM_VARIADIC)
		{
			if (toid == ANYTABLEOID)
				ereport(ERROR,
						(errcode(ERRCODE_INVALID_FUNCTION_DEFINITION),
						 errmsg("functions cannot return \"anytable\" arguments")));

			if (outCount == 0)	/* save first output param's type */
				*requiredResultType = toid;
			outCount++;
		}

		if (fp->mode == FUNC_PARAM_VARIADIC)
		{
			*variadicArgType = toid;
			varCount++;
			/* validate variadic parameter type */
			switch (toid)
			{
				case ANYARRAYOID:
				case ANYOID:
					/* okay */
					break;
				default:
					if (!OidIsValid(get_element_type(toid)))
						ereport(ERROR,
								(errcode(ERRCODE_INVALID_FUNCTION_DEFINITION),
							 errmsg("VARIADIC parameter must be an array")));
					break;
			}

			isinput = true;
		}

		allTypes[i] = ObjectIdGetDatum(toid);

		paramModes[i] = CharGetDatum(fp->mode);

		if (fp->name && fp->name[0])
		{
			ListCell   *px;

			/*
			 * As of Postgres 9.0 we disallow using the same name for two
			 * input or two output function parameters.  Depending on the
			 * function's language, conflicting input and output names might
			 * be bad too, but we leave it to the PL to complain if so.
			 */
			foreach(px, parameters)
			{
				FunctionParameter *prevfp = (FunctionParameter *) lfirst(px);

				if (prevfp == fp)
					break;
				/* pure in doesn't conflict with pure out */
				if ((fp->mode == FUNC_PARAM_IN ||
					 fp->mode == FUNC_PARAM_VARIADIC) &&
					(prevfp->mode == FUNC_PARAM_OUT ||
					 prevfp->mode == FUNC_PARAM_TABLE))
					continue;
				if ((prevfp->mode == FUNC_PARAM_IN ||
					 prevfp->mode == FUNC_PARAM_VARIADIC) &&
					(fp->mode == FUNC_PARAM_OUT ||
					 fp->mode == FUNC_PARAM_TABLE))
					continue;
				if (prevfp->name && prevfp->name[0] &&
					strcmp(prevfp->name, fp->name) == 0)
					ereport(ERROR,
							(errcode(ERRCODE_INVALID_FUNCTION_DEFINITION),
						  errmsg("parameter name \"%s\" used more than once",
								 fp->name)));
			}

			paramNames[i] = CStringGetTextDatum(fp->name);
			have_names = true;
		}

		if (fp->defexpr)
		{
			Node	   *def;

			if (!isinput)
				ereport(ERROR,
						(errcode(ERRCODE_INVALID_FUNCTION_DEFINITION),
				   errmsg("only input parameters can have default values")));

			if (toid == ANYTABLEOID)
				ereport(ERROR,
						(errcode(ERRCODE_INVALID_FUNCTION_DEFINITION),
						 errmsg("anytable parameter cannot have default value")));

			def = transformExpr(pstate, fp->defexpr,
								EXPR_KIND_FUNCTION_DEFAULT);
			def = coerce_to_specific_type(pstate, def, toid, "DEFAULT");
			assign_expr_collations(pstate, def);

			/*
			 * Make sure no variables are referred to (this is probably dead
			 * code now that add_missing_from is history).
			 */
			if (list_length(pstate->p_rtable) != 0 ||
				contain_var_clause(def))
				ereport(ERROR,
						(errcode(ERRCODE_INVALID_COLUMN_REFERENCE),
						 errmsg("cannot use table references in parameter default value")));

			/*
			 * transformExpr() should have already rejected subqueries,
			 * aggregates, and window functions, based on the EXPR_KIND_ for a
			 * default expression.
			 *
			 * It can't return a set either --- but coerce_to_specific_type
			 * already checked that for us.
			 *
			 * Note: the point of these restrictions is to ensure that an
			 * expression that, on its face, hasn't got subplans, aggregates,
			 * etc cannot suddenly have them after function default arguments
			 * are inserted.
			 */

			*parameterDefaults = lappend(*parameterDefaults, def);
			have_defaults = true;
		}
		else
		{
			if (isinput && have_defaults)
				ereport(ERROR,
						(errcode(ERRCODE_INVALID_FUNCTION_DEFINITION),
						 errmsg("input parameters after one with a default value must also have defaults")));
		}

		i++;
	}

	free_parsestate(pstate);

	/* Currently only support single multiset input parameters */
	if (multisetCount > 1)
	{
		ereport(ERROR,
				(errcode(ERRCODE_FEATURE_NOT_SUPPORTED),
				 errmsg("functions cannot have multiple \"anytable\" arguments")));
	}

	/* Now construct the proper outputs as needed */
	*parameterTypes = buildoidvector(inTypes, inCount);

	if (outCount > 0 || varCount > 0)
	{
		*allParameterTypes = construct_array(allTypes, parameterCount, OIDOID,
											 sizeof(Oid), true, 'i');
		*parameterModes = construct_array(paramModes, parameterCount, CHAROID,
										  1, true, 'c');
		if (outCount > 1)
			*requiredResultType = RECORDOID;
		/* otherwise we set requiredResultType correctly above */
	}

	if (have_names)
	{
		for (i = 0; i < parameterCount; i++)
		{
			if (paramNames[i] == PointerGetDatum(NULL))
				paramNames[i] = CStringGetTextDatum("");
		}
		*parameterNames = construct_array(paramNames, parameterCount, TEXTOID,
										  -1, false, 'i');
	}

}


/*
 * Recognize one of the options that can be passed to both CREATE
 * FUNCTION and ALTER FUNCTION and return it via one of the out
 * parameters. Returns true if the passed option was recognized. If
 * the out parameter we were going to assign to points to non-NULL,
 * raise a duplicate-clause error.  (We don't try to detect duplicate
 * SET parameters though --- if you're redundant, the last one wins.)
 */
static bool
compute_common_attribute(DefElem *defel,
						 DefElem **volatility_item,
						 DefElem **strict_item,
						 DefElem **security_item,
						 DefElem **leakproof_item,
						 List **set_items,
						 DefElem **cost_item,
						 DefElem **rows_item,
						 DefElem **data_access_item,
						 DefElem **exec_location_item)
{
	if (strcmp(defel->defname, "volatility") == 0)
	{
		if (*volatility_item)
			goto duplicate_error;

		*volatility_item = defel;
	}
	else if (strcmp(defel->defname, "strict") == 0)
	{
		if (*strict_item)
			goto duplicate_error;

		*strict_item = defel;
	}
	else if (strcmp(defel->defname, "security") == 0)
	{
		if (*security_item)
			goto duplicate_error;

		*security_item = defel;
	}
	else if (strcmp(defel->defname, "leakproof") == 0)
	{
		if (*leakproof_item)
			goto duplicate_error;

		*leakproof_item = defel;
	}
	else if (strcmp(defel->defname, "set") == 0)
	{
		*set_items = lappend(*set_items, defel->arg);
	}
	else if (strcmp(defel->defname, "cost") == 0)
	{
		if (*cost_item)
			goto duplicate_error;

		*cost_item = defel;
	}
	else if (strcmp(defel->defname, "rows") == 0)
	{
		if (*rows_item)
			goto duplicate_error;

		*rows_item = defel;
	}
	else if (strcmp(defel->defname, "data_access") == 0)
	{
		if (*data_access_item)
			goto duplicate_error;

		*data_access_item = defel;
	}
	else if (strcmp(defel->defname, "exec_location") == 0)
	{
		if (*exec_location_item)
			goto duplicate_error;

		*exec_location_item = defel;
	}
	else
		return false;

	/* Recognized an option */
	return true;

duplicate_error:
	ereport(ERROR,
			(errcode(ERRCODE_SYNTAX_ERROR),
			 errmsg("conflicting or redundant options")));
	return false;				/* keep compiler quiet */
}

static char
interpret_func_volatility(DefElem *defel)
{
	char	   *str = strVal(defel->arg);

	if (strcmp(str, "immutable") == 0)
		return PROVOLATILE_IMMUTABLE;
	else if (strcmp(str, "stable") == 0)
		return PROVOLATILE_STABLE;
	else if (strcmp(str, "volatile") == 0)
		return PROVOLATILE_VOLATILE;
	else
	{
		elog(ERROR, "invalid volatility \"%s\"", str);
		return 0;				/* keep compiler quiet */
	}
}

static char
interpret_data_access(DefElem *defel)
{
	char *str = strVal(defel->arg);
	char proDataAccess = PRODATAACCESS_NONE;

	if (strcmp(str, "none") == 0)
		proDataAccess = PRODATAACCESS_NONE;
	else if (strcmp(str, "contains") == 0)
		proDataAccess = PRODATAACCESS_CONTAINS;
	else if (strcmp(str, "reads") == 0)
		proDataAccess = PRODATAACCESS_READS;
	else if (strcmp(str, "modifies") == 0)
		proDataAccess = PRODATAACCESS_MODIFIES;
	else
		elog(ERROR, "invalid data access \"%s\"", str);

	return proDataAccess;
}

static char
getDefaultDataAccess(Oid languageOid)
{
	char proDataAccess = PRODATAACCESS_NONE;
	if (languageOid == SQLlanguageId)
		proDataAccess = PRODATAACCESS_CONTAINS;

	return proDataAccess;
}

static void
validate_sql_data_access(char data_access, char volatility, Oid languageOid)
{
	/* IMMUTABLE is not compatible with READS SQL DATA or MODIFIES SQL DATA */
	if (volatility == PROVOLATILE_IMMUTABLE &&
			data_access == PRODATAACCESS_READS)
		ereport(ERROR,
				(errcode(ERRCODE_SYNTAX_ERROR),
				errmsg("conflicting options"),
				errhint("IMMUTABLE conflicts with READS SQL DATA.")));

	if (volatility == PROVOLATILE_IMMUTABLE &&
			data_access == PRODATAACCESS_MODIFIES)
		ereport(ERROR,
				(errcode(ERRCODE_SYNTAX_ERROR),
				 errmsg("conflicting options"),
				 errhint("IMMUTABLE conflicts with MODIFIES SQL DATA.")));

	/* SQL language function cannot specify NO SQL */
	if (languageOid == SQLlanguageId && data_access == PRODATAACCESS_NONE)
		ereport(ERROR,
				(errcode(ERRCODE_SYNTAX_ERROR),
				 errmsg("conflicting options"),
				 errhint("A SQL function cannot specify NO SQL.")));
}

static char
interpret_exec_location(DefElem *defel)
{
	char	   *str = strVal(defel->arg);
	char		exec_location;

	if (strcmp(str, "any") == 0)
		exec_location = PROEXECLOCATION_ANY;
	else if (strcmp(str, "master") == 0)
		exec_location = PROEXECLOCATION_MASTER;
	else if (strcmp(str, "all_segments") == 0)
		exec_location = PROEXECLOCATION_ALL_SEGMENTS;
	else
		elog(ERROR, "invalid data access \"%s\"", str);

	return exec_location;
}


static void
validate_sql_exec_location(char exec_location, bool proretset)
{
	/*
	 * ON MASTER and ON ALL SEGMENTS are only supported for set-returning
	 * functions.
	 */
	switch (exec_location)
	{
		case PROEXECLOCATION_ANY:
			/* ok */
			break;

		case PROEXECLOCATION_MASTER:
			if (!proretset)
				ereport(ERROR,
						(errcode(ERRCODE_FEATURE_NOT_SUPPORTED),
						 errmsg("EXECUTE ON MASTER is only supported for set-returning functions")));
			break;

		case PROEXECLOCATION_ALL_SEGMENTS:
			if (!proretset)
				ereport(ERROR,
						(errcode(ERRCODE_FEATURE_NOT_SUPPORTED),
						 errmsg("EXECUTE ON ALL SEGMENTS is only supported for set-returning functions")));
			break;

		default:
			elog(ERROR, "unrecognized EXECUTE ON type '%c'", exec_location);
	}
}

/*
 * Update a proconfig value according to a list of VariableSetStmt items.
 *
 * The input and result may be NULL to signify a null entry.
 */
static ArrayType *
update_proconfig_value(ArrayType *a, List *set_items)
{
	ListCell   *l;

	foreach(l, set_items)
	{
		VariableSetStmt *sstmt = (VariableSetStmt *) lfirst(l);

		Assert(IsA(sstmt, VariableSetStmt));
		if (sstmt->kind == VAR_RESET_ALL)
			a = NULL;
		else
		{
			char	   *valuestr = ExtractSetVariableArgs(sstmt);

			if (valuestr)
				a = GUCArrayAdd(a, sstmt->name, valuestr);
			else	/* RESET */
				a = GUCArrayDelete(a, sstmt->name);
		}
	}

	return a;
}


/*
 * Dissect the list of options assembled in gram.y into function
 * attributes.
 */
static void
compute_attributes_sql_style(List *options,
							 List **as,
							 char **language,
							 bool *windowfunc_p,
							 char *volatility_p,
							 bool *strict_p,
							 bool *security_definer,
							 bool *leakproof_p,
							 ArrayType **proconfig,
							 float4 *procost,
							 float4 *prorows,
							 char *data_access,
							 char *exec_location)
{
	ListCell   *option;
	DefElem    *as_item = NULL;
	DefElem    *language_item = NULL;
	DefElem    *windowfunc_item = NULL;
	DefElem    *volatility_item = NULL;
	DefElem    *strict_item = NULL;
	DefElem    *security_item = NULL;
	DefElem    *leakproof_item = NULL;
	List	   *set_items = NIL;
	DefElem    *cost_item = NULL;
	DefElem    *rows_item = NULL;
	DefElem    *data_access_item = NULL;
	DefElem    *exec_location_item = NULL;

	foreach(option, options)
	{
		DefElem    *defel = (DefElem *) lfirst(option);

		if (strcmp(defel->defname, "as") == 0)
		{
			if (as_item)
				ereport(ERROR,
						(errcode(ERRCODE_SYNTAX_ERROR),
						 errmsg("conflicting or redundant options")));
			as_item = defel;
		}
		else if (strcmp(defel->defname, "language") == 0)
		{
			if (language_item)
				ereport(ERROR,
						(errcode(ERRCODE_SYNTAX_ERROR),
						 errmsg("conflicting or redundant options")));
			language_item = defel;
		}
		else if (strcmp(defel->defname, "window") == 0)
		{
			if (windowfunc_item)
				ereport(ERROR,
						(errcode(ERRCODE_SYNTAX_ERROR),
						 errmsg("conflicting or redundant options")));
			windowfunc_item = defel;
		}
		else if (compute_common_attribute(defel,
										  &volatility_item,
										  &strict_item,
										  &security_item,
										  &leakproof_item,
										  &set_items,
										  &cost_item,
										  &rows_item,
										  &data_access_item,
										  &exec_location_item))
		{
			/* recognized common option */
			continue;
		}
		else
			elog(ERROR, "option \"%s\" not recognized",
				 defel->defname);
	}

	/* process required items */
	if (as_item)
		*as = (List *) as_item->arg;
	else
	{
		ereport(ERROR,
				(errcode(ERRCODE_INVALID_FUNCTION_DEFINITION),
				 errmsg("no function body specified")));
		*as = NIL;				/* keep compiler quiet */
	}

	if (language_item)
		*language = strVal(language_item->arg);
	else
	{
		ereport(ERROR,
				(errcode(ERRCODE_INVALID_FUNCTION_DEFINITION),
				 errmsg("no language specified")));
		*language = NULL;		/* keep compiler quiet */
	}

	/* process optional items */
	if (windowfunc_item)
		*windowfunc_p = intVal(windowfunc_item->arg);
	if (volatility_item)
		*volatility_p = interpret_func_volatility(volatility_item);
	if (strict_item)
		*strict_p = intVal(strict_item->arg);
	if (security_item)
		*security_definer = intVal(security_item->arg);
	if (leakproof_item)
		*leakproof_p = intVal(leakproof_item->arg);
	if (set_items)
		*proconfig = update_proconfig_value(NULL, set_items);
	if (cost_item)
	{
		*procost = defGetNumeric(cost_item);
		if (*procost <= 0)
			ereport(ERROR,
					(errcode(ERRCODE_INVALID_PARAMETER_VALUE),
					 errmsg("COST must be positive")));
	}
	if (rows_item)
	{
		*prorows = defGetNumeric(rows_item);
		if (*prorows <= 0)
			ereport(ERROR,
					(errcode(ERRCODE_INVALID_PARAMETER_VALUE),
					 errmsg("ROWS must be positive")));
	}

	if (data_access_item)
		*data_access = interpret_data_access(data_access_item);
	if (exec_location_item)
		*exec_location = interpret_exec_location(exec_location_item);
}


/*-------------
 *	 Interpret the parameters *parameters and return their contents via
 *	 *isStrict_p, *volatility_p and *oid_p.
 *
 *	These parameters supply optional information about a function.
 *	All have defaults if not specified. Parameters:
 *
 *	 * isStrict means the function should not be called when any NULL
 *	   inputs are present; instead a NULL result value should be assumed.
 *
 *	 * volatility tells the optimizer whether the function's result can
 *	   be assumed to be repeatable over multiple evaluations.
 *
 *   * describeQualName is the qualified name of a describe callback function
 *     to handle dynamic type resolution.
 *------------
 */
static void
compute_attributes_with_style(List *parameters, 
							  bool *isStrict_p, 
							  char *volatility_p, 
							  List **describeQualName_p)
{
	ListCell   *pl;

	foreach(pl, parameters)
	{
		DefElem    *param = (DefElem *) lfirst(pl);

		if (pg_strcasecmp(param->defname, "isstrict") == 0)
			*isStrict_p = defGetBoolean(param);
		else if (pg_strcasecmp(param->defname, "iscachable") == 0)
		{
			/* obsolete spelling of isImmutable */
			if (defGetBoolean(param))
				*volatility_p = PROVOLATILE_IMMUTABLE;
		}
		else if (pg_strcasecmp(param->defname, "describe") == 0)
		{
			*describeQualName_p = defGetQualifiedName(param);
		}
		else
		{
			ereport(WARNING,
					(errcode(ERRCODE_SYNTAX_ERROR),
					 errmsg("unrecognized function attribute \"%s\" ignored",
							param->defname)));
		}
	}
}


/*
 * For a dynamically linked C language object, the form of the clause is
 *
 *	   AS <object file name> [, <link symbol name> ]
 *
 * In all other cases
 *
 *	   AS <object reference, or sql code>
 */
static void
interpret_AS_clause(Oid languageOid, const char *languageName,
					char *funcname, List *as,
					char **prosrc_str_p, char **probin_str_p)
{
	Assert(as != NIL);

	if (languageOid == ClanguageId)
	{
		/*
		 * For "C" language, store the file name in probin and, when given,
		 * the link symbol name in prosrc.  If link symbol is omitted,
		 * substitute procedure name.  We also allow link symbol to be
		 * specified as "-", since that was the habit in PG versions before
		 * 8.4, and there might be dump files out there that don't translate
		 * that back to "omitted".
		 */
		*probin_str_p = strVal(linitial(as));
		if (list_length(as) == 1)
			*prosrc_str_p = funcname;
		else
		{
			*prosrc_str_p = strVal(lsecond(as));
			if (strcmp(*prosrc_str_p, "-") == 0)
				*prosrc_str_p = funcname;
		}
	}
	else
	{
		/* Everything else wants the given string in prosrc. */
		*prosrc_str_p = strVal(linitial(as));
		*probin_str_p = NULL;

		if (list_length(as) != 1)
			ereport(ERROR,
					(errcode(ERRCODE_INVALID_FUNCTION_DEFINITION),
					 errmsg("only one AS item needed for language \"%s\"",
							languageName)));

		if (languageOid == INTERNALlanguageId)
		{
			/*
			 * In PostgreSQL versions before 6.5, the SQL name of the created
			 * function could not be different from the internal name, and
			 * "prosrc" wasn't used.  So there is code out there that does
			 * CREATE FUNCTION xyz AS '' LANGUAGE internal. To preserve some
			 * modicum of backwards compatibility, accept an empty "prosrc"
			 * value as meaning the supplied SQL function name.
			 */
			if (strlen(*prosrc_str_p) == 0)
				*prosrc_str_p = funcname;
		}
	}

	if (languageOid == INTERNALlanguageId)
	{
		/*
		 * In PostgreSQL versions before 6.5, the SQL name of the created
		 * function could not be different from the internal name, and
		 * "prosrc" wasn't used.  So there is code out there that does
		 * CREATE FUNCTION xyz AS '' LANGUAGE internal. To preserve some
		 * modicum of backwards compatibility, accept an empty "prosrc"
		 * value as meaning the supplied SQL function name.
		 */
		if (strlen(*prosrc_str_p) == 0)
			*prosrc_str_p = funcname;
	}
}


/*
 * Handle functions that try to define a "DESCRIBE" callback.
 */
static Oid
validate_describe_callback(List *describeQualName, 
						   Oid returnTypeOid, 
						   ArrayType *parameterModes)
{
	int					 nargs			  = 1;
	Oid					 inputTypeOids[1] = {INTERNALOID};
	Oid					*actualInputTypeOids;
	Oid					 describeReturnTypeOid;
	Oid					 describeFuncOid;
	bool				 describeReturnsSet;
	FuncDetailCode		 fdResult;
	AclResult			 aclresult;
	int					 i;

	if (describeQualName == NIL)
		return InvalidOid;

	/* 
	 * describe callbacks only supported for functions that return either
	 * a pseudotype or a generic record.
	 */
	if (!TypeSupportsDescribe(returnTypeOid))
	{
		ereport(ERROR,
				(errcode(ERRCODE_INVALID_FUNCTION_DEFINITION),
				 errmsg("DESCRIBE only supported for functions returning \"record\"")));
	}
	if (parameterModes)
	{
		int   len   = ARR_DIMS(parameterModes)[0];
		char *modes = ARR_DATA_PTR(parameterModes);
		
		Insist(ARR_NDIM(parameterModes) == 1);
		for (i = 0; i < len; i++)
		{
			switch (modes[i])
			{
				case FUNC_PARAM_IN:
				case FUNC_PARAM_VARIADIC:
					break;

				case FUNC_PARAM_INOUT:
				case FUNC_PARAM_OUT:
					ereport(ERROR,
							(errcode(ERRCODE_INVALID_FUNCTION_DEFINITION),
							 errmsg("DESCRIBE is not supported for functions "
									"with OUT parameters")));
					break;

				case FUNC_PARAM_TABLE:
					ereport(ERROR,
							(errcode(ERRCODE_INVALID_FUNCTION_DEFINITION),
							 errmsg("DESCRIBE is not supported for functions "
									"that return TABLE")));				
					break;

				/* above list should be exhaustive */
				default:
					elog(ERROR, "unrecognized function parameter mode: %c", modes[i]);
					break;
			}
		}
	}
	int nvargs;
	Oid vatype;
	/* Lookup the function in the catalog */
	fdResult = func_get_detail(describeQualName,
							   NIL,   /* argument expressions */
							   NIL,	  /* argument names */
							   nargs, 
							   inputTypeOids,
							   false,	/* expand_variadic */
							   false,	/* expand_defaults */
							   &describeFuncOid,
							   &describeReturnTypeOid, 
							   &describeReturnsSet,
							   &nvargs,
							   &vatype,
							   &actualInputTypeOids,
							   NULL);

	if (fdResult != FUNCDETAIL_NORMAL || !OidIsValid(describeFuncOid))
	{
		/* Should we try to create the function when not found? */
		ereport(ERROR,
				(errcode(ERRCODE_UNDEFINED_FUNCTION),
				 errmsg("function %s does not exist",
						func_signature_string(describeQualName, nargs, NIL, inputTypeOids))));
	}
	if (describeReturnTypeOid != INTERNALOID)
	{
		ereport(ERROR,
				(errcode(ERRCODE_INVALID_FUNCTION_DEFINITION),
				 errmsg("return type of function %s is not \"internal\"",
						func_signature_string(describeQualName, nargs, NIL, inputTypeOids))));
	}
	if (describeReturnsSet)
	{
		ereport(ERROR,
				(errcode(ERRCODE_INVALID_FUNCTION_DEFINITION),
				 errmsg("function %s returns a set",
						func_signature_string(describeQualName, nargs, NIL, inputTypeOids))));
	}

	if (OidIsValid(vatype))
		ereport(ERROR,
				(errcode(ERRCODE_DATATYPE_MISMATCH),
				 errmsg("describe function cannot be variadic")));

	/* Check that the creator has permission to call the function */
	aclresult = pg_proc_aclcheck(describeFuncOid, GetUserId(), ACL_EXECUTE);
	if (aclresult != ACLCHECK_OK)
		aclcheck_error(aclresult, ACL_KIND_PROC, get_func_name(describeFuncOid));

	/* Looks reasonable */
	return describeFuncOid;
}


/*
 * CreateFunction
 *	 Execute a CREATE FUNCTION utility statement.
 */
Oid
CreateFunction(CreateFunctionStmt *stmt, const char *queryString)
{
	char	   *probin_str;
	char	   *prosrc_str;
	Oid			prorettype;
	bool		returnsSet;
	char	   *language;
	Oid			languageOid;
	Oid			languageValidator;
	char	   *funcname;
	Oid			namespaceId;
	AclResult	aclresult;
	oidvector  *parameterTypes;
	ArrayType  *allParameterTypes;
	ArrayType  *parameterModes;
	ArrayType  *parameterNames;
	List	   *parameterDefaults;
	Oid			variadicArgType;
	Oid			requiredResultType;
	bool		isWindowFunc,
				isStrict,
				security,
				isLeakProof;
	char		volatility;
	ArrayType  *proconfig;
	float4		procost;
	float4		prorows;
	HeapTuple	languageTuple;
	Form_pg_language languageStruct;
	List	   *as_clause;
	List       *describeQualName = NIL;
	Oid         describeFuncOid  = InvalidOid;
	char		dataAccess;
	char		execLocation;
	Oid			funcOid;

	/* Convert list of names to a name and namespace */
	namespaceId = QualifiedNameGetCreationNamespace(stmt->funcname,
													&funcname);

	/* Check we have creation rights in target namespace */
	aclresult = pg_namespace_aclcheck(namespaceId, GetUserId(), ACL_CREATE);
	if (aclresult != ACLCHECK_OK)
		aclcheck_error(aclresult, ACL_KIND_NAMESPACE,
					   get_namespace_name(namespaceId));

	/* default attributes */
	isWindowFunc = false;
	isStrict = false;
	security = false;
	isLeakProof = false;
	volatility = PROVOLATILE_VOLATILE;
	proconfig = NULL;
	procost = -1;				/* indicates not set */
	prorows = -1;				/* indicates not set */
	dataAccess = '\0';			/* indicates not set */
	execLocation = '\0';		/* indicates not set */

	/* override attributes from explicit list */
	compute_attributes_sql_style(stmt->options,
								 &as_clause, &language,
								 &isWindowFunc, &volatility,
								 &isStrict, &security, &isLeakProof,
								 &proconfig, &procost, &prorows,
								 &dataAccess, &execLocation);

	/* Look up the language and validate permissions */
	languageTuple = SearchSysCache1(LANGNAME, PointerGetDatum(language));
	if (!HeapTupleIsValid(languageTuple))
		ereport(ERROR,
				(errcode(ERRCODE_UNDEFINED_OBJECT),
				 errmsg("language \"%s\" does not exist", language),
				 (PLTemplateExists(language) ?
				  errhint("Use CREATE LANGUAGE to load the language into the database.") : 0)));

	languageOid = HeapTupleGetOid(languageTuple);
	languageStruct = (Form_pg_language) GETSTRUCT(languageTuple);

	/* If prodataaccess indicator not specified, fill in default. */
	if (dataAccess == '\0')
		dataAccess = getDefaultDataAccess(languageOid);

	/* If proexeclocation indicator not specified, fill in default. */
	if (execLocation == '\0')
		execLocation = PROEXECLOCATION_ANY;

	if (languageStruct->lanpltrusted)
	{
		/* if trusted language, need USAGE privilege */
		AclResult	aclresult;

		aclresult = pg_language_aclcheck(languageOid, GetUserId(), ACL_USAGE);
		if (aclresult != ACLCHECK_OK)
			aclcheck_error(aclresult, ACL_KIND_LANGUAGE,
						   NameStr(languageStruct->lanname));
	}
	else
	{
		/* if untrusted language, must be superuser */
		if (!superuser())
			aclcheck_error(ACLCHECK_NO_PRIV, ACL_KIND_LANGUAGE,
						   NameStr(languageStruct->lanname));
	}

	languageValidator = languageStruct->lanvalidator;

	ReleaseSysCache(languageTuple);

	/*
	 * Check consistency for data access.  Note this comes after the language
	 * tuple lookup, as we need language oid.
	 */
	validate_sql_data_access(dataAccess, volatility, languageOid);
	/*
	 * Only superuser is allowed to create leakproof functions because it
	 * possibly allows unprivileged users to reference invisible tuples to be
	 * filtered out using views for row-level security.
	 */
	if (isLeakProof && !superuser())
		ereport(ERROR,
				(errcode(ERRCODE_INSUFFICIENT_PRIVILEGE),
				 errmsg("only superuser can define a leakproof function")));

	/*
	 * Convert remaining parameters of CREATE to form wanted by
	 * ProcedureCreate.
	 */
	interpret_function_parameter_list(stmt->parameters,
									  languageOid,
									  false,	/* not an aggregate */
									  queryString,
									  &parameterTypes,
									  &allParameterTypes,
									  &parameterModes,
									  &parameterNames,
									  &parameterDefaults,
									  &variadicArgType,
									  &requiredResultType);

	if (stmt->returnType)
	{
		/* explicit RETURNS clause */
		compute_return_type(stmt->returnType, languageOid,
							&prorettype, &returnsSet);
		if (OidIsValid(requiredResultType) && prorettype != requiredResultType)
			ereport(ERROR,
					(errcode(ERRCODE_INVALID_FUNCTION_DEFINITION),
					 errmsg("function result type must be %s because of OUT parameters",
							format_type_be(requiredResultType))));
	}
	else if (OidIsValid(requiredResultType))
	{
		/* default RETURNS clause from OUT parameters */
		prorettype = requiredResultType;
		returnsSet = false;
	}
	else
	{
		ereport(ERROR,
				(errcode(ERRCODE_INVALID_FUNCTION_DEFINITION),
				 errmsg("function result type must be specified")));
		/* Alternative possibility: default to RETURNS VOID */
		prorettype = VOIDOID;
		returnsSet = false;
	}

	compute_attributes_with_style(stmt->withClause, &isStrict, &volatility,
								  &describeQualName);

	interpret_AS_clause(languageOid, language, funcname, as_clause,
						&prosrc_str, &probin_str);
	
	/* double check that we really have a function body */
	if (prosrc_str == NULL)
		prosrc_str = strdup("");

	/* Handle the describe callback, if any */
	if (describeQualName != NIL)
		describeFuncOid = validate_describe_callback(describeQualName,
													 prorettype,
													 parameterModes);

	/*
	 * Set default values for COST and ROWS depending on other parameters;
	 * reject ROWS if it's not returnsSet.  NB: pg_dump knows these default
	 * values, keep it in sync if you change them.
	 */
	if (procost < 0)
	{
		/* SQL and PL-language functions are assumed more expensive */
		if (languageOid == INTERNALlanguageId ||
			languageOid == ClanguageId)
			procost = 1;
		else
			procost = 100;
	}
	if (prorows < 0)
	{
		if (returnsSet)
			prorows = 1000;
		else
			prorows = 0;		/* dummy value if not returnsSet */
	}
	else if (!returnsSet)
		ereport(ERROR,
				(errcode(ERRCODE_INVALID_PARAMETER_VALUE),
				 errmsg("ROWS is not applicable when function does not return a set")));

	/*
	 * And now that we have all the parameters, and know we're permitted to do
	 * so, go ahead and create the function.
	 */
	funcOid = ProcedureCreate(funcname,
						   namespaceId,
						   stmt->replace,
						   returnsSet,
						   prorettype,
						   GetUserId(),
						   languageOid,
						   languageValidator,
						   describeFuncOid,
						   prosrc_str,	/* converted to text later */
						   probin_str,	/* converted to text later */
						   false,		/* not an aggregate */
						   isWindowFunc,
						   security,
						   isLeakProof,
						   isStrict,
						   volatility,
						   parameterTypes,
						   PointerGetDatum(allParameterTypes),
						   PointerGetDatum(parameterModes),
						   PointerGetDatum(parameterNames),
						   parameterDefaults,
						   PointerGetDatum(proconfig),
						   procost,
						   prorows,
						   dataAccess,
						   execLocation);

<<<<<<< HEAD
	if (Gp_role == GP_ROLE_DISPATCH)
	{
		CdbDispatchUtilityStatement((Node *) stmt,
									DF_CANCEL_ON_ERROR|
									DF_WITH_SNAPSHOT|
									DF_NEED_TWO_PHASE,
									GetAssignedOidsForDispatch(),
									NULL);
	}

	return funcOid;
}

=======
>>>>>>> ab76208e
/*
 * Guts of function deletion.
 *
 * Note: this is also used for aggregate deletion, since the OIDs of
 * both functions and aggregates point to pg_proc.
 */
void
RemoveFunctionById(Oid funcOid)
{
	Relation	relation;
	HeapTuple	tup;
	bool		isagg;

	/*
	 * Delete the pg_proc tuple.
	 */
	relation = heap_open(ProcedureRelationId, RowExclusiveLock);

	tup = SearchSysCache1(PROCOID, ObjectIdGetDatum(funcOid));
	if (!HeapTupleIsValid(tup)) /* should not happen */
		elog(ERROR, "cache lookup failed for function %u", funcOid);

	isagg = ((Form_pg_proc) GETSTRUCT(tup))->proisagg;

	simple_heap_delete(relation, &tup->t_self);

	ReleaseSysCache(tup);

	heap_close(relation, RowExclusiveLock);

	/* Remove anything in pg_proc_callback for this function */
	deleteProcCallbacks(funcOid);

	/*
	 * If there's a pg_aggregate tuple, delete that too.
	 */
	if (isagg)
	{
		relation = heap_open(AggregateRelationId, RowExclusiveLock);

		tup = SearchSysCache1(AGGFNOID, ObjectIdGetDatum(funcOid));
		if (!HeapTupleIsValid(tup))		/* should not happen */
			elog(ERROR, "cache lookup failed for pg_aggregate tuple for function %u", funcOid);

		simple_heap_delete(relation, &tup->t_self);

		ReleaseSysCache(tup);

		heap_close(relation, RowExclusiveLock);
	}
}

/*
 * Implements the ALTER FUNCTION utility command (except for the
 * RENAME and OWNER clauses, which are handled as part of the generic
 * ALTER framework).
 */
Oid
AlterFunction(AlterFunctionStmt *stmt)
{
	HeapTuple	tup;
	Oid			funcOid;
	Form_pg_proc procForm;
	Relation	rel;
	ListCell   *l;
	DefElem    *volatility_item = NULL;
	DefElem    *strict_item = NULL;
	DefElem    *security_def_item = NULL;
	DefElem    *leakproof_item = NULL;
	List	   *set_items = NIL;
	DefElem    *cost_item = NULL;
	DefElem    *rows_item = NULL;
	DefElem    *data_access_item = NULL;
	DefElem    *exec_location_item = NULL;
	bool		isnull;
	char		data_access;
	char		exec_location;

	rel = heap_open(ProcedureRelationId, RowExclusiveLock);

	funcOid = LookupFuncNameTypeNames(stmt->func->funcname,
									  stmt->func->funcargs,
									  false);

	tup = SearchSysCacheCopy1(PROCOID, ObjectIdGetDatum(funcOid));
	if (!HeapTupleIsValid(tup)) /* should not happen */
		elog(ERROR, "cache lookup failed for function %u", funcOid);

	procForm = (Form_pg_proc) GETSTRUCT(tup);

	/* Permission check: must own function */
	if (!pg_proc_ownercheck(funcOid, GetUserId()))
		aclcheck_error(ACLCHECK_NOT_OWNER, ACL_KIND_PROC,
					   NameListToString(stmt->func->funcname));

	/* check bootstrap object */
	CheckForModifySystemFunc(funcOid, stmt->func->funcname);

	if (procForm->proisagg)
		ereport(ERROR,
				(errcode(ERRCODE_WRONG_OBJECT_TYPE),
				 errmsg("\"%s\" is an aggregate function",
						NameListToString(stmt->func->funcname))));

	/* Examine requested actions. */
	foreach(l, stmt->actions)
	{
		DefElem    *defel = (DefElem *) lfirst(l);

		if (compute_common_attribute(defel,
									 &volatility_item,
									 &strict_item,
									 &security_def_item,
									 &leakproof_item,
									 &set_items,
									 &cost_item,
									 &rows_item,
									 &data_access_item,
									 &exec_location_item) == false)
			elog(ERROR, "option \"%s\" not recognized", defel->defname);
	}

	if (volatility_item)
		procForm->provolatile = interpret_func_volatility(volatility_item);
	if (strict_item)
		procForm->proisstrict = intVal(strict_item->arg);
	if (security_def_item)
		procForm->prosecdef = intVal(security_def_item->arg);
	if (leakproof_item)
	{
		if (intVal(leakproof_item->arg) && !superuser())
			ereport(ERROR,
					(errcode(ERRCODE_INSUFFICIENT_PRIVILEGE),
				  errmsg("only superuser can define a leakproof function")));
		procForm->proleakproof = intVal(leakproof_item->arg);
	}
	if (cost_item)
	{
		procForm->procost = defGetNumeric(cost_item);
		if (procForm->procost <= 0)
			ereport(ERROR,
					(errcode(ERRCODE_INVALID_PARAMETER_VALUE),
					 errmsg("COST must be positive")));
	}
	if (rows_item)
	{
		procForm->prorows = defGetNumeric(rows_item);
		if (procForm->prorows <= 0)
			ereport(ERROR,
					(errcode(ERRCODE_INVALID_PARAMETER_VALUE),
					 errmsg("ROWS must be positive")));
		if (!procForm->proretset)
			ereport(ERROR,
					(errcode(ERRCODE_INVALID_PARAMETER_VALUE),
					 errmsg("ROWS is not applicable when function does not return a set")));
	}
	if (set_items)
	{
		Datum		datum;
		bool		isnull;
		ArrayType  *a;
		Datum		repl_val[Natts_pg_proc];
		bool		repl_null[Natts_pg_proc];
		bool		repl_repl[Natts_pg_proc];

		/* extract existing proconfig setting */
		datum = SysCacheGetAttr(PROCOID, tup, Anum_pg_proc_proconfig, &isnull);
		a = isnull ? NULL : DatumGetArrayTypeP(datum);

		/* update according to each SET or RESET item, left to right */
		a = update_proconfig_value(a, set_items);

		/* update the tuple */
		memset(repl_repl, false, sizeof(repl_repl));
		repl_repl[Anum_pg_proc_proconfig - 1] = true;

		if (a == NULL)
		{
			repl_val[Anum_pg_proc_proconfig - 1] = (Datum) 0;
			repl_null[Anum_pg_proc_proconfig - 1] = true;
		}
		else
		{
			repl_val[Anum_pg_proc_proconfig - 1] = PointerGetDatum(a);
			repl_null[Anum_pg_proc_proconfig - 1] = false;
		}

		tup = heap_modify_tuple(tup, RelationGetDescr(rel),
								repl_val, repl_null, repl_repl);
	}
	if (data_access_item)
	{
		Datum		repl_val[Natts_pg_proc];
		bool		repl_null[Natts_pg_proc];
		bool		repl_repl[Natts_pg_proc];

		MemSet(repl_null, 0, sizeof(repl_null));
		MemSet(repl_repl, 0, sizeof(repl_repl));
		repl_repl[Anum_pg_proc_prodataaccess - 1] = true;
		repl_val[Anum_pg_proc_prodataaccess - 1] =
			CharGetDatum(interpret_data_access(data_access_item));

		tup = heap_modify_tuple(tup, RelationGetDescr(rel),
								repl_val, repl_null, repl_repl);
	}
	if (exec_location_item)
	{
		Datum		repl_val[Natts_pg_proc];
		bool		repl_null[Natts_pg_proc];
		bool		repl_repl[Natts_pg_proc];

		MemSet(repl_null, 0, sizeof(repl_null));
		MemSet(repl_repl, 0, sizeof(repl_repl));
		repl_repl[Anum_pg_proc_proexeclocation - 1] = true;
		repl_val[Anum_pg_proc_proexeclocation - 1] =
			CharGetDatum(interpret_exec_location(exec_location_item));

		tup = heap_modify_tuple(tup, RelationGetDescr(rel),
								repl_val, repl_null, repl_repl);
	}

	data_access = DatumGetChar(
		heap_getattr(tup, Anum_pg_proc_prodataaccess,
					 RelationGetDescr(rel), &isnull));
	Assert(!isnull);
	exec_location = DatumGetChar(
		heap_getattr(tup, Anum_pg_proc_proexeclocation,
					 RelationGetDescr(rel), &isnull));
	Assert(!isnull);
	/* Cross check for various properties. */
	validate_sql_data_access(data_access,
							 procForm->provolatile,
							 procForm->prolang);
	validate_sql_exec_location(exec_location,
							   procForm->proretset);

	/* Do the update */
	simple_heap_update(rel, &tup->t_self, tup);
	CatalogUpdateIndexes(rel, tup);

	InvokeObjectPostAlterHook(ProcedureRelationId, funcOid, 0);

	heap_close(rel, NoLock);
	heap_freetuple(tup);
	
	if (Gp_role == GP_ROLE_DISPATCH)
	{
		CdbDispatchUtilityStatement((Node *) stmt,
									DF_CANCEL_ON_ERROR|
									DF_WITH_SNAPSHOT|
									DF_NEED_TWO_PHASE,
									NIL,
									NULL);
	}

	return funcOid;
}

/*
 * SetFunctionReturnType - change declared return type of a function
 *
 * This is presently only used for adjusting legacy functions that return
 * OPAQUE to return whatever we find their correct definition should be.
 * The caller should emit a suitable warning explaining what we did.
 */
void
SetFunctionReturnType(Oid funcOid, Oid newRetType)
{
	Relation	pg_proc_rel;
	HeapTuple	tup;
	Form_pg_proc procForm;

	pg_proc_rel = heap_open(ProcedureRelationId, RowExclusiveLock);

	tup = SearchSysCacheCopy1(PROCOID, ObjectIdGetDatum(funcOid));
	if (!HeapTupleIsValid(tup)) /* should not happen */
		elog(ERROR, "cache lookup failed for function %u", funcOid);
	procForm = (Form_pg_proc) GETSTRUCT(tup);

	if (procForm->prorettype != OPAQUEOID)		/* caller messed up */
		elog(ERROR, "function %u doesn't return OPAQUE", funcOid);

	/* okay to overwrite copied tuple */
	procForm->prorettype = newRetType;

	/* update the catalog and its indexes */
	simple_heap_update(pg_proc_rel, &tup->t_self, tup);

	CatalogUpdateIndexes(pg_proc_rel, tup);

	heap_close(pg_proc_rel, RowExclusiveLock);
}


/*
 * SetFunctionArgType - change declared argument type of a function
 *
 * As above, but change an argument's type.
 */
void
SetFunctionArgType(Oid funcOid, int argIndex, Oid newArgType)
{
	Relation	pg_proc_rel;
	HeapTuple	tup;
	Form_pg_proc procForm;

	pg_proc_rel = heap_open(ProcedureRelationId, RowExclusiveLock);

	tup = SearchSysCacheCopy1(PROCOID, ObjectIdGetDatum(funcOid));
	if (!HeapTupleIsValid(tup)) /* should not happen */
		elog(ERROR, "cache lookup failed for function %u", funcOid);
	procForm = (Form_pg_proc) GETSTRUCT(tup);

	if (argIndex < 0 || argIndex >= procForm->pronargs ||
		procForm->proargtypes.values[argIndex] != OPAQUEOID)
		elog(ERROR, "function %u doesn't take OPAQUE", funcOid);

	/* okay to overwrite copied tuple */
	procForm->proargtypes.values[argIndex] = newArgType;

	/* update the catalog and its indexes */
	simple_heap_update(pg_proc_rel, &tup->t_self, tup);

	CatalogUpdateIndexes(pg_proc_rel, tup);

	heap_close(pg_proc_rel, RowExclusiveLock);
}



/*
 * CREATE CAST
 */
Oid
CreateCast(CreateCastStmt *stmt)
{
	Oid			sourcetypeid;
	Oid			targettypeid;
	char		sourcetyptype;
	char		targettyptype;
	Oid			funcid;
	Oid			castid;
	int			nargs;
	char		castcontext;
	char		castmethod;
	Relation	relation;
	HeapTuple	tuple;
	Datum		values[Natts_pg_cast];
	bool		nulls[Natts_pg_cast];
	ObjectAddress myself,
				referenced;
	AclResult	aclresult;

	sourcetypeid = typenameTypeId(NULL, stmt->sourcetype);
	targettypeid = typenameTypeId(NULL, stmt->targettype);
	sourcetyptype = get_typtype(sourcetypeid);
	targettyptype = get_typtype(targettypeid);

	/* No pseudo-types allowed */
	if (sourcetyptype == TYPTYPE_PSEUDO)
		ereport(ERROR,
				(errcode(ERRCODE_WRONG_OBJECT_TYPE),
				 errmsg("source data type %s is a pseudo-type",
						TypeNameToString(stmt->sourcetype))));

	if (targettyptype == TYPTYPE_PSEUDO)
		ereport(ERROR,
				(errcode(ERRCODE_WRONG_OBJECT_TYPE),
				 errmsg("target data type %s is a pseudo-type",
						TypeNameToString(stmt->targettype))));

	/* Permission check */
	if (!pg_type_ownercheck(sourcetypeid, GetUserId())
		&& !pg_type_ownercheck(targettypeid, GetUserId()))
		ereport(ERROR,
				(errcode(ERRCODE_INSUFFICIENT_PRIVILEGE),
				 errmsg("must be owner of type %s or type %s",
						format_type_be(sourcetypeid),
						format_type_be(targettypeid))));

	aclresult = pg_type_aclcheck(sourcetypeid, GetUserId(), ACL_USAGE);
	if (aclresult != ACLCHECK_OK)
		aclcheck_error_type(aclresult, sourcetypeid);

	aclresult = pg_type_aclcheck(targettypeid, GetUserId(), ACL_USAGE);
	if (aclresult != ACLCHECK_OK)
		aclcheck_error_type(aclresult, targettypeid);

	/* Domains are allowed for historical reasons, but we warn */
	if (sourcetyptype == TYPTYPE_DOMAIN)
		ereport(WARNING,
				(errcode(ERRCODE_WRONG_OBJECT_TYPE),
				 errmsg("cast will be ignored because the source data type is a domain")));

	else if (targettyptype == TYPTYPE_DOMAIN)
		ereport(WARNING,
				(errcode(ERRCODE_WRONG_OBJECT_TYPE),
				 errmsg("cast will be ignored because the target data type is a domain")));

	/* Detemine the cast method */
	if (stmt->func != NULL)
		castmethod = COERCION_METHOD_FUNCTION;
	else if (stmt->inout)
		castmethod = COERCION_METHOD_INOUT;
	else
		castmethod = COERCION_METHOD_BINARY;

	if (castmethod == COERCION_METHOD_FUNCTION)
	{
		Form_pg_proc procstruct;

		funcid = LookupFuncNameTypeNames(stmt->func->funcname,
										 stmt->func->funcargs,
										 false);

		tuple = SearchSysCache1(PROCOID, ObjectIdGetDatum(funcid));
		if (!HeapTupleIsValid(tuple))
			elog(ERROR, "cache lookup failed for function %u", funcid);

		procstruct = (Form_pg_proc) GETSTRUCT(tuple);
		nargs = procstruct->pronargs;
		if (nargs < 1 || nargs > 3)
			ereport(ERROR,
					(errcode(ERRCODE_INVALID_OBJECT_DEFINITION),
				  errmsg("cast function must take one to three arguments")));
		if (!IsBinaryCoercible(sourcetypeid, procstruct->proargtypes.values[0]))
			ereport(ERROR,
					(errcode(ERRCODE_INVALID_OBJECT_DEFINITION),
					 errmsg("argument of cast function must match or be binary-coercible from source data type")));
		if (nargs > 1 && procstruct->proargtypes.values[1] != INT4OID)
			ereport(ERROR,
					(errcode(ERRCODE_INVALID_OBJECT_DEFINITION),
			errmsg("second argument of cast function must be type integer")));
		if (nargs > 2 && procstruct->proargtypes.values[2] != BOOLOID)
			ereport(ERROR,
					(errcode(ERRCODE_INVALID_OBJECT_DEFINITION),
			errmsg("third argument of cast function must be type boolean")));
		if (!IsBinaryCoercible(procstruct->prorettype, targettypeid))
			ereport(ERROR,
					(errcode(ERRCODE_INVALID_OBJECT_DEFINITION),
					 errmsg("return data type of cast function must match or be binary-coercible to target data type")));

		/*
		 * Restricting the volatility of a cast function may or may not be a
		 * good idea in the abstract, but it definitely breaks many old
		 * user-defined types.  Disable this check --- tgl 2/1/03
		 */
#ifdef NOT_USED
		if (procstruct->provolatile == PROVOLATILE_VOLATILE)
			ereport(ERROR,
					(errcode(ERRCODE_INVALID_OBJECT_DEFINITION),
					 errmsg("cast function must not be volatile")));
#endif
		if (procstruct->proisagg)
			ereport(ERROR,
					(errcode(ERRCODE_INVALID_OBJECT_DEFINITION),
				 errmsg("cast function must not be an aggregate function")));
		if (procstruct->proiswindow)
			ereport(ERROR,
					(errcode(ERRCODE_INVALID_OBJECT_DEFINITION),
					 errmsg("cast function must not be a window function")));
		if (procstruct->proretset)
			ereport(ERROR,
					(errcode(ERRCODE_INVALID_OBJECT_DEFINITION),
					 errmsg("cast function must not return a set")));

		ReleaseSysCache(tuple);
	}
	else
	{
		funcid = InvalidOid;
		nargs = 0;
	}

	if (castmethod == COERCION_METHOD_BINARY)
	{
		int16		typ1len;
		int16		typ2len;
		bool		typ1byval;
		bool		typ2byval;
		char		typ1align;
		char		typ2align;

		/*
		 * Must be superuser to create binary-compatible casts, since
		 * erroneous casts can easily crash the backend.
		 */
		if (!superuser())
			ereport(ERROR,
					(errcode(ERRCODE_INSUFFICIENT_PRIVILEGE),
			 errmsg("must be superuser to create a cast WITHOUT FUNCTION")));

		/*
		 * Also, insist that the types match as to size, alignment, and
		 * pass-by-value attributes; this provides at least a crude check that
		 * they have similar representations.  A pair of types that fail this
		 * test should certainly not be equated.
		 */
		get_typlenbyvalalign(sourcetypeid, &typ1len, &typ1byval, &typ1align);
		get_typlenbyvalalign(targettypeid, &typ2len, &typ2byval, &typ2align);
		if (typ1len != typ2len ||
			typ1byval != typ2byval ||
			typ1align != typ2align)
			ereport(ERROR,
					(errcode(ERRCODE_INVALID_OBJECT_DEFINITION),
					 errmsg("source and target data types are not physically compatible")));

		/*
		 * We know that composite, enum and array types are never binary-
		 * compatible with each other.  They all have OIDs embedded in them.
		 *
		 * Theoretically you could build a user-defined base type that is
		 * binary-compatible with a composite, enum, or array type.  But we
		 * disallow that too, as in practice such a cast is surely a mistake.
		 * You can always work around that by writing a cast function.
		 */
		if (sourcetyptype == TYPTYPE_COMPOSITE ||
			targettyptype == TYPTYPE_COMPOSITE)
			ereport(ERROR,
					(errcode(ERRCODE_INVALID_OBJECT_DEFINITION),
				  errmsg("composite data types are not binary-compatible")));

		if (sourcetyptype == TYPTYPE_ENUM ||
			targettyptype == TYPTYPE_ENUM)
			ereport(ERROR,
					(errcode(ERRCODE_INVALID_OBJECT_DEFINITION),
					 errmsg("enum data types are not binary-compatible")));

		if (OidIsValid(get_element_type(sourcetypeid)) ||
			OidIsValid(get_element_type(targettypeid)))
			ereport(ERROR,
					(errcode(ERRCODE_INVALID_OBJECT_DEFINITION),
					 errmsg("array data types are not binary-compatible")));

		/*
		 * We also disallow creating binary-compatibility casts involving
		 * domains.  Casting from a domain to its base type is already
		 * allowed, and casting the other way ought to go through domain
		 * coercion to permit constraint checking.  Again, if you're intent on
		 * having your own semantics for that, create a no-op cast function.
		 *
		 * NOTE: if we were to relax this, the above checks for composites
		 * etc. would have to be modified to look through domains to their
		 * base types.
		 */
		if (sourcetyptype == TYPTYPE_DOMAIN ||
			targettyptype == TYPTYPE_DOMAIN)
			ereport(ERROR,
					(errcode(ERRCODE_INVALID_OBJECT_DEFINITION),
					 errmsg("domain data types must not be marked binary-compatible")));
	}

	/*
	 * Allow source and target types to be same only for length coercion
	 * functions.  We assume a multi-arg function does length coercion.
	 */
	if (sourcetypeid == targettypeid && nargs < 2)
		ereport(ERROR,
				(errcode(ERRCODE_INVALID_OBJECT_DEFINITION),
			  errmsg("source data type and target data type are the same")));

	/* convert CoercionContext enum to char value for castcontext */
	switch (stmt->context)
	{
		case COERCION_IMPLICIT:
			castcontext = COERCION_CODE_IMPLICIT;
			break;
		case COERCION_ASSIGNMENT:
			castcontext = COERCION_CODE_ASSIGNMENT;
			break;
		case COERCION_EXPLICIT:
			castcontext = COERCION_CODE_EXPLICIT;
			break;
		default:
			elog(ERROR, "unrecognized CoercionContext: %d", stmt->context);
			castcontext = 0;	/* keep compiler quiet */
			break;
	}

	relation = heap_open(CastRelationId, RowExclusiveLock);

	/*
	 * Check for duplicate.  This is just to give a friendly error message,
	 * the unique index would catch it anyway (so no need to sweat about race
	 * conditions).
	 */
	tuple = SearchSysCache2(CASTSOURCETARGET,
							ObjectIdGetDatum(sourcetypeid),
							ObjectIdGetDatum(targettypeid));
	if (HeapTupleIsValid(tuple))
		ereport(ERROR,
				(errcode(ERRCODE_DUPLICATE_OBJECT),
				 errmsg("cast from type %s to type %s already exists",
						format_type_be(sourcetypeid),
						format_type_be(targettypeid))));

	/* ready to go */
	values[Anum_pg_cast_castsource - 1] = ObjectIdGetDatum(sourcetypeid);
	values[Anum_pg_cast_casttarget - 1] = ObjectIdGetDatum(targettypeid);
	values[Anum_pg_cast_castfunc - 1] = ObjectIdGetDatum(funcid);
	values[Anum_pg_cast_castcontext - 1] = CharGetDatum(castcontext);
	values[Anum_pg_cast_castmethod - 1] = CharGetDatum(castmethod);

	MemSet(nulls, false, sizeof(nulls));

	tuple = heap_form_tuple(RelationGetDescr(relation), values, nulls);

	castid = simple_heap_insert(relation, tuple);

	CatalogUpdateIndexes(relation, tuple);

	/* make dependency entries */
	myself.classId = CastRelationId;
	myself.objectId = castid;
	myself.objectSubId = 0;

	/* dependency on source type */
	referenced.classId = TypeRelationId;
	referenced.objectId = sourcetypeid;
	referenced.objectSubId = 0;
	recordDependencyOn(&myself, &referenced, DEPENDENCY_NORMAL);

	/* dependency on target type */
	referenced.classId = TypeRelationId;
	referenced.objectId = targettypeid;
	referenced.objectSubId = 0;
	recordDependencyOn(&myself, &referenced, DEPENDENCY_NORMAL);

	/* dependency on function */
	if (OidIsValid(funcid))
	{
		referenced.classId = ProcedureRelationId;
		referenced.objectId = funcid;
		referenced.objectSubId = 0;
		recordDependencyOn(&myself, &referenced, DEPENDENCY_NORMAL);
	}

	/* dependency on extension */
	recordDependencyOnCurrentExtension(&myself, false);

	/* Post creation hook for new cast */
	InvokeObjectPostCreateHook(CastRelationId, castid, 0);

	heap_freetuple(tuple);

	heap_close(relation, RowExclusiveLock);

	if (Gp_role == GP_ROLE_DISPATCH)
	{
		CdbDispatchUtilityStatement((Node *) stmt,
									DF_CANCEL_ON_ERROR|
									DF_WITH_SNAPSHOT|
									DF_NEED_TWO_PHASE,
									GetAssignedOidsForDispatch(),
									NULL);
	}

	return castid;
}

/*
 * get_cast_oid - given two type OIDs, look up a cast OID
 *
 * If missing_ok is false, throw an error if the cast is not found.  If
 * true, just return InvalidOid.
 */
Oid
get_cast_oid(Oid sourcetypeid, Oid targettypeid, bool missing_ok)
{
	Oid			oid;

	oid = GetSysCacheOid2(CASTSOURCETARGET,
						  ObjectIdGetDatum(sourcetypeid),
						  ObjectIdGetDatum(targettypeid));
	if (!OidIsValid(oid) && !missing_ok)
		ereport(ERROR,
				(errcode(ERRCODE_UNDEFINED_OBJECT),
				 errmsg("cast from type %s to type %s does not exist",
						format_type_be(sourcetypeid),
						format_type_be(targettypeid))));
	return oid;
}

void
DropCastById(Oid castOid)
{
	Relation	relation;
	ScanKeyData scankey;
	SysScanDesc scan;
	HeapTuple	tuple;

	relation = heap_open(CastRelationId, RowExclusiveLock);

	ScanKeyInit(&scankey,
				ObjectIdAttributeNumber,
				BTEqualStrategyNumber, F_OIDEQ,
				ObjectIdGetDatum(castOid));
	scan = systable_beginscan(relation, CastOidIndexId, true,
							  NULL, 1, &scankey);

	tuple = systable_getnext(scan);
	if (!HeapTupleIsValid(tuple))
		elog(ERROR, "could not find tuple for cast %u", castOid);
	simple_heap_delete(relation, &tuple->t_self);

	systable_endscan(scan);
	heap_close(relation, RowExclusiveLock);
}

/*
 * Subroutine for ALTER FUNCTION/AGGREGATE SET SCHEMA/RENAME
 *
 * Is there a function with the given name and signature already in the given
 * namespace?  If so, raise an appropriate error message.
 */
void
IsThereFunctionInNamespace(const char *proname, int pronargs,
						   oidvector *proargtypes, Oid nspOid)
{
	/* check for duplicate name (more friendly than unique-index failure) */
	if (SearchSysCacheExists3(PROCNAMEARGSNSP,
							  CStringGetDatum(proname),
							  PointerGetDatum(proargtypes),
							  ObjectIdGetDatum(nspOid)))
		ereport(ERROR,
				(errcode(ERRCODE_DUPLICATE_FUNCTION),
				 errmsg("function %s already exists in schema \"%s\"",
						funcname_signature_string(proname, pronargs,
												  NIL, proargtypes->values),
						get_namespace_name(nspOid))));
}

/*
 * ExecuteDoStmt
 *		Execute inline procedural-language code
 */
void
ExecuteDoStmt(DoStmt *stmt)
{
	InlineCodeBlock *codeblock = makeNode(InlineCodeBlock);
	ListCell   *arg;
	DefElem    *as_item = NULL;
	DefElem    *language_item = NULL;
	char	   *language;
	Oid			laninline;
	HeapTuple	languageTuple;
	Form_pg_language languageStruct;

	/* Process options we got from gram.y */
	foreach(arg, stmt->args)
	{
		DefElem    *defel = (DefElem *) lfirst(arg);

		if (strcmp(defel->defname, "as") == 0)
		{
			if (as_item)
				ereport(ERROR,
						(errcode(ERRCODE_SYNTAX_ERROR),
						 errmsg("conflicting or redundant options")));
			as_item = defel;
		}
		else if (strcmp(defel->defname, "language") == 0)
		{
			if (language_item)
				ereport(ERROR,
						(errcode(ERRCODE_SYNTAX_ERROR),
						 errmsg("conflicting or redundant options")));
			language_item = defel;
		}
		else
			elog(ERROR, "option \"%s\" not recognized",
				 defel->defname);
	}

	if (as_item)
		codeblock->source_text = strVal(as_item->arg);
	else
		ereport(ERROR,
				(errcode(ERRCODE_SYNTAX_ERROR),
				 errmsg("no inline code specified")));

	/* if LANGUAGE option wasn't specified, use the default */
	if (language_item)
		language = strVal(language_item->arg);
	else
		language = "plpgsql";

	/* Look up the language and validate permissions */
	languageTuple = SearchSysCache1(LANGNAME, PointerGetDatum(language));
	if (!HeapTupleIsValid(languageTuple))
		ereport(ERROR,
				(errcode(ERRCODE_UNDEFINED_OBJECT),
				 errmsg("language \"%s\" does not exist", language),
				 (PLTemplateExists(language) ?
				  errhint("Use CREATE LANGUAGE to load the language into the database.") : 0)));

	codeblock->langOid = HeapTupleGetOid(languageTuple);
	languageStruct = (Form_pg_language) GETSTRUCT(languageTuple);
	codeblock->langIsTrusted = languageStruct->lanpltrusted;

	if (languageStruct->lanpltrusted)
	{
		/* if trusted language, need USAGE privilege */
		AclResult	aclresult;

		aclresult = pg_language_aclcheck(codeblock->langOid, GetUserId(),
										 ACL_USAGE);
		if (aclresult != ACLCHECK_OK)
			aclcheck_error(aclresult, ACL_KIND_LANGUAGE,
						   NameStr(languageStruct->lanname));
	}
	else
	{
		/* if untrusted language, must be superuser */
		if (!superuser())
			aclcheck_error(ACLCHECK_NO_PRIV, ACL_KIND_LANGUAGE,
						   NameStr(languageStruct->lanname));
	}

	/* get the handler function's OID */
	laninline = languageStruct->laninline;
	if (!OidIsValid(laninline))
		ereport(ERROR,
				(errcode(ERRCODE_FEATURE_NOT_SUPPORTED),
			 errmsg("language \"%s\" does not support inline code execution",
					NameStr(languageStruct->lanname))));

	ReleaseSysCache(languageTuple);

	/* execute the inline handler */
	OidFunctionCall1(laninline, PointerGetDatum(codeblock));
}

static void
CheckForModifySystemFunc(Oid funcOid, List *funcName)
{
	if (!allowSystemTableMods && funcOid < FirstBootstrapObjectId)
		ereport(ERROR,
				(errcode(ERRCODE_INSUFFICIENT_PRIVILEGE),
				 errmsg("permission defined: \"%s\" is a system function",
						NameListToString(funcName))));
}<|MERGE_RESOLUTION|>--- conflicted
+++ resolved
@@ -220,17 +220,12 @@
 	int			i;
 	ParseState *pstate;
 
-<<<<<<< HEAD
 	/* default results */
 	*variadicArgType = InvalidOid;		/* default result */
-	*requiredResultType = InvalidOid;
+	*requiredResultType = InvalidOid;	/* default result */
 	*parameterNames		= NULL;
 	*allParameterTypes	= NULL;
 	*parameterModes		= NULL;
-=======
-	*variadicArgType = InvalidOid;		/* default result */
-	*requiredResultType = InvalidOid;	/* default result */
->>>>>>> ab76208e
 
 	/* Allocate local memory */
 	inTypes = (Oid *) palloc(parameterCount * sizeof(Oid));
@@ -271,11 +266,7 @@
 							(errcode(ERRCODE_INVALID_FUNCTION_DEFINITION),
 							 errmsg("aggregate cannot accept shell type %s",
 									TypeNameToString(t))));
-<<<<<<< HEAD
 				else if (Gp_role != GP_ROLE_EXECUTE)
-=======
-				else
->>>>>>> ab76208e
 					ereport(NOTICE,
 							(errcode(ERRCODE_WRONG_OBJECT_TYPE),
 							 errmsg("argument type %s is only a shell",
@@ -1385,7 +1376,6 @@
 						   dataAccess,
 						   execLocation);
 
-<<<<<<< HEAD
 	if (Gp_role == GP_ROLE_DISPATCH)
 	{
 		CdbDispatchUtilityStatement((Node *) stmt,
@@ -1399,8 +1389,6 @@
 	return funcOid;
 }
 
-=======
->>>>>>> ab76208e
 /*
  * Guts of function deletion.
  *
