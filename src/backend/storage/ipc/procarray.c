--- conflicted
+++ resolved
@@ -52,11 +52,8 @@
 #include "access/xact.h"
 #include "access/twophase.h"
 #include "miscadmin.h"
-<<<<<<< HEAD
 #include "port/atomics.h"
-=======
 #include "storage/proc.h"
->>>>>>> e472b921
 #include "storage/procarray.h"
 #include "storage/spin.h"
 #include "utils/builtins.h"
@@ -469,7 +466,6 @@
 		Assert(TransactionIdIsValid(allPgXact[proc->pgprocno].xid) ||
 			   (IsBootstrapProcessingMode() && latestXid == BootstrapTransactionId));
 
-<<<<<<< HEAD
 		if (! needNotifyCommittedDtxTransaction)
 		{
 			pgxact->xid = InvalidTransactionId;
@@ -477,7 +473,7 @@
 			pgxact->xmin = InvalidTransactionId;
 			/* must be cleared with xid/xmin: */
 			pgxact->vacuumFlags &= ~PROC_VACUUM_STATE_MASK;
-			pgxact->inCommit = false;		/* be sure this is cleared in abort */
+			pgxact->delayChkpt = false;		/* be sure this is cleared in abort */
 			proc->recoveryConflictPending = false;
 			proc->serializableIsoLevel = false;
 
@@ -485,19 +481,6 @@
 			pgxact->nxids = 0;
 			pgxact->overflowed = false;
 		}
-=======
-		pgxact->xid = InvalidTransactionId;
-		proc->lxid = InvalidLocalTransactionId;
-		pgxact->xmin = InvalidTransactionId;
-		/* must be cleared with xid/xmin: */
-		pgxact->vacuumFlags &= ~PROC_VACUUM_STATE_MASK;
-		pgxact->delayChkpt = false;		/* be sure this is cleared in abort */
-		proc->recoveryConflictPending = false;
-
-		/* Clear the subtransaction-XID cache too while holding the lock */
-		pgxact->nxids = 0;
-		pgxact->overflowed = false;
->>>>>>> e472b921
 
 		/* Also advance global latestCompletedXid while holding the lock */
 		/*
@@ -566,12 +549,8 @@
 
 	/* redundant, but just in case */
 	pgxact->vacuumFlags &= ~PROC_VACUUM_STATE_MASK;
-<<<<<<< HEAD
-	pgxact->inCommit = false;
+	pgxact->delayChkpt = false;
 	proc->serializableIsoLevel = false;
-=======
-	pgxact->delayChkpt = false;
->>>>>>> e472b921
 
 	/* Clear the subtransaction-XID cache too */
 	pgxact->nxids = 0;
@@ -2298,7 +2277,6 @@
 	/* initialize xmin calculation with xmax */
 	globalxmin = xmin = xmax;
 
-<<<<<<< HEAD
 	ereport((Debug_print_full_dtm ? LOG : DEBUG5),
 			(errmsg("GetSnapshotData setting globalxmin and xmin to %u",
 					xmin)));
@@ -2352,16 +2330,6 @@
 			snapshot->haveDistribSnapshot = false;
 	}
 
-	/*
-	 * If we're in recovery then snapshot data comes from a different place,
-	 * so decide which route we take before grab the lock. It is possible for
-	 * recovery to end before we finish taking snapshot, and for newly
-	 * assigned transaction ids to be added to the procarray. Xmax cannot
-	 * change while we hold ProcArrayLock, so those newly added transaction
-	 * ids would be filtered away, so we need not be concerned about them.
-	 */
-=======
->>>>>>> e472b921
 	snapshot->takenDuringRecovery = RecoveryInProgress();
 
 	if (!snapshot->takenDuringRecovery)
@@ -2897,11 +2865,7 @@
  * delaying checkpoint because they have critical actions in progress.
  *
  * Constructs an array of VXIDs of transactions that are currently in commit
-<<<<<<< HEAD
- * critical sections, as shown by having inCommit set in their PGXACT.
-=======
  * critical sections, as shown by having delayChkpt set in their PGXACT.
->>>>>>> e472b921
  *
  * Returns a palloc'd array that should be freed by the caller.
  * *nvxids is the number of valid entries.
@@ -2909,13 +2873,8 @@
  * Note that because backends set or clear delayChkpt without holding any lock,
  * the result is somewhat indeterminate, but we don't really care.  Even in
  * a multiprocessor with delayed writes to shared memory, it should be certain
-<<<<<<< HEAD
- * that setting of inCommit will propagate to shared memory when the backend
- * takes a lock, so we cannot fail to see a virtual xact as inCommit if
-=======
  * that setting of delayChkpt will propagate to shared memory when the backend
  * takes a lock, so we cannot fail to see an virtual xact as delayChkpt if
->>>>>>> e472b921
  * it's already inserted its commit record.  Whether it takes a little while
  * for clearing of delayChkpt to propagate is unimportant for correctness.
  */
@@ -2939,11 +2898,7 @@
 		volatile PGPROC *proc = &allProcs[pgprocno];
 		volatile PGXACT *pgxact = &allPgXact[pgprocno];
 
-<<<<<<< HEAD
-		if (pgxact->inCommit)
-=======
 		if (pgxact->delayChkpt)
->>>>>>> e472b921
 		{
 			VirtualTransactionId vxid;
 
@@ -2986,11 +2941,7 @@
 
 		GET_VXID_FROM_PGPROC(vxid, *proc);
 
-<<<<<<< HEAD
-		if (pgxact->inCommit && VirtualTransactionIdIsValid(vxid))
-=======
 		if (pgxact->delayChkpt && VirtualTransactionIdIsValid(vxid))
->>>>>>> e472b921
 		{
 			int			i;
 
