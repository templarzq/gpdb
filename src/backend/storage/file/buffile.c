--- conflicted
+++ resolved
@@ -115,20 +115,10 @@
 							  closeAtEOXact); /* closeAtEOXact */
 	Assert(pfile >= 0);
 
-<<<<<<< HEAD
 	file = makeBufFile(pfile);
 	file->isTemp = true;
 
 	return file;
-=======
-	file->files = (File *) repalloc(file->files,
-									(file->numFiles + 1) * sizeof(File));
-	file->offsets = (off_t *) repalloc(file->offsets,
-									   (file->numFiles + 1) * sizeof(off_t));
-	file->files[file->numFiles] = pfile;
-	file->offsets[file->numFiles] = 0L;
-	file->numFiles++;
->>>>>>> 4d53a2f9
 }
 
 /*
