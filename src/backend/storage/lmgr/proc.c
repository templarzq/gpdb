/*-------------------------------------------------------------------------
 *
 * proc.c
 *	  routines to manage per-process shared memory data structure
 *
<<<<<<< HEAD
 * Portions Copyright (c) 2006-2008, Greenplum inc
 * Portions Copyright (c) 2012-Present Pivotal Software, Inc.
 * Portions Copyright (c) 1996-2013, PostgreSQL Global Development Group
=======
 * Portions Copyright (c) 1996-2014, PostgreSQL Global Development Group
>>>>>>> ab76208e
 * Portions Copyright (c) 1994, Regents of the University of California
 *
 *
 * IDENTIFICATION
 *	  src/backend/storage/lmgr/proc.c
 *
 *-------------------------------------------------------------------------
 */
/*
 * Interface (a):
 *		ProcSleep(), ProcWakeup(),
 *		ProcQueueAlloc() -- create a shm queue for sleeping processes
 *		ProcQueueInit() -- create a queue without allocing memory
 *
 * Waiting for a lock causes the backend to be put to sleep.  Whoever releases
 * the lock wakes the process up again (and gives it an error code so it knows
 * whether it was awoken on an error condition).
 *
 * Interface (b):
 *
 * ProcReleaseLocks -- frees the locks associated with current transaction
 *
 * ProcKill -- destroys the shared memory state (and locks)
 * associated with the process.
 */
#include "postgres.h"

#include <signal.h>
#include <unistd.h>
#include <sys/time.h>

#include "access/transam.h"
#include "access/twophase.h"
#include "access/xact.h"
#include "catalog/namespace.h" /* TempNamespaceOidIsValid */
#include "commands/async.h"
#include "miscadmin.h"
#include "postmaster/autovacuum.h"
<<<<<<< HEAD
#include "postmaster/fts.h"
=======
#include "replication/slot.h"
>>>>>>> ab76208e
#include "replication/syncrep.h"
#include "replication/walsender.h"
#include "storage/ipc.h"
#include "storage/spin.h"
#include "storage/sinval.h"
#include "storage/lmgr.h"
#include "storage/pmsignal.h"
#include "storage/proc.h"
#include "storage/procarray.h"
#include "storage/procsignal.h"
#include "storage/spin.h"
#include "utils/timeout.h"
#include "utils/timestamp.h"

#include "utils/sharedsnapshot.h"  /*SharedLocalSnapshotSlot*/

#include "cdb/cdblocaldistribxact.h"
#include "cdb/cdbtm.h"
#include "cdb/cdbvars.h"  /*Gp_is_writer*/
#include "port/atomics.h"
#include "utils/session_state.h"
#include "tcop/idle_resource_cleaner.h"
#include "utils/resscheduler.h"

/* GUC variables */
int			DeadlockTimeout = 1000;
int			StatementTimeout = 0;
int			LockTimeout = 0;
bool		log_lock_waits = false;

/* Pointer to this process's PGPROC and PGXACT structs, if any */
PGPROC	   *MyProc = NULL;
PGXACT	   *MyPgXact = NULL;
TMGXACT	   *MyTmGxact = NULL;

/* Special for MPP reader gangs */
PGPROC	   *lockHolderProcPtr = NULL;

/*
 * This spinlock protects the freelist of recycled PGPROC structures.
 * We cannot use an LWLock because the LWLock manager depends on already
 * having a PGPROC and a wait semaphore!  But these structures are touched
 * relatively infrequently (only at backend startup or shutdown) and not for
 * very long, so a spinlock is okay.
 */
NON_EXEC_STATIC slock_t *ProcStructLock = NULL;

/* Pointers to shared-memory structures */
PROC_HDR   *ProcGlobal = NULL;
NON_EXEC_STATIC PGPROC *AuxiliaryProcs = NULL;
PGPROC	   *PreparedXactProcs = NULL;

/* If we are waiting for a lock, this points to the associated LOCALLOCK */
static LOCALLOCK *lockAwaited = NULL;

/* Mark this volatile because it can be changed by signal handler */
static volatile DeadLockState deadlock_state = DS_NOT_YET_CHECKED;

static void RemoveProcFromArray(int code, Datum arg);
static void ProcKill(int code, Datum arg);
static void AuxiliaryProcKill(int code, Datum arg);


/*
 * Report shared-memory space needed by InitProcGlobal.
 */
Size
ProcGlobalShmemSize(void)
{
	Size		size = 0;

	/* ProcGlobal */
	size = add_size(size, sizeof(PROC_HDR));
	/* MyProcs, including autovacuum workers and launcher */
	size = add_size(size, mul_size(MaxBackends, sizeof(PGPROC)));
	/* AuxiliaryProcs */
	size = add_size(size, mul_size(NUM_AUXILIARY_PROCS, sizeof(PGPROC)));
	/* Prepared xacts */
	size = add_size(size, mul_size(max_prepared_xacts, sizeof(PGPROC)));
	/* ProcStructLock */
	size = add_size(size, sizeof(slock_t));

	size = add_size(size, mul_size(MaxBackends, sizeof(PGXACT)));
	size = add_size(size, mul_size(NUM_AUXILIARY_PROCS, sizeof(PGXACT)));
	size = add_size(size, mul_size(max_prepared_xacts, sizeof(PGXACT)));

	return size;
}

/*
 * Report number of semaphores needed by InitProcGlobal.
 */
int
ProcGlobalSemas(void)
{
	/*
	 * We need a sema per backend (including autovacuum), plus one for each
	 * auxiliary process.
	 */
	return MaxBackends + NUM_AUXILIARY_PROCS;
}

/*
 * InitProcGlobal -
 *	  Initialize the global process table during postmaster or standalone
 *	  backend startup.
 *
 *	  We also create all the per-process semaphores we will need to support
 *	  the requested number of backends.  We used to allocate semaphores
 *	  only when backends were actually started up, but that is bad because
 *	  it lets Postgres fail under load --- a lot of Unix systems are
 *	  (mis)configured with small limits on the number of semaphores, and
 *	  running out when trying to start another backend is a common failure.
 *	  So, now we grab enough semaphores to support the desired max number
 *	  of backends immediately at initialization --- if the sysadmin has set
 *	  MaxConnections, max_worker_processes, or autovacuum_max_workers higher
 *	  than his kernel will support, he'll find out sooner rather than later.
 *
 *	  Another reason for creating semaphores here is that the semaphore
 *	  implementation typically requires us to create semaphores in the
 *	  postmaster, not in backends.
 *
 * Note: this is NOT called by individual backends under a postmaster,
 * not even in the EXEC_BACKEND case.  The ProcGlobal and AuxiliaryProcs
 * pointers must be propagated specially for EXEC_BACKEND operation.
 */
void
InitProcGlobal(void)
{
	PGPROC	   *procs;
	PGXACT	   *pgxacts;
	TMGXACT	   *tmgxacts;
	int			i,
				j;
	bool		found;
	uint32		TotalProcs = MaxBackends + NUM_AUXILIARY_PROCS + max_prepared_xacts;

	/* Create the ProcGlobal shared structure */
	ProcGlobal = (PROC_HDR *)
		ShmemInitStruct("Proc Header", sizeof(PROC_HDR), &found);
	Assert(!found);

	/*
	 * Initialize the data structures.
	 */
	ProcGlobal->spins_per_delay = DEFAULT_SPINS_PER_DELAY;
	ProcGlobal->freeProcs = NULL;
	ProcGlobal->autovacFreeProcs = NULL;
	ProcGlobal->bgworkerFreeProcs = NULL;
	ProcGlobal->startupProc = NULL;
	ProcGlobal->startupProcPid = 0;
	ProcGlobal->startupBufferPinWaitBufId = -1;
	ProcGlobal->walwriterLatch = NULL;
	ProcGlobal->checkpointerLatch = NULL;

	ProcGlobal->mppLocalProcessCounter = 0;

	/*
	 * Create and initialize all the PGPROC structures we'll need.  There are
	 * five separate consumers: (1) normal backends, (2) autovacuum workers
	 * and the autovacuum launcher, (3) background workers, (4) auxiliary
	 * processes, and (5) prepared transactions.  Each PGPROC structure is
	 * dedicated to exactly one of these purposes, and they do not move
	 * between groups.
	 */
	procs = (PGPROC *) ShmemAlloc(TotalProcs * sizeof(PGPROC));
	ProcGlobal->allProcs = procs;
	/* XXX allProcCount isn't really all of them; it excludes prepared xacts */
	ProcGlobal->allProcCount = MaxBackends + NUM_AUXILIARY_PROCS;
	if (!procs)
		ereport(FATAL,
				(errcode(ERRCODE_OUT_OF_MEMORY),
				 errmsg("out of shared memory")));
	MemSet(procs, 0, TotalProcs * sizeof(PGPROC));

	/*
	 * Also allocate a separate array of PGXACT structures.  This is separate
	 * from the main PGPROC array so that the most heavily accessed data is
	 * stored contiguously in memory in as few cache lines as possible. This
	 * provides significant performance benefits, especially on a
	 * multiprocessor system.  There is one PGXACT structure for every PGPROC
	 * structure.
	 */
	pgxacts = (PGXACT *) ShmemAlloc(TotalProcs * sizeof(PGXACT));
	MemSet(pgxacts, 0, TotalProcs * sizeof(PGXACT));
	ProcGlobal->allPgXact = pgxacts;

	/*
	 * Also allocate a separate array of TMGXACT structures out of the same
	 * consideration as above.
	 */
	tmgxacts = (TMGXACT *) ShmemAlloc(TotalProcs * sizeof(TMGXACT));
	MemSet(tmgxacts, 0, TotalProcs * sizeof(TMGXACT));
	ProcGlobal->allTmGxact = tmgxacts;

	for (i = 0; i < TotalProcs; i++)
	{
		/* Common initialization for all PGPROCs, regardless of type. */

		/*
		 * Set up per-PGPROC semaphore, latch, and backendLock. Prepared xact
		 * dummy PGPROCs don't need these though - they're never associated
		 * with a real process
		 */
		if (i < MaxBackends + NUM_AUXILIARY_PROCS)
		{
			PGSemaphoreCreate(&(procs[i].sem));
			InitSharedLatch(&(procs[i].procLatch));
			procs[i].backendLock = LWLockAssign();
		}
		procs[i].pgprocno = i;

		/*
		 * Newly created PGPROCs for normal backends, autovacuum and bgworkers
		 * must be queued up on the appropriate free list.  Because there can
		 * only ever be a small, fixed number of auxiliary processes, no free
		 * list is used in that case; InitAuxiliaryProcess() instead uses a
		 * linear search.   PGPROCs for prepared transactions are added to a
		 * free list by TwoPhaseShmemInit().
		 */
		if (i < MaxConnections)
		{
			/* PGPROC for normal backend, add to freeProcs list */
			procs[i].links.next = (SHM_QUEUE *) ProcGlobal->freeProcs;
			ProcGlobal->freeProcs = &procs[i];
		}
		else if (i < MaxConnections + autovacuum_max_workers + 1)
		{
			/* PGPROC for AV launcher/worker, add to autovacFreeProcs list */
			procs[i].links.next = (SHM_QUEUE *) ProcGlobal->autovacFreeProcs;
			ProcGlobal->autovacFreeProcs = &procs[i];
		}
		else if (i < MaxBackends)
		{
			/* PGPROC for bgworker, add to bgworkerFreeProcs list */
			procs[i].links.next = (SHM_QUEUE *) ProcGlobal->bgworkerFreeProcs;
			ProcGlobal->bgworkerFreeProcs = &procs[i];
		}

		/* Initialize myProcLocks[] shared memory queues. */
		for (j = 0; j < NUM_LOCK_PARTITIONS; j++)
			SHMQueueInit(&(procs[i].myProcLocks[j]));
	}

	/*
	 * Save pointers to the blocks of PGPROC structures reserved for auxiliary
	 * processes and prepared transactions.
	 */
	AuxiliaryProcs = &procs[MaxBackends];
	PreparedXactProcs = &procs[MaxBackends + NUM_AUXILIARY_PROCS];

	/* Create ProcStructLock spinlock, too */
	ProcStructLock = (slock_t *) ShmemAlloc(sizeof(slock_t));
	SpinLockInit(ProcStructLock);
}

/*
 * InitProcess -- initialize a per-process data structure for this backend
 */
void
InitProcess(void)
{
	/* use volatile pointer to prevent code rearrangement */
	volatile PROC_HDR *procglobal = ProcGlobal;

	/*
	 * Autovacuum, WAL sender, FTS handler and FTS daemon processes are marked
	 * as GP_ROLE_UTILITY to prevent unwanted GP_ROLE_DISPATCH MyProc settings
	 * such as mppSessionId being valid and mppIsWriter set to true.
	 */
	if (IsAutoVacuumWorkerProcess() || am_walsender || am_ftshandler ||
		am_ftsprobe)
		Gp_role = GP_ROLE_UTILITY;

	/*
	 * ProcGlobal should be set up already (if we are a backend, we inherit
	 * this by fork() or EXEC_BACKEND mechanism from the postmaster).
	 */
	if (procglobal == NULL)
		elog(PANIC, "proc header uninitialized");

	if (MyProc != NULL)
		elog(ERROR, "you already exist");

	/*
	 * Initialize process-local latch support.  This could fail if the kernel
	 * is low on resources, and if so we want to exit cleanly before acquiring
	 * any shared-memory resources.
	 */
	InitializeLatchSupport();

	/*
	 * Try to get a proc struct from the free list.  If this fails, we must be
	 * out of PGPROC structures (not to mention semaphores).
	 *
	 * While we are holding the ProcStructLock, also copy the current shared
	 * estimate of spins_per_delay to local storage.
	 */
	SpinLockAcquire(ProcStructLock);

	set_spins_per_delay(procglobal->spins_per_delay);

	if (IsAnyAutoVacuumProcess())
		MyProc = procglobal->autovacFreeProcs;
	else if (IsBackgroundWorker)
		MyProc = procglobal->bgworkerFreeProcs;
	else
		MyProc = procglobal->freeProcs;

	if (MyProc != NULL)
	{
		if (IsAnyAutoVacuumProcess())
			procglobal->autovacFreeProcs = (PGPROC *) MyProc->links.next;
		else if (IsBackgroundWorker)
			procglobal->bgworkerFreeProcs = (PGPROC *) MyProc->links.next;
		else
			procglobal->freeProcs = (PGPROC *) MyProc->links.next;
		SpinLockRelease(ProcStructLock);
	}
	else
	{
		/*
		 * If we reach here, all the PGPROCs are in use.  This is one of the
		 * possible places to detect "too many backends", so give the standard
		 * error message.  XXX do we need to give a different failure message
		 * in the autovacuum case?
		 */
		SpinLockRelease(ProcStructLock);
		ereport(FATAL,
				(errcode(ERRCODE_TOO_MANY_CONNECTIONS),
				 errmsg("sorry, too many clients already")));
	}
	MyPgXact = &ProcGlobal->allPgXact[MyProc->pgprocno];
	MyTmGxact = &ProcGlobal->allTmGxact[MyProc->pgprocno];

	if (gp_debug_pgproc)
	{
		elog(LOG, "allocating PGPROC entry for pid %d, freeProcs (prev ptr, new ptr): (%p, %p)",
			 MyProcPid, MyProc, MyProc->links.next);
	}

	int mppLocalProcessSerial = pg_atomic_add_fetch_u32((pg_atomic_uint32 *)&procglobal->mppLocalProcessCounter, 1);

	lockHolderProcPtr = MyProc;

	/* Set the next pointer to NULL */
	MyProc->links.next = NULL;

	/*
	 * Now that we have a PGPROC, mark ourselves as an active postmaster
	 * child; this is so that the postmaster can detect it if we exit without
	 * cleaning up.  (XXX autovac launcher currently doesn't participate in
	 * this; it probably should.)
	 *
	 * Ideally, we should create functions similar to IsAutoVacuumLauncherProcess()
	 * for ftsProber, etc who call InitProcess().
	 * But MyPMChildSlot helps to get away with it.
	 */
	if (IsUnderPostmaster && !IsAutoVacuumLauncherProcess()
		&& MyPMChildSlot > 0)
		MarkPostmasterChildActive();

	/*
	 * Initialize all fields of MyProc, except for those previously
	 * initialized by InitProcGlobal.
	 */
	SHMQueueElemInit(&(MyProc->links));
	MyProc->waitStatus = STATUS_OK;
	MyProc->lxid = InvalidLocalTransactionId;
	MyProc->fpVXIDLock = false;
	MyProc->fpLocalTransactionId = InvalidLocalTransactionId;
	MyPgXact->xid = InvalidTransactionId;
	MyPgXact->xmin = InvalidTransactionId;
	MyProc->localDistribXactData.state = LOCALDISTRIBXACT_STATE_NONE;
	MyProc->serializableIsoLevel = false;
	MyProc->pid = MyProcPid;
	/* backendId, databaseId and roleId will be filled in later */
	MyProc->backendId = InvalidBackendId;
	MyProc->databaseId = InvalidOid;
	MyProc->roleId = InvalidOid;
	MyPgXact->delayChkpt = false;
	MyPgXact->vacuumFlags = 0;
	/* NB -- autovac launcher intentionally does not set IS_AUTOVACUUM */
	if (IsAutoVacuumWorkerProcess())
		MyPgXact->vacuumFlags |= PROC_IS_AUTOVACUUM;
	MyProc->lwWaiting = false;
	MyProc->lwWaitMode = 0;
	MyProc->lwWaitLink = NULL;
	MyProc->waitLock = NULL;
	MyProc->waitProcLock = NULL;
	MyProc->resSlot = NULL;

    /* 
     * mppLocalProcessSerial uniquely identifies this backend process among
     * all those that our parent postmaster process creates over its lifetime. 
     *
  	 * Since we use the process serial number to decide if we should
	 * deliver a response from a server under this spin, we need to 
	 * assign it under the spin lock.
	 */
    MyProc->mppLocalProcessSerial = mppLocalProcessSerial;

    /* 
     * A nonzero gp_session_id uniquely identifies an MPP client session 
     * over the lifetime of the entry postmaster process. A qDisp passes
     * its gp_session_id down to all of its qExecs. If this is a qExec,
     * we have already received the gp_session_id from the qDisp.
     */
    if (Gp_role == GP_ROLE_DISPATCH && gp_session_id == -1)
        gp_session_id = mppLocalProcessSerial;
    MyProc->mppSessionId = gp_session_id;
    elog(DEBUG1,"InitProcess(): gp_session_id %d, Gp_role %d",gp_session_id, Gp_role);
    
    MyProc->mppIsWriter = Gp_is_writer;

	if (Gp_role == GP_ROLE_DISPATCH)
	{
		MyProc->mppIsWriter = true;
	}
    
	/* Initialise for sync rep */
#ifdef USE_ASSERT_CHECKING
	if (assert_enabled)
	{
		int			i;

		/* Last process should have released all locks. */
		for (i = 0; i < NUM_LOCK_PARTITIONS; i++)
			Assert(SHMQueueEmpty(&(MyProc->myProcLocks[i])));
	}
#endif
	MyProc->recoveryConflictPending = false;

	/* Initialize fields for sync rep */
	MyProc->waitLSN = 0;
	MyProc->syncRepState = SYNC_REP_NOT_WAITING;
	SHMQueueElemInit(&(MyProc->syncRepLinks));

	/*
	 * Acquire ownership of the PGPROC's latch, so that we can use WaitLatch.
	 * Note that there's no particular need to do ResetLatch here.
	 */
	OwnLatch(&MyProc->procLatch);

	/*
	 * We might be reusing a semaphore that belonged to a failed process. So
	 * be careful and reinitialize its value here.  (This is not strictly
	 * necessary anymore, but seems like a good idea for cleanliness.)
	 */
	PGSemaphoreReset(&MyProc->sem);

	/* Set wait portal (do not check if resource scheduling is enabled) */
	MyProc->waitPortalId = INVALID_PORTALID;

	/* Init gxact */
	initGxact(MyTmGxact);

	/*
	 * Arrange to clean up at backend exit.
	 */
	on_shmem_exit(ProcKill, 0);

	/*
	 * Now that we have a PGPROC, we could try to acquire locks, so initialize
	 * the deadlock checker.
	 */
	InitDeadLockChecking();
}

/*
 * InitProcessPhase2 -- make MyProc visible in the shared ProcArray.
 *
 * This is separate from InitProcess because we can't acquire LWLocks until
 * we've created a PGPROC, but in the EXEC_BACKEND case ProcArrayAdd won't
 * work until after we've done CreateSharedMemoryAndSemaphores.
 */
void
InitProcessPhase2(void)
{
	Assert(MyProc != NULL);

	/*
	 * Add our PGPROC to the PGPROC array in shared memory.
	 */
	ProcArrayAdd(MyProc);

	/*
	 * Arrange to clean that up at backend exit.
	 */
	on_shmem_exit(RemoveProcFromArray, 0);
}

/*
 * InitAuxiliaryProcess -- create a per-auxiliary-process data structure
 *
 * This is called by bgwriter and similar processes so that they will have a
 * MyProc value that's real enough to let them wait for LWLocks.  The PGPROC
 * and sema that are assigned are one of the extra ones created during
 * InitProcGlobal.
 *
 * Auxiliary processes are presently not expected to wait for real (lockmgr)
 * locks, so we need not set up the deadlock checker.  They are never added
 * to the ProcArray or the sinval messaging mechanism, either.  They also
 * don't get a VXID assigned, since this is only useful when we actually
 * hold lockmgr locks.
 *
 * Startup process however uses locks but never waits for them in the
 * normal backend sense. Startup process also takes part in sinval messaging
 * as a sendOnly process, so never reads messages from sinval queue. So
 * Startup process does have a VXID and does show up in pg_locks.
 */
void
InitAuxiliaryProcess(void)
{
	PGPROC	   *auxproc;
	int			proctype;

	/*
	 * ProcGlobal should be set up already (if we are a backend, we inherit
	 * this by fork() or EXEC_BACKEND mechanism from the postmaster).
	 */
	if (ProcGlobal == NULL || AuxiliaryProcs == NULL)
		elog(PANIC, "proc header uninitialized");

	if (MyProc != NULL)
		elog(ERROR, "you already exist");

	/*
	 * Initialize process-local latch support.  This could fail if the kernel
	 * is low on resources, and if so we want to exit cleanly before acquiring
	 * any shared-memory resources.
	 */
	InitializeLatchSupport();

	/*
	 * We use the ProcStructLock to protect assignment and releasing of
	 * AuxiliaryProcs entries.
	 *
	 * While we are holding the ProcStructLock, also copy the current shared
	 * estimate of spins_per_delay to local storage.
	 */
	SpinLockAcquire(ProcStructLock);

	set_spins_per_delay(ProcGlobal->spins_per_delay);

	/*
	 * Find a free auxproc ... *big* trouble if there isn't one ...
	 */
	for (proctype = 0; proctype < NUM_AUXILIARY_PROCS; proctype++)
	{
		auxproc = &AuxiliaryProcs[proctype];
		if (auxproc->pid == 0)
			break;
	}
	if (proctype >= NUM_AUXILIARY_PROCS)
	{
		SpinLockRelease(ProcStructLock);
		elog(FATAL, "all AuxiliaryProcs are in use");
	}

	/* Mark auxiliary proc as in use by me */
	/* use volatile pointer to prevent code rearrangement */
	((volatile PGPROC *) auxproc)->pid = MyProcPid;

	MyProc = auxproc;
	lockHolderProcPtr = auxproc;
	MyPgXact = &ProcGlobal->allPgXact[auxproc->pgprocno];
	MyTmGxact = &ProcGlobal->allTmGxact[auxproc->pgprocno];

	SpinLockRelease(ProcStructLock);

	/*
	 * Initialize all fields of MyProc, except for those previously
	 * initialized by InitProcGlobal.
	 */
	SHMQueueElemInit(&(MyProc->links));
	MyProc->waitStatus = STATUS_OK;
	MyProc->lxid = InvalidLocalTransactionId;
	MyProc->fpVXIDLock = false;
	MyProc->fpLocalTransactionId = InvalidLocalTransactionId;
	MyPgXact->xid = InvalidTransactionId;
	MyPgXact->xmin = InvalidTransactionId;
	MyProc->localDistribXactData.state = LOCALDISTRIBXACT_STATE_NONE;
	MyProc->serializableIsoLevel = false;
	MyProc->backendId = InvalidBackendId;
	MyProc->databaseId = InvalidOid;
	MyProc->roleId = InvalidOid;
    MyProc->mppLocalProcessSerial = 0;
    MyProc->mppSessionId = 0;
    MyProc->mppIsWriter = false;
	MyPgXact->delayChkpt = false;
	MyPgXact->vacuumFlags = 0;
	MyProc->lwWaiting = false;
	MyProc->lwWaitMode = 0;
	MyProc->lwWaitLink = NULL;
	MyProc->waitLock = NULL;
	MyProc->waitProcLock = NULL;
#ifdef USE_ASSERT_CHECKING
	if (assert_enabled)
	{
		int			i;

		/* Last process should have released all locks. */
		for (i = 0; i < NUM_LOCK_PARTITIONS; i++)
			Assert(SHMQueueEmpty(&(MyProc->myProcLocks[i])));
	}
#endif

	/*
	 * Acquire ownership of the PGPROC's latch, so that we can use WaitLatch.
	 * Note that there's no particular need to do ResetLatch here.
	 */
	OwnLatch(&MyProc->procLatch);

	/*
	 * We might be reusing a semaphore that belonged to a failed process. So
	 * be careful and reinitialize its value here.  (This is not strictly
	 * necessary anymore, but seems like a good idea for cleanliness.)
	 */
	PGSemaphoreReset(&MyProc->sem);

	/*
	 * Arrange to clean up at process exit.
	 */
	on_shmem_exit(AuxiliaryProcKill, Int32GetDatum(proctype));
}

/*
 * Record the PID and PGPROC structures for the Startup process, for use in
 * ProcSendSignal().  See comments there for further explanation.
 */
void
PublishStartupProcessInformation(void)
{
	/* use volatile pointer to prevent code rearrangement */
	volatile PROC_HDR *procglobal = ProcGlobal;

	SpinLockAcquire(ProcStructLock);

	procglobal->startupProc = MyProc;
	procglobal->startupProcPid = MyProcPid;

	SpinLockRelease(ProcStructLock);
}

/*
 * Used from bufgr to share the value of the buffer that Startup waits on,
 * or to reset the value to "not waiting" (-1). This allows processing
 * of recovery conflicts for buffer pins. Set is made before backends look
 * at this value, so locking not required, especially since the set is
 * an atomic integer set operation.
 */
void
SetStartupBufferPinWaitBufId(int bufid)
{
	/* use volatile pointer to prevent code rearrangement */
	volatile PROC_HDR *procglobal = ProcGlobal;

	procglobal->startupBufferPinWaitBufId = bufid;
}

/*
 * Used by backends when they receive a request to check for buffer pin waits.
 */
int
GetStartupBufferPinWaitBufId(void)
{
	/* use volatile pointer to prevent code rearrangement */
	volatile PROC_HDR *procglobal = ProcGlobal;

	return procglobal->startupBufferPinWaitBufId;
}

/*
 * Check whether there are at least N free PGPROC objects.
 *
 * Note: this is designed on the assumption that N will generally be small.
 */
bool
HaveNFreeProcs(int n)
{
	PGPROC	   *proc;

	/* use volatile pointer to prevent code rearrangement */
	volatile PROC_HDR *procglobal = ProcGlobal;

	SpinLockAcquire(ProcStructLock);

	proc = procglobal->freeProcs;

	while (n > 0 && proc != NULL)
	{
		proc = (PGPROC *) proc->links.next;
		n--;
	}

	SpinLockRelease(ProcStructLock);

	return (n <= 0);
}

/*
 * Check if the current process is awaiting a lock.
 */
bool
IsWaitingForLock(void)
{
	if (lockAwaited == NULL)
		return false;

	return true;
}

/*
 * Cancel any pending wait for lock, when aborting a transaction, and revert
 * any strong lock count acquisition for a lock being acquired.
 *
 * (Normally, this would only happen if we accept a cancel/die
 * interrupt while waiting; but an ereport(ERROR) before or during the lock
 * wait is within the realm of possibility, too.)
 */
void
LockErrorCleanup(void)
{
	LWLock	   *partitionLock;
	DisableTimeoutParams timeouts[2];

	AbortStrongLockAcquire();

	/* Nothing to do if we weren't waiting for a lock */
	if (lockAwaited == NULL)
		return;

	/* Don't try to cancel resource locks.*/
	if (Gp_role == GP_ROLE_DISPATCH && IsResQueueEnabled() &&
		LOCALLOCK_LOCKMETHOD(*lockAwaited) == RESOURCE_LOCKMETHOD)
		return;

	/*
	 * Turn off the deadlock and lock timeout timers, if they are still
	 * running (see ProcSleep).  Note we must preserve the LOCK_TIMEOUT
	 * indicator flag, since this function is executed before
	 * ProcessInterrupts when responding to SIGINT; else we'd lose the
	 * knowledge that the SIGINT came from a lock timeout and not an external
	 * source.
	 */
	timeouts[0].id = DEADLOCK_TIMEOUT;
	timeouts[0].keep_indicator = false;
	timeouts[1].id = LOCK_TIMEOUT;
	timeouts[1].keep_indicator = true;
	disable_timeouts(timeouts, 2);

	/* Unlink myself from the wait queue, if on it (might not be anymore!) */
	partitionLock = LockHashPartitionLock(lockAwaited->hashcode);
	LWLockAcquire(partitionLock, LW_EXCLUSIVE);

	if (MyProc->links.next != NULL)
	{
		/* We could not have been granted the lock yet */
		RemoveFromWaitQueue(MyProc, lockAwaited->hashcode);
	}
	else
	{
		/*
		 * Somebody kicked us off the lock queue already.  Perhaps they
		 * granted us the lock, or perhaps they detected a deadlock. If they
		 * did grant us the lock, we'd better remember it in our local lock
		 * table.
		 */
		if (MyProc->waitStatus == STATUS_OK)
			GrantAwaitedLock();
	}

	lockAwaited = NULL;

	LWLockRelease(partitionLock);

	/*
	 * We used to do PGSemaphoreReset() here to ensure that our proc's wait
	 * semaphore is reset to zero.  This prevented a leftover wakeup signal
	 * from remaining in the semaphore if someone else had granted us the lock
	 * we wanted before we were able to remove ourselves from the wait-list.
	 * However, now that ProcSleep loops until waitStatus changes, a leftover
	 * wakeup signal isn't harmful, and it seems not worth expending cycles to
	 * get rid of a signal that most likely isn't there.
	 */
}


/*
 * ProcReleaseLocks() -- release locks associated with current transaction
 *			at main transaction commit or abort
 *
 * At main transaction commit, we release standard locks except session locks.
 * At main transaction abort, we release all locks including session locks.
 *
 * Advisory locks are released only if they are transaction-level;
 * session-level holds remain, whether this is a commit or not.
 *
 * At subtransaction commit, we don't release any locks (so this func is not
 * needed at all); we will defer the releasing to the parent transaction.
 * At subtransaction abort, we release all locks held by the subtransaction;
 * this is implemented by retail releasing of the locks under control of
 * the ResourceOwner mechanism.
 */
void
ProcReleaseLocks(bool isCommit)
{
	if (!MyProc)
		return;
	/* If waiting, get off wait queue (should only be needed after error) */
	LockErrorCleanup();
	/* Release standard locks, including session-level if aborting */
	LockReleaseAll(DEFAULT_LOCKMETHOD, !isCommit);
	/* Release transaction-level advisory locks */
	LockReleaseAll(USER_LOCKMETHOD, false);
}


/*
 * RemoveProcFromArray() -- Remove this process from the shared ProcArray.
 */
static void
RemoveProcFromArray(int code, Datum arg)
{
	Assert(MyProc != NULL);
	ProcArrayRemove(MyProc, InvalidTransactionId);
}

/*
 * update_spins_per_delay
 *   Update spins_per_delay value in ProcGlobal.
 */
static void
update_spins_per_delay(void)
{
	volatile PROC_HDR *procglobal = ProcGlobal;
	bool casResult = false;

	while (!casResult)
	{
		int old_spins_per_delay = procglobal->spins_per_delay;
		int new_spins_per_delay = recompute_spins_per_delay(old_spins_per_delay);
		casResult = pg_atomic_compare_exchange_u32((pg_atomic_uint32 *)&procglobal->spins_per_delay,
										(uint32 *)&old_spins_per_delay,
										new_spins_per_delay);
	}
}

/*
 * ProcKill() -- Destroy the per-proc data structure for
 *		this process. Release any of its held LW locks.
 */
static void
ProcKill(int code, Datum arg)
{
	/* use volatile pointer to prevent code rearrangement */
	volatile PROC_HDR *procglobal = ProcGlobal;
	PGPROC	   *proc;
<<<<<<< HEAD
=======

>>>>>>> ab76208e
	Assert(MyProc != NULL);

	/* Make sure we're out of the sync rep lists */
	SyncRepCleanupAtProcExit();

	/* 
	 * Cleanup for any resource locks on portals - from holdable cursors or
	 * unclean process abort (assertion failures).
	 */
	if (Gp_role == GP_ROLE_DISPATCH && IsResQueueEnabled())
		AtExitCleanup_ResPortals();

	/*
	 * Remove the shared snapshot slot.
	 */
	if (SharedLocalSnapshotSlot != NULL)
	{
		if (Gp_role == GP_ROLE_DISPATCH)
		{
			SharedSnapshotRemove(SharedLocalSnapshotSlot,
								 "Query Dispatcher");
		}
	    else if (IS_QUERY_DISPATCHER() && Gp_role == GP_ROLE_EXECUTE && !Gp_is_writer)
	    {
			/* 
			 * Entry db singleton QE is a user of the shared snapshot -- not a creator.
			 */	
	    }
		else if (Gp_role == GP_ROLE_EXECUTE && Gp_is_writer)
		{
			SharedSnapshotRemove(SharedLocalSnapshotSlot,
								 "Writer qExec");
		}
		SharedLocalSnapshotSlot = NULL;
	}

	SyncRepCleanupAtProcExit();

#ifdef USE_ASSERT_CHECKING
	if (assert_enabled)
	{
		int			i;

		/* Last process should have released all locks. */
		for (i = 0; i < NUM_LOCK_PARTITIONS; i++)
			Assert(SHMQueueEmpty(&(MyProc->myProcLocks[i])));
	}
#endif

	/*
	 * Release any LW locks I am holding.  There really shouldn't be any, but
	 * it's cheap to check again before we cut the knees off the LWLock
	 * facility by releasing our PGPROC ...
	 */
	LWLockReleaseAll();

<<<<<<< HEAD
	MyProc->localDistribXactData.state = LOCALDISTRIBXACT_STATE_NONE;
    MyProc->mppLocalProcessSerial = 0;
    MyProc->mppSessionId = 0;
    MyProc->mppIsWriter = false;
	MyProc->pid = 0;
=======
	/* Make sure active replication slots are released */
	if (MyReplicationSlot != NULL)
		ReplicationSlotRelease();
>>>>>>> ab76208e

	/*
	 * Clear MyProc first; then disown the process latch.  This is so that
	 * signal handlers won't try to clear the process latch after it's no
	 * longer ours.
	 */
	proc = MyProc;
	MyProc = NULL;
	DisownLatch(&proc->procLatch);

	SpinLockAcquire(ProcStructLock);

	/* Return PGPROC structure (and semaphore) to appropriate freelist */
	if (IsAnyAutoVacuumProcess())
	{
		proc->links.next = (SHM_QUEUE *) procglobal->autovacFreeProcs;
		procglobal->autovacFreeProcs = proc;
	}
	else if (IsBackgroundWorker)
	{
		proc->links.next = (SHM_QUEUE *) procglobal->bgworkerFreeProcs;
		procglobal->bgworkerFreeProcs = proc;
	}
	else
	{
		proc->links.next = (SHM_QUEUE *) procglobal->freeProcs;
		procglobal->freeProcs = proc;
	}

<<<<<<< HEAD

=======
>>>>>>> ab76208e
	/* Update shared estimate of spins_per_delay */
	update_spins_per_delay();

	SpinLockRelease(ProcStructLock);

	/*
	 * This process is no longer present in shared memory in any meaningful
	 * way, so tell the postmaster we've cleaned up acceptably well. (XXX
	 * autovac launcher should be included here someday)
	 */
	if (IsUnderPostmaster && !IsAutoVacuumLauncherProcess()
		&& MyPMChildSlot > 0)
		MarkPostmasterChildInactive();

	/* wake autovac launcher if needed -- see comments in FreeWorkerInfo */
	if (AutovacuumLauncherPid != 0)
		kill(AutovacuumLauncherPid, SIGUSR2);
}

/*
 * AuxiliaryProcKill() -- Cut-down version of ProcKill for auxiliary
 *		processes (bgwriter, etc).  The PGPROC and sema are not released, only
 *		marked as not-in-use.
 */
static void
AuxiliaryProcKill(int code, Datum arg)
{
	int			proctype = DatumGetInt32(arg);
	PGPROC	   *auxproc PG_USED_FOR_ASSERTS_ONLY;
	PGPROC	   *proc;

	Assert(proctype >= 0 && proctype < NUM_AUXILIARY_PROCS);

	auxproc = &AuxiliaryProcs[proctype];

	Assert(MyProc == auxproc);

	/* Release any LW locks I am holding (see notes above) */
	LWLockReleaseAll();

	/*
	 * Clear MyProc first; then disown the process latch.  This is so that
	 * signal handlers won't try to clear the process latch after it's no
	 * longer ours.
	 */
	proc = MyProc;
	MyProc = NULL;
	DisownLatch(&proc->procLatch);

	SpinLockAcquire(ProcStructLock);

	/* Mark auxiliary proc no longer in use */
<<<<<<< HEAD
	MyProc->pid = 0;
=======
	proc->pid = 0;
>>>>>>> ab76208e

	/* Update shared estimate of spins_per_delay */
	update_spins_per_delay();

	SpinLockRelease(ProcStructLock);

	/*
	 * If the parent process of this auxiliary process does not exist, we
	 * have trouble. Besides the obvious case that the postmaster is gone,
	 * this could happen to filerep subprocesses when the filerep main
	 * process dies unexpectedly. The postmaster will receive the SIGCHLD
	 * signal when we exit in that case. Make sure we exit with non-zero (and
	 * not 1 either) exit status, to force the postmaster to reset the system
	 * if that happens.
	 */
	if (!ParentProcIsAlive())
		proc_exit(10);

	/* PGPROC struct isn't mine anymore */
	MyProc = NULL;
	lockHolderProcPtr = NULL;
}


/*
 * ProcQueue package: routines for putting processes to sleep
 *		and  waking them up
 */

/*
 * ProcQueueAlloc -- alloc/attach to a shared memory process queue
 *
 * Returns: a pointer to the queue
 * Side Effects: Initializes the queue if it wasn't there before
 */
#ifdef NOT_USED
PROC_QUEUE *
ProcQueueAlloc(const char *name)
{
	PROC_QUEUE *queue;
	bool		found;

	queue = (PROC_QUEUE *)
		ShmemInitStruct(name, sizeof(PROC_QUEUE), &found);

	if (!found)
		ProcQueueInit(queue);

	return queue;
}
#endif

/*
 * ProcQueueInit -- initialize a shared memory process queue
 */
void
ProcQueueInit(PROC_QUEUE *queue)
{
	SHMQueueInit(&(queue->links));
	queue->size = 0;
}


/*
 * ProcSleep -- put a process to sleep on the specified lock
 *
 * Caller must have set MyProc->heldLocks to reflect locks already held
 * on the lockable object by this process (under all XIDs).
 *
 * The lock table's partition lock must be held at entry, and will be held
 * at exit.
 *
 * Result: STATUS_OK if we acquired the lock, STATUS_ERROR if not (deadlock).
 *
 * ASSUME: that no one will fiddle with the queue until after
 *		we release the partition lock.
 *
 * NOTES: The process queue is now a priority queue for locking.
 *
 * P() on the semaphore should put us to sleep.  The process
 * semaphore is normally zero, so when we try to acquire it, we sleep.
 */
int
ProcSleep(LOCALLOCK *locallock, LockMethod lockMethodTable)
{
	LOCKMODE	lockmode = locallock->tag.mode;
	LOCK	   *lock = locallock->lock;
	PROCLOCK   *proclock = locallock->proclock;
	uint32		hashcode = locallock->hashcode;
	LWLock	   *partitionLock = LockHashPartitionLock(hashcode);
	PROC_QUEUE *waitQueue = &(lock->waitProcs);
	LOCKMASK	myHeldLocks = MyProc->heldLocks;
	bool		early_deadlock = false;
	bool		allow_autovacuum_cancel = true;
	int			myWaitStatus;
	PGPROC	   *proc;
	int			i;

	/*
	 * Determine where to add myself in the wait queue.
	 *
	 * Normally I should go at the end of the queue.  However, if I already
	 * hold locks that conflict with the request of any previous waiter, put
	 * myself in the queue just in front of the first such waiter. This is not
	 * a necessary step, since deadlock detection would move me to before that
	 * waiter anyway; but it's relatively cheap to detect such a conflict
	 * immediately, and avoid delaying till deadlock timeout.
	 *
	 * Special case: if I find I should go in front of some waiter, check to
	 * see if I conflict with already-held locks or the requests before that
	 * waiter.  If not, then just grant myself the requested lock immediately.
	 * This is the same as the test for immediate grant in LockAcquire, except
	 * we are only considering the part of the wait queue before my insertion
	 * point.
	 */
	if (myHeldLocks != 0)
	{
		LOCKMASK	aheadRequests = 0;

		proc = (PGPROC *) waitQueue->links.next;
		for (i = 0; i < waitQueue->size; i++)
		{
			/* Must he wait for me? */
			if (lockMethodTable->conflictTab[proc->waitLockMode] & myHeldLocks)
			{
				/* Must I wait for him ? */
				if (lockMethodTable->conflictTab[lockmode] & proc->heldLocks)
				{
					/*
					 * Yes, so we have a deadlock.  Easiest way to clean up
					 * correctly is to call RemoveFromWaitQueue(), but we
					 * can't do that until we are *on* the wait queue. So, set
					 * a flag to check below, and break out of loop.  Also,
					 * record deadlock info for later message.
					 */
					RememberSimpleDeadLock(MyProc, lockmode, lock, proc);
					early_deadlock = true;
					break;
				}
				/* I must go before this waiter.  Check special case. */
				if ((lockMethodTable->conflictTab[lockmode] & aheadRequests) == 0 &&
					LockCheckConflicts(lockMethodTable,
									   lockmode,
									   lock,
									   proclock) == STATUS_OK)
				{
					/* Skip the wait and just grant myself the lock. */
					GrantLock(lock, proclock, lockmode);
					GrantAwaitedLock();
					return STATUS_OK;
				}
				/* Break out of loop to put myself before him */
				break;
			}
			/* Nope, so advance to next waiter */
			aheadRequests |= LOCKBIT_ON(proc->waitLockMode);
			proc = (PGPROC *) proc->links.next;
		}

		/*
		 * If we fall out of loop normally, proc points to waitQueue head, so
		 * we will insert at tail of queue as desired.
		 */
	}
	else
	{
		/* I hold no locks, so I can't push in front of anyone. */
		proc = (PGPROC *) &(waitQueue->links);
	}

	/*
	 * Insert self into queue, ahead of the given proc (or at tail of queue).
	 */
	SHMQueueInsertBefore(&(proc->links), &(MyProc->links));
	waitQueue->size++;

	lock->waitMask |= LOCKBIT_ON(lockmode);

	/* Set up wait information in PGPROC object, too */
	MyProc->waitLock = lock;
	MyProc->waitProcLock = proclock;
	MyProc->waitLockMode = lockmode;

	MyProc->waitStatus = STATUS_WAITING;

	/*
	 * If we detected deadlock, give up without waiting.  This must agree with
	 * CheckDeadLock's recovery code, except that we shouldn't release the
	 * semaphore since we haven't tried to lock it yet.
	 */
	if (early_deadlock)
	{
		RemoveFromWaitQueue(MyProc, hashcode);
		return STATUS_ERROR;
	}

	/* mark that we are waiting for a lock */
	lockAwaited = locallock;

	/*
	 * Release the lock table's partition lock.
	 *
	 * NOTE: this may also cause us to exit critical-section state, possibly
	 * allowing a cancel/die interrupt to be accepted. This is OK because we
	 * have recorded the fact that we are waiting for a lock, and so
	 * LockErrorCleanup will clean up if cancel/die happens.
	 */
	LWLockRelease(partitionLock);

	/*
	 * Also, now that we will successfully clean up after an ereport, it's
	 * safe to check to see if there's a buffer pin deadlock against the
	 * Startup process.  Of course, that's only necessary if we're doing Hot
	 * Standby and are not the Startup process ourselves.
	 */
	if (RecoveryInProgress() && !InRecovery)
		CheckRecoveryConflictDeadlock();

	/* Reset deadlock_state before enabling the timeout handler */
	deadlock_state = DS_NOT_YET_CHECKED;

	/*
	 * Set timer so we can wake up after awhile and check for a deadlock. If a
	 * deadlock is detected, the handler releases the process's semaphore and
	 * sets MyProc->waitStatus = STATUS_ERROR, allowing us to know that we
	 * must report failure rather than success.
	 *
	 * By delaying the check until we've waited for a bit, we can avoid
	 * running the rather expensive deadlock-check code in most cases.
	 *
	 * If LockTimeout is set, also enable the timeout for that.  We can save a
	 * few cycles by enabling both timeout sources in one call.
	 */
	if (LockTimeout > 0)
	{
		EnableTimeoutParams timeouts[2];

		timeouts[0].id = DEADLOCK_TIMEOUT;
		timeouts[0].type = TMPARAM_AFTER;
		timeouts[0].delay_ms = DeadlockTimeout;
		timeouts[1].id = LOCK_TIMEOUT;
		timeouts[1].type = TMPARAM_AFTER;
		timeouts[1].delay_ms = LockTimeout;
		enable_timeouts(timeouts, 2);
	}
	else
		enable_timeout_after(DEADLOCK_TIMEOUT, DeadlockTimeout);

	/*
	 * If someone wakes us between LWLockRelease and PGSemaphoreLock,
	 * PGSemaphoreLock will not block.  The wakeup is "saved" by the semaphore
	 * implementation.  While this is normally good, there are cases where a
	 * saved wakeup might be leftover from a previous operation (for example,
	 * we aborted ProcWaitForSignal just before someone did ProcSendSignal).
	 * So, loop to wait again if the waitStatus shows we haven't been granted
	 * nor denied the lock yet.
	 *
	 * We pass interruptOK = true, which eliminates a window in which
	 * cancel/die interrupts would be held off undesirably.  This is a promise
	 * that we don't mind losing control to a cancel/die interrupt here.  We
	 * don't, because we have no shared-state-change work to do after being
	 * granted the lock (the grantor did it all).  We do have to worry about
	 * canceling the deadlock timeout and updating the locallock table, but if
	 * we lose control to an error, LockErrorCleanup will fix that up.
	 */
	do
	{
		PGSemaphoreLock(&MyProc->sem, true);

		/*
		 * waitStatus could change from STATUS_WAITING to something else
		 * asynchronously.  Read it just once per loop to prevent surprising
		 * behavior (such as missing log messages).
		 */
		myWaitStatus = MyProc->waitStatus;

		/*
		 * If we are not deadlocked, but are waiting on an autovacuum-induced
		 * task, send a signal to interrupt it.
		 */
		if (deadlock_state == DS_BLOCKED_BY_AUTOVACUUM && allow_autovacuum_cancel)
		{
			PGPROC	   *autovac = GetBlockingAutoVacuumPgproc();
			PGXACT	   *autovac_pgxact = &ProcGlobal->allPgXact[autovac->pgprocno];

			LWLockAcquire(ProcArrayLock, LW_EXCLUSIVE);

			/*
			 * Only do it if the worker is not working to protect against Xid
			 * wraparound.
			 */
			if ((autovac_pgxact->vacuumFlags & PROC_IS_AUTOVACUUM) &&
				!(autovac_pgxact->vacuumFlags & PROC_VACUUM_FOR_WRAPAROUND))
			{
				int			pid = autovac->pid;
				StringInfoData locktagbuf;
				StringInfoData logbuf;	/* errdetail for server log */

				initStringInfo(&locktagbuf);
				initStringInfo(&logbuf);
				DescribeLockTag(&locktagbuf, &lock->tag);
				appendStringInfo(&logbuf,
								 _("Process %d waits for %s on %s."),
								 MyProcPid,
							  GetLockmodeName(lock->tag.locktag_lockmethodid,
											  lockmode),
								 locktagbuf.data);

				/* release lock as quickly as possible */
				LWLockRelease(ProcArrayLock);

				ereport(LOG,
					  (errmsg("sending cancel to blocking autovacuum PID %d",
							  pid),
					   errdetail_log("%s", logbuf.data)));

				pfree(logbuf.data);
				pfree(locktagbuf.data);

				/* send the autovacuum worker Back to Old Kent Road */
				if (kill(pid, SIGINT) < 0)
				{
					/* Just a warning to allow multiple callers */
					ereport(WARNING,
							(errmsg("could not send signal to process %d: %m",
									pid)));
				}
			}
			else
				LWLockRelease(ProcArrayLock);

			/* prevent signal from being resent more than once */
			allow_autovacuum_cancel = false;
		}

		/*
		 * If awoken after the deadlock check interrupt has run, and
		 * log_lock_waits is on, then report about the wait.
		 */
		if (log_lock_waits && deadlock_state != DS_NOT_YET_CHECKED)
		{
			StringInfoData buf,
						lock_waiters_sbuf,
						lock_holders_sbuf;
			const char *modename;
			long		secs;
			int			usecs;
			long		msecs;
			SHM_QUEUE  *procLocks;
			PROCLOCK   *proclock;
			bool		first_holder = true,
						first_waiter = true;
			int			lockHoldersNum = 0;

			initStringInfo(&buf);
			initStringInfo(&lock_waiters_sbuf);
			initStringInfo(&lock_holders_sbuf);

			DescribeLockTag(&buf, &locallock->tag.lock);
			modename = GetLockmodeName(locallock->tag.lock.locktag_lockmethodid,
									   lockmode);
			TimestampDifference(get_timeout_start_time(DEADLOCK_TIMEOUT),
								GetCurrentTimestamp(),
								&secs, &usecs);
			msecs = secs * 1000 + usecs / 1000;
			usecs = usecs % 1000;

			/*
			 * we loop over the lock's procLocks to gather a list of all
			 * holders and waiters. Thus we will be able to provide more
			 * detailed information for lock debugging purposes.
			 *
			 * lock->procLocks contains all processes which hold or wait for
			 * this lock.
			 */

			LWLockAcquire(partitionLock, LW_SHARED);

			procLocks = &(lock->procLocks);
			proclock = (PROCLOCK *) SHMQueueNext(procLocks, procLocks,
											   offsetof(PROCLOCK, lockLink));

			while (proclock)
			{
				/*
				 * we are a waiter if myProc->waitProcLock == proclock; we are
				 * a holder if it is NULL or something different
				 */
				if (proclock->tag.myProc->waitProcLock == proclock)
				{
					if (first_waiter)
					{
						appendStringInfo(&lock_waiters_sbuf, "%d",
										 proclock->tag.myProc->pid);
						first_waiter = false;
					}
					else
						appendStringInfo(&lock_waiters_sbuf, ", %d",
										 proclock->tag.myProc->pid);
				}
				else
				{
					if (first_holder)
					{
						appendStringInfo(&lock_holders_sbuf, "%d",
										 proclock->tag.myProc->pid);
						first_holder = false;
					}
					else
						appendStringInfo(&lock_holders_sbuf, ", %d",
										 proclock->tag.myProc->pid);

					lockHoldersNum++;
				}

				proclock = (PROCLOCK *) SHMQueueNext(procLocks, &proclock->lockLink,
											   offsetof(PROCLOCK, lockLink));
			}

			LWLockRelease(partitionLock);

			if (deadlock_state == DS_SOFT_DEADLOCK)
				ereport(LOG,
						(errmsg("process %d avoided deadlock for %s on %s by rearranging queue order after %ld.%03d ms",
								MyProcPid, modename, buf.data, msecs, usecs),
						 (errdetail_log_plural("Process holding the lock: %s. Wait queue: %s.",
						   "Processes holding the lock: %s. Wait queue: %s.",
											   lockHoldersNum, lock_holders_sbuf.data, lock_waiters_sbuf.data))));
			else if (deadlock_state == DS_HARD_DEADLOCK)
			{
				/*
				 * This message is a bit redundant with the error that will be
				 * reported subsequently, but in some cases the error report
				 * might not make it to the log (eg, if it's caught by an
				 * exception handler), and we want to ensure all long-wait
				 * events get logged.
				 */
				ereport(LOG,
						(errmsg("process %d detected deadlock while waiting for %s on %s after %ld.%03d ms",
								MyProcPid, modename, buf.data, msecs, usecs),
						 (errdetail_log_plural("Process holding the lock: %s. Wait queue: %s.",
						   "Processes holding the lock: %s. Wait queue: %s.",
											   lockHoldersNum, lock_holders_sbuf.data, lock_waiters_sbuf.data))));
			}

			if (myWaitStatus == STATUS_WAITING)
				ereport(LOG,
						(errmsg("process %d still waiting for %s on %s after %ld.%03d ms",
								MyProcPid, modename, buf.data, msecs, usecs),
						 (errdetail_log_plural("Process holding the lock: %s. Wait queue: %s.",
						   "Processes holding the lock: %s. Wait queue: %s.",
											   lockHoldersNum, lock_holders_sbuf.data, lock_waiters_sbuf.data))));
			else if (myWaitStatus == STATUS_OK)
				ereport(LOG,
					(errmsg("process %d acquired %s on %s after %ld.%03d ms",
							MyProcPid, modename, buf.data, msecs, usecs)));
			else
			{
				Assert(myWaitStatus == STATUS_ERROR);

				/*
				 * Currently, the deadlock checker always kicks its own
				 * process, which means that we'll only see STATUS_ERROR when
				 * deadlock_state == DS_HARD_DEADLOCK, and there's no need to
				 * print redundant messages.  But for completeness and
				 * future-proofing, print a message if it looks like someone
				 * else kicked us off the lock.
				 */
				if (deadlock_state != DS_HARD_DEADLOCK)
					ereport(LOG,
							(errmsg("process %d failed to acquire %s on %s after %ld.%03d ms",
								MyProcPid, modename, buf.data, msecs, usecs),
							 (errdetail_log_plural("Process holding the lock: %s. Wait queue: %s.",
						   "Processes holding the lock: %s. Wait queue: %s.",
												   lockHoldersNum, lock_holders_sbuf.data, lock_waiters_sbuf.data))));
			}

			/*
			 * At this point we might still need to wait for the lock. Reset
			 * state so we don't print the above messages again.
			 */
			deadlock_state = DS_NO_DEADLOCK;

			pfree(buf.data);
			pfree(lock_holders_sbuf.data);
			pfree(lock_waiters_sbuf.data);
		}
	} while (myWaitStatus == STATUS_WAITING);

	/*
	 * Disable the timers, if they are still running.  As in LockErrorCleanup,
	 * we must preserve the LOCK_TIMEOUT indicator flag: if a lock timeout has
	 * already caused QueryCancelPending to become set, we want the cancel to
	 * be reported as a lock timeout, not a user cancel.
	 */
	if (LockTimeout > 0)
	{
		DisableTimeoutParams timeouts[2];

		timeouts[0].id = DEADLOCK_TIMEOUT;
		timeouts[0].keep_indicator = false;
		timeouts[1].id = LOCK_TIMEOUT;
		timeouts[1].keep_indicator = true;
		disable_timeouts(timeouts, 2);
	}
	else
		disable_timeout(DEADLOCK_TIMEOUT, false);

	/*
	 * Re-acquire the lock table's partition lock.  We have to do this to hold
	 * off cancel/die interrupts before we can mess with lockAwaited (else we
	 * might have a missed or duplicated locallock update).
	 */
	LWLockAcquire(partitionLock, LW_EXCLUSIVE);

	/*
	 * We no longer want LockErrorCleanup to do anything.
	 */
	lockAwaited = NULL;

	/*
	 * If we got the lock, be sure to remember it in the locallock table.
	 */
	if (MyProc->waitStatus == STATUS_OK)
		GrantAwaitedLock();

	/*
	 * We don't have to do anything else, because the awaker did all the
	 * necessary update of the lock table and MyProc.
	 */
	return MyProc->waitStatus;
}


/*
 * ProcWakeup -- wake up a process by releasing its private semaphore.
 *
 *	 Also remove the process from the wait queue and set its links invalid.
 *	 RETURN: the next process in the wait queue.
 *
 * The appropriate lock partition lock must be held by caller.
 *
 * XXX: presently, this code is only used for the "success" case, and only
 * works correctly for that case.  To clean up in failure case, would need
 * to twiddle the lock's request counts too --- see RemoveFromWaitQueue.
 * Hence, in practice the waitStatus parameter must be STATUS_OK.
 */
PGPROC *
ProcWakeup(PGPROC *proc, int waitStatus)
{
	PGPROC	   *retProc;

	/* Proc should be sleeping ... */
	if (proc->links.prev == NULL ||
		proc->links.next == NULL)
		return NULL;
	Assert(proc->waitStatus == STATUS_WAITING);

	/* Save next process before we zap the list link */
	retProc = (PGPROC *) proc->links.next;

	/* Remove process from wait queue */
	SHMQueueDelete(&(proc->links));
	(proc->waitLock->waitProcs.size)--;

	/* Clean up process' state and pass it the ok/fail signal */
	proc->waitLock = NULL;
	proc->waitProcLock = NULL;
	proc->waitStatus = waitStatus;

	/* And awaken it */
	PGSemaphoreUnlock(&proc->sem);

	return retProc;
}

/*
 * ProcLockWakeup -- routine for waking up processes when a lock is
 *		released (or a prior waiter is aborted).  Scan all waiters
 *		for lock, waken any that are no longer blocked.
 *
 * The appropriate lock partition lock must be held by caller.
 */
void
ProcLockWakeup(LockMethod lockMethodTable, LOCK *lock)
{
	PROC_QUEUE *waitQueue = &(lock->waitProcs);
	int			queue_size = waitQueue->size;
	PGPROC	   *proc;
	LOCKMASK	aheadRequests = 0;

	Assert(queue_size >= 0);

	if (queue_size == 0)
		return;

	proc = (PGPROC *) waitQueue->links.next;

	while (queue_size-- > 0)
	{
		LOCKMODE	lockmode = proc->waitLockMode;

		/*
		 * Waken if (a) doesn't conflict with requests of earlier waiters, and
		 * (b) doesn't conflict with already-held locks.
		 */
		if ((lockMethodTable->conflictTab[lockmode] & aheadRequests) == 0 &&
			LockCheckConflicts(lockMethodTable,
							   lockmode,
							   lock,
							   proc->waitProcLock) == STATUS_OK)
		{
			/* OK to waken */
			GrantLock(lock, proc->waitProcLock, lockmode);
			proc = ProcWakeup(proc, STATUS_OK);

			/*
			 * ProcWakeup removes proc from the lock's waiting process queue
			 * and returns the next proc in chain; don't use proc's next-link,
			 * because it's been cleared.
			 */
		}
		else
		{
			/*
			 * Cannot wake this guy. Remember his request for later checks.
			 */
			aheadRequests |= LOCKBIT_ON(lockmode);
			proc = (PGPROC *) proc->links.next;
		}
	}

	Assert(waitQueue->size >= 0);
}

/*
 * CheckDeadLock
 *
 * We only get to this routine if the DEADLOCK_TIMEOUT fired
 * while waiting for a lock to be released by some other process.  Look
 * to see if there's a deadlock; if not, just return and continue waiting.
 * (But signal ProcSleep to log a message, if log_lock_waits is true.)
 * If we have a real deadlock, remove ourselves from the lock's wait queue
 * and signal an error to ProcSleep.
 *
 * NB: this is run inside a signal handler, so be very wary about what is done
 * here or in called routines.
 */
void
CheckDeadLock(void)
{
	int			i;

	/*
	 * This check was added in GPDB a long time ago. Not sure if it's still
	 * needed, but seems like it can't hurt.
	 *
	 * From old pre-open sourcing git repository:
	 * commit d628fac161d0536b344348927915335bbcd38c1a
	 * Date:   Wed Aug 19 03:26:36 2015 -0400
	 *
	 *    [JIRA: MPP-25646] Add proc_exit_inprogress check in handle_sig_alarm.
	 *
	 *    If SIGALRM happens in the middle if handling SIGTERM, there are risks causing
	 *    SIGSEGV, for instance, double free gang, or accessing MyProc while it was freed
	 *    already. The solution is to ignore SIGALRM while we are dying.
	 */
	if (proc_exit_inprogress)
		return;

	/*
	 * Acquire exclusive lock on the entire shared lock data structures. Must
	 * grab LWLocks in partition-number order to avoid LWLock deadlock.
	 *
	 * Note that the deadlock check interrupt had better not be enabled
	 * anywhere that this process itself holds lock partition locks, else this
	 * will wait forever.  Also note that LWLockAcquire creates a critical
	 * section, so that this routine cannot be interrupted by cancel/die
	 * interrupts.
	 */
	for (i = 0; i < NUM_LOCK_PARTITIONS; i++)
		LWLockAcquire(LockHashPartitionLockByIndex(i), LW_EXCLUSIVE);

	/*
	 * Check to see if we've been awoken by anyone in the interim.
	 *
	 * If we have, we can return and resume our transaction -- happy day.
	 * Before we are awoken the process releasing the lock grants it to us so
	 * we know that we don't have to wait anymore.
	 *
	 * We check by looking to see if we've been unlinked from the wait queue.
	 * This is quicker than checking our semaphore's state, since no kernel
	 * call is needed, and it is safe because we hold the lock partition lock.
	 */
	if (MyProc->links.prev == NULL ||
		MyProc->links.next == NULL)
		goto check_done;

#ifdef LOCK_DEBUG
	if (Debug_deadlocks)
		DumpAllLocks();
#endif

	/* Run the deadlock check, and set deadlock_state for use by ProcSleep */
	deadlock_state = DeadLockCheck(MyProc);

	if (deadlock_state == DS_HARD_DEADLOCK)
	{
		/*
		 * Oops.  We have a deadlock.
		 *
		 * Get this process out of wait state.	(Note: we could do this more
		 * efficiently by relying on lockAwaited, but use this coding to
		 * preserve the flexibility to kill some other transaction than the
		 * one detecting the deadlock.)
		 *
		 * RemoveFromWaitQueue sets MyProc->waitStatus to STATUS_ERROR, so
		 * ProcSleep will report an error after we return from the signal
		 * handler.
		 */
		Assert(MyProc->waitLock != NULL);
		if (Gp_role == GP_ROLE_DISPATCH && IsResQueueEnabled() &&
			LOCK_LOCKMETHOD(*(MyProc->waitLock)) == RESOURCE_LOCKMETHOD)
		{
			ResRemoveFromWaitQueue(MyProc, 
								   LockTagHashCode(&(MyProc->waitLock->tag)));
		}
		else
		{
			RemoveFromWaitQueue(MyProc, LockTagHashCode(&(MyProc->waitLock->tag)));
		}

		/*
		 * Unlock my semaphore so that the interrupted ProcSleep() call can
		 * finish.
		 */
		PGSemaphoreUnlock(&MyProc->sem);

		/*
		 * We're done here.  Transaction abort caused by the error that
		 * ProcSleep will raise will cause any other locks we hold to be
		 * released, thus allowing other processes to wake up; we don't need
		 * to do that here.  NOTE: an exception is that releasing locks we
		 * hold doesn't consider the possibility of waiters that were blocked
		 * behind us on the lock we just failed to get, and might now be
		 * wakable because we're not in front of them anymore.  However,
		 * RemoveFromWaitQueue took care of waking up any such processes.
		 */
	}
	else if (log_lock_waits || deadlock_state == DS_BLOCKED_BY_AUTOVACUUM)
	{
		/*
		 * Unlock my semaphore so that the interrupted ProcSleep() call can
		 * print the log message (we daren't do it here because we are inside
		 * a signal handler).  It will then sleep again until someone releases
		 * the lock.
		 *
		 * If blocked by autovacuum, this wakeup will enable ProcSleep to send
		 * the canceling signal to the autovacuum worker.
		 */
		PGSemaphoreUnlock(&MyProc->sem);
	}

	/*
	 * And release locks.  We do this in reverse order for two reasons: (1)
	 * Anyone else who needs more than one of the locks will be trying to lock
	 * them in increasing order; we don't want to release the other process
	 * until it can get all the locks it needs. (2) This avoids O(N^2)
	 * behavior inside LWLockRelease.
	 */
check_done:
	for (i = NUM_LOCK_PARTITIONS; --i >= 0;)
		LWLockRelease(LockHashPartitionLockByIndex(i));
}


/*
 * ProcWaitForSignal - wait for a signal from another backend.
 *
 * This can share the semaphore normally used for waiting for locks,
 * since a backend could never be waiting for a lock and a signal at
 * the same time.  As with locks, it's OK if the signal arrives just
 * before we actually reach the waiting state.  Also as with locks,
 * it's necessary that the caller be robust against bogus wakeups:
 * always check that the desired state has occurred, and wait again
 * if not.  This copes with possible "leftover" wakeups.
 */
void
ProcWaitForSignal(void)
{
	PGSemaphoreLock(&MyProc->sem, true);
}

/*
 * ProcSendSignal - send a signal to a backend identified by PID
 */
void
ProcSendSignal(int pid)
{
	PGPROC	   *proc = NULL;

	if (RecoveryInProgress())
	{
		/* use volatile pointer to prevent code rearrangement */
		volatile PROC_HDR *procglobal = ProcGlobal;

		SpinLockAcquire(ProcStructLock);

		/*
		 * Check to see whether it is the Startup process we wish to signal.
		 * This call is made by the buffer manager when it wishes to wake up a
		 * process that has been waiting for a pin in so it can obtain a
		 * cleanup lock using LockBufferForCleanup(). Startup is not a normal
		 * backend, so BackendPidGetProc() will not return any pid at all. So
		 * we remember the information for this special case.
		 */
		if (pid == procglobal->startupProcPid)
			proc = procglobal->startupProc;

		SpinLockRelease(ProcStructLock);
	}

	if (proc == NULL)
		proc = BackendPidGetProc(pid);

	if (proc != NULL)
		PGSemaphoreUnlock(&proc->sem);
}

/*
 * ResProcSleep -- put a process to sleep (that is waiting for a resource lock).
 *
 * Notes:
 * 	Locktable's masterLock must be held at entry, and will be held
 * 	at exit.
 *
 *	This is merely a version of ProcSleep modified for resource locks.
 *	The logic here could have been merged into ProcSleep, however it was
 *	requested to keep as much as possible of this resource lock code 
 *	separate from its standard lock relatives - in the interest of not
 *	introducing new bugs or performance regressions into the lock code.
 */
int
ResProcSleep(LOCKMODE lockmode, LOCALLOCK *locallock, void *incrementSet)
{
	LOCK	   *lock = locallock->lock;
	PROCLOCK   *proclock = locallock->proclock;
	PROC_QUEUE	*waitQueue = &(lock->waitProcs);
	PGPROC		*proc;
	uint32		hashcode = locallock->hashcode;
	LWLockId	partitionLock = LockHashPartitionLock(hashcode);

	bool		selflock = true;		/* initialize result for error. */

	/*
	 * Don't check my held locks, as we just add at the end of the queue.
	 */
	proc = (PGPROC *) &(waitQueue->links);
	SHMQueueInsertBefore(&(proc->links), &(MyProc->links));
	waitQueue->size++;

	lock->waitMask |= LOCKBIT_ON(lockmode);

	/*
	 * reflect this in PGPROC object, too.
	 */
	MyProc->waitLock = lock;
	MyProc->waitProcLock = (PROCLOCK *) proclock;
	MyProc->waitLockMode = lockmode;

	MyProc->waitStatus = STATUS_ERROR;	/* initialize result for error */

	/* Now check the status of the self lock footgun. */
	selflock = ResCheckSelfDeadLock(lock, proclock, incrementSet);
	if (selflock)
	{
		LWLockRelease(partitionLock);
		ereport(ERROR,
				(errcode(ERRCODE_T_R_DEADLOCK_DETECTED),
				 errmsg("deadlock detected, locking against self")));
	}

	/* Mark that we are waiting for a lock */
	lockAwaited = locallock;

	/* Ok to wait.*/
	LWLockRelease(partitionLock);

	if (LockTimeout > 0)
	{
		EnableTimeoutParams timeouts[2];

		timeouts[0].id = DEADLOCK_TIMEOUT;
		timeouts[0].type = TMPARAM_AFTER;
		timeouts[0].delay_ms = DeadlockTimeout;
		timeouts[1].id = LOCK_TIMEOUT;
		timeouts[1].type = TMPARAM_AFTER;
		timeouts[1].delay_ms = LockTimeout;
		enable_timeouts(timeouts, 2);
	}
	else
		enable_timeout_after(DEADLOCK_TIMEOUT, DeadlockTimeout);

	/*
	 * Sleep on the semaphore.
	 */
	PGSemaphoreLock(&MyProc->sem, true);

	if (LockTimeout > 0)
	{
		DisableTimeoutParams timeouts[2];

		timeouts[0].id = DEADLOCK_TIMEOUT;
		timeouts[0].keep_indicator = false;
		timeouts[1].id = LOCK_TIMEOUT;
		timeouts[1].keep_indicator = false;
		disable_timeouts(timeouts, 2);
	}
	else
		disable_timeout(DEADLOCK_TIMEOUT, false);

	/*
	 * Have been awakened, so continue.
	 */
	LWLockAcquire(partitionLock, LW_EXCLUSIVE);

	/*
	 * We no longer want (Res)LockWaitCancel to do anything.
	 */
	lockAwaited = NULL;

	return MyProc->waitStatus;
}


/*
 * ResLockWaitCancel -- Cancel any pending wait for a resource lock, when 
 *	aborting a transaction.
 */
void
ResLockWaitCancel(void)
{
	LWLockId	partitionLock;

	if (lockAwaited != NULL)
	{
		/* Unlink myself from the wait queue, if on it  */
		partitionLock = LockHashPartitionLock(lockAwaited->hashcode);
		LWLockAcquire(partitionLock, LW_EXCLUSIVE);

		if (MyProc->links.next != NULL)
		{
			/* We could not have been granted the lock yet */
			Assert(MyProc->waitStatus == STATUS_ERROR);

			/* We should only be trying to cancel resource locks. */
			Assert(LOCALLOCK_LOCKMETHOD(*lockAwaited) == RESOURCE_LOCKMETHOD);

			ResRemoveFromWaitQueue(MyProc, lockAwaited->hashcode);
		}

		lockAwaited = NULL;

		LWLockRelease(partitionLock);
	}

	/*
	 * Reset the proc wait semaphore to zero. This is necessary in the
	 * scenario where someone else granted us the lock we wanted before we
	 * were able to remove ourselves from the wait-list.
	 */
	PGSemaphoreReset(&MyProc->sem);

	return;
}

bool ProcCanSetMppSessionId(void)
{
	if (ProcGlobal == NULL || MyProc == NULL)
		return false;

	return true;
}


void ProcNewMppSessionId(int *newSessionId)
{
	Assert(newSessionId != NULL);

    *newSessionId = MyProc->mppSessionId =
		pg_atomic_add_fetch_u32((pg_atomic_uint32 *)&ProcGlobal->mppLocalProcessCounter, 1);

    /*
     * Make sure that our SessionState entry correctly records our
     * new session id.
     */
    if (NULL != MySessionState)
    {
    	/* This should not happen outside of dispatcher on the master */
    	Assert(IS_QUERY_DISPATCHER() && Gp_role == GP_ROLE_DISPATCH);

    	ereport(gp_sessionstate_loglevel, (errmsg("ProcNewMppSessionId: changing session id (old: %d, new: %d), pinCount: %d, activeProcessCount: %d",
    			MySessionState->sessionId, *newSessionId, MySessionState->pinCount, MySessionState->activeProcessCount), errprintstack(true)));

#ifdef USE_ASSERT_CHECKING
    	MySessionState->isModifiedSessionId = true;
#endif

    	MySessionState->sessionId = *newSessionId;
    }
}<|MERGE_RESOLUTION|>--- conflicted
+++ resolved
@@ -3,13 +3,9 @@
  * proc.c
  *	  routines to manage per-process shared memory data structure
  *
-<<<<<<< HEAD
  * Portions Copyright (c) 2006-2008, Greenplum inc
  * Portions Copyright (c) 2012-Present Pivotal Software, Inc.
- * Portions Copyright (c) 1996-2013, PostgreSQL Global Development Group
-=======
  * Portions Copyright (c) 1996-2014, PostgreSQL Global Development Group
->>>>>>> ab76208e
  * Portions Copyright (c) 1994, Regents of the University of California
  *
  *
@@ -48,11 +44,7 @@
 #include "commands/async.h"
 #include "miscadmin.h"
 #include "postmaster/autovacuum.h"
-<<<<<<< HEAD
-#include "postmaster/fts.h"
-=======
 #include "replication/slot.h"
->>>>>>> ab76208e
 #include "replication/syncrep.h"
 #include "replication/walsender.h"
 #include "storage/ipc.h"
@@ -73,9 +65,10 @@
 #include "cdb/cdbtm.h"
 #include "cdb/cdbvars.h"  /*Gp_is_writer*/
 #include "port/atomics.h"
-#include "utils/session_state.h"
+#include "postmaster/fts.h"
 #include "tcop/idle_resource_cleaner.h"
 #include "utils/resscheduler.h"
+#include "utils/session_state.h"
 
 /* GUC variables */
 int			DeadlockTimeout = 1000;
@@ -912,10 +905,7 @@
 	/* use volatile pointer to prevent code rearrangement */
 	volatile PROC_HDR *procglobal = ProcGlobal;
 	PGPROC	   *proc;
-<<<<<<< HEAD
-=======
-
->>>>>>> ab76208e
+
 	Assert(MyProc != NULL);
 
 	/* Make sure we're out of the sync rep lists */
@@ -972,17 +962,15 @@
 	 */
 	LWLockReleaseAll();
 
-<<<<<<< HEAD
 	MyProc->localDistribXactData.state = LOCALDISTRIBXACT_STATE_NONE;
     MyProc->mppLocalProcessSerial = 0;
     MyProc->mppSessionId = 0;
     MyProc->mppIsWriter = false;
 	MyProc->pid = 0;
-=======
+
 	/* Make sure active replication slots are released */
 	if (MyReplicationSlot != NULL)
 		ReplicationSlotRelease();
->>>>>>> ab76208e
 
 	/*
 	 * Clear MyProc first; then disown the process latch.  This is so that
@@ -1012,10 +1000,6 @@
 		procglobal->freeProcs = proc;
 	}
 
-<<<<<<< HEAD
-
-=======
->>>>>>> ab76208e
 	/* Update shared estimate of spins_per_delay */
 	update_spins_per_delay();
 
@@ -1068,11 +1052,7 @@
 	SpinLockAcquire(ProcStructLock);
 
 	/* Mark auxiliary proc no longer in use */
-<<<<<<< HEAD
-	MyProc->pid = 0;
-=======
 	proc->pid = 0;
->>>>>>> ab76208e
 
 	/* Update shared estimate of spins_per_delay */
 	update_spins_per_delay();
