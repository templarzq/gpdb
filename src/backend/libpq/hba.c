/*-------------------------------------------------------------------------
 *
 * hba.c
 *	  Routines to handle host based authentication (that's the scheme
 *	  wherein you authenticate a user by seeing what IP address the system
 *	  says he comes from and choosing authentication method based on it).
 *
 * Portions Copyright (c) 1996-2009, PostgreSQL Global Development Group
 * Portions Copyright (c) 1994, Regents of the University of California
 *
 *
 * IDENTIFICATION
 *	  $PostgreSQL: pgsql/src/backend/libpq/hba.c,v 1.193 2009/12/12 21:35:21 mha Exp $
 *
 *-------------------------------------------------------------------------
 */
#include "postgres.h"

#include <ctype.h>
#include <pwd.h>
#include <fcntl.h>
#include <sys/param.h>
#include <sys/socket.h>
#include <netinet/in.h>
#include <arpa/inet.h>
#include <unistd.h>

#include "libpq/ip.h"
#include "libpq/libpq.h"
#include "regex/regex.h"
#include "replication/walsender.h"
#include "storage/fd.h"
<<<<<<< HEAD
#include "utils/flatfiles.h"
#include "utils/acl.h"
#include "utils/guc.h"
#include "utils/lsyscache.h"
#include "utils/memutils.h"
=======
#include "utils/acl.h"
#include "utils/guc.h"
#include "utils/lsyscache.h"
>>>>>>> 78a09145


#define atooid(x)  ((Oid) strtoul((x), NULL, 10))
#define atoxid(x)  ((TransactionId) strtoul((x), NULL, 10))

/* This is used to separate values in multi-valued column strings */
#define MULTI_VALUE_SEP "\001"

#define MAX_TOKEN	256

/* callback data for check_network_callback */
typedef struct check_network_data
{
	IPCompareMethod method;		/* test method */
	SockAddr   *raddr;			/* client's actual address */
	bool		result;			/* set to true if match */
} check_network_data;

/* pre-parsed content of HBA config file: list of HbaLine structs */
static List *parsed_hba_lines = NIL;

/*
 * These variables hold the pre-parsed contents of the ident usermap
<<<<<<< HEAD
 * configuration file.	ident_lines is a list of sublists, one sublist for
 * each (non-empty, non-comment) line of the file.	The sublist items are
=======
 * configuration file.  ident_lines is a list of sublists, one sublist for
 * each (non-empty, non-comment) line of the file.  The sublist items are
>>>>>>> 78a09145
 * palloc'd strings, one string per token on the line.  Note there will always
 * be at least one token, since blank lines are not entered in the data
 * structure.  ident_line_nums is an integer list containing the actual line
 * number for each line represented in ident_lines.
 */
static List *ident_lines = NIL;
static List *ident_line_nums = NIL;


/* pre-parsed content of flat auth time file and corresponding line #s */
static List *role_interval_lines = NIL;
static List *role_interval_line_nums = NIL;

/* sorted entries so we can do binary search lookups */
static List **role_interval_sorted = NULL;
static int  role_interval_length;


static void tokenize_file(const char *filename, FILE *file,
			  List **lines, List **line_nums);
static char *tokenize_inc_file(const char *outer_filename,
				  const char *inc_filename);

/*
 * isblank() exists in the ISO C99 spec, but it's not very portable yet,
 * so provide our own version.
 */
bool
pg_isblank(const char c)
{
	return c == ' ' || c == '\t' || c == '\r';
}


/*
 * Grab one token out of fp. Tokens are strings of non-blank
 * characters bounded by blank characters, commas, beginning of line, and
 * end of line. Blank means space or tab. Tokens can be delimited by
 * double quotes (this allows the inclusion of blanks, but not newlines).
 *
 * The token, if any, is returned at *buf (a buffer of size bufsz).
 * Also, we set *initial_quote to indicate whether there was quoting before
 * the first character.  (We use that to prevent "@x" from being treated
 * as a file inclusion request.  Note that @"x" should be so treated;
 * we want to allow that to support embedded spaces in file paths.)
 *
 * If successful: store null-terminated token at *buf and return TRUE.
 * If no more tokens on line: set *buf = '\0' and return FALSE.
 *
 * Leave file positioned at the character immediately after the token or EOF,
 * whichever comes first. If no more tokens on line, position the file to the
 * beginning of the next line or EOF, whichever comes first.
 *
 * Handle comments. Treat unquoted keywords that might be role names or
 * database names specially, by appending a newline to them.  Also, when
 * a token is terminated by a comma, the comma is included in the returned
 * token.
 */
static bool
next_token(FILE *fp, char *buf, int bufsz, bool *initial_quote)
{
	int			c;
	char	   *start_buf = buf;
	char	   *end_buf = buf + (bufsz - 2);
	bool		in_quote = false;
	bool		was_quote = false;
	bool		saw_quote = false;

	/* end_buf reserves two bytes to ensure we can append \n and \0 */
	Assert(end_buf > start_buf);

	*initial_quote = false;

	/* Move over initial whitespace and commas */
	while ((c = getc(fp)) != EOF && (pg_isblank(c) || c == ','))
		;

	if (c == EOF || c == '\n')
	{
		*buf = '\0';
		return false;
	}

	/*
	 * Build a token in buf of next characters up to EOF, EOL, unquoted comma,
	 * or unquoted whitespace.
	 */
	while (c != EOF && c != '\n' &&
		   (!pg_isblank(c) || in_quote))
	{
		/* skip comments to EOL */
		if (c == '#' && !in_quote)
		{
			while ((c = getc(fp)) != EOF && c != '\n')
				;
			/* If only comment, consume EOL too; return EOL */
			if (c != EOF && buf == start_buf)
				c = getc(fp);
			break;
		}

		if (buf >= end_buf)
		{
			*buf = '\0';
			ereport(LOG,
					(errcode(ERRCODE_CONFIG_FILE_ERROR),
			   errmsg("authentication file token too long, skipping: \"%s\"",
					  start_buf)));
			/* Discard remainder of line */
			while ((c = getc(fp)) != EOF && c != '\n')
				;
			break;
		}

		if (c != '"' || was_quote)
			*buf++ = c;

		/* We pass back the comma so the caller knows there is more */
		if (c == ',' && !in_quote)
			break;

		/* Literal double-quote is two double-quotes */
		if (in_quote && c == '"')
			was_quote = !was_quote;
		else
			was_quote = false;

		if (c == '"')
		{
			in_quote = !in_quote;
			saw_quote = true;
			if (buf == start_buf)
				*initial_quote = true;
		}

		c = getc(fp);
	}

	/*
	 * Put back the char right after the token (critical in case it is EOL,
	 * since we need to detect end-of-line at next call).
	 */
	if (c != EOF)
		ungetc(c, fp);

	*buf = '\0';

	if (!saw_quote &&
		(strcmp(start_buf, "all") == 0 ||
		 strcmp(start_buf, "sameuser") == 0 ||
		 strcmp(start_buf, "samegroup") == 0 ||
		 strcmp(start_buf, "samerole") == 0 ||
		 strcmp(start_buf, "replication") == 0))
	{
		/* append newline to a magical keyword */
		*buf++ = '\n';
		*buf = '\0';
	}

	return (saw_quote || buf > start_buf);
}

/*
 *	 Tokenize file and handle file inclusion and comma lists. We have
 *	 to  break	apart  the	commas	to	expand	any  file names then
 *	 reconstruct with commas.
 *
 * The result is a palloc'd string, or NULL if we have reached EOL.
 */
static char *
next_token_expand(const char *filename, FILE *file)
{
	char		buf[MAX_TOKEN];
	char	   *comma_str = pstrdup("");
	bool		got_something = false;
	bool		trailing_comma;
	bool		initial_quote;
	char	   *incbuf;
	int			needed;

	do
	{
		if (!next_token(file, buf, sizeof(buf), &initial_quote))
			break;

		got_something = true;

		if (strlen(buf) > 0 && buf[strlen(buf) - 1] == ',')
		{
			trailing_comma = true;
			buf[strlen(buf) - 1] = '\0';
		}
		else
			trailing_comma = false;

		/* Is this referencing a file? */
		if (!initial_quote && buf[0] == '@' && buf[1] != '\0')
			incbuf = tokenize_inc_file(filename, buf + 1);
		else
			incbuf = pstrdup(buf);

		needed = strlen(comma_str) + strlen(incbuf) + 1;
		if (trailing_comma)
			needed++;
		comma_str = repalloc(comma_str, needed);
		strcat(comma_str, incbuf);
		if (trailing_comma)
			strcat(comma_str, MULTI_VALUE_SEP);
		pfree(incbuf);
	} while (trailing_comma);

	if (!got_something)
	{
		pfree(comma_str);
		return NULL;
	}

	return comma_str;
}


/*
 * Free memory used by lines/tokens (i.e., structure built by tokenize_file)
 */
static void
free_lines(List **lines, List **line_nums)
{
	/*
	 * Either both must be non-NULL, or both must be NULL
	 */
	Assert((*lines != NIL && *line_nums != NIL) ||
		   (*lines == NIL && *line_nums == NIL));

	if (*lines)
	{
		/*
		 * "lines" is a list of lists; each of those sublists consists of
		 * palloc'ed tokens, so we want to free each pointed-to token in a
		 * sublist, followed by the sublist itself, and finally the whole
		 * list.
		 */
		ListCell   *line;

		foreach(line, *lines)
		{
			List	   *ln = lfirst(line);
			ListCell   *token;

			foreach(token, ln)
				pfree(lfirst(token));
			/* free the sublist structure itself */
			list_free(ln);
		}
		/* free the list structure itself */
		list_free(*lines);
		/* clear the static variable */
		*lines = NIL;
	}

	if (*line_nums)
	{
		list_free(*line_nums);
		*line_nums = NIL;
	}
}


static char *
tokenize_inc_file(const char *outer_filename,
				  const char *inc_filename)
{
	char	   *inc_fullname;
	FILE	   *inc_file;
	List	   *inc_lines;
	List	   *inc_line_nums;
	ListCell   *line;
	char	   *comma_str;

	if (is_absolute_path(inc_filename))
	{
		/* absolute path is taken as-is */
		inc_fullname = pstrdup(inc_filename);
	}
	else
	{
		/* relative path is relative to dir of calling file */
		inc_fullname = (char *) palloc(strlen(outer_filename) + 1 +
									   strlen(inc_filename) + 1);
		strcpy(inc_fullname, outer_filename);
		get_parent_directory(inc_fullname);
		join_path_components(inc_fullname, inc_fullname, inc_filename);
		canonicalize_path(inc_fullname);
	}

	inc_file = AllocateFile(inc_fullname, "r");
	if (inc_file == NULL)
	{
		ereport(LOG,
				(errcode_for_file_access(),
				 errmsg("could not open secondary authentication file \"@%s\" as \"%s\": %m",
						inc_filename, inc_fullname)));
		pfree(inc_fullname);

		/* return single space, it matches nothing */
		return pstrdup(" ");
	}

	/* There is possible recursion here if the file contains @ */
	tokenize_file(inc_fullname, inc_file, &inc_lines, &inc_line_nums);

	FreeFile(inc_file);
	pfree(inc_fullname);

	/* Create comma-separated string from List */
	comma_str = pstrdup("");
	foreach(line, inc_lines)
	{
		List	   *token_list = (List *) lfirst(line);
		ListCell   *token;

		foreach(token, token_list)
		{
			int			oldlen = strlen(comma_str);
			int			needed;

			needed = oldlen + strlen(lfirst(token)) + 1;
			if (oldlen > 0)
				needed++;
			comma_str = repalloc(comma_str, needed);
			if (oldlen > 0)
				strcat(comma_str, MULTI_VALUE_SEP);
			strcat(comma_str, lfirst(token));
		}
	}

	free_lines(&inc_lines, &inc_line_nums);

	/* if file is empty, return single space rather than empty string */
	if (strlen(comma_str) == 0)
	{
		pfree(comma_str);
		return pstrdup(" ");
	}

	return comma_str;
}


/*
 * Tokenize the given file, storing the resulting data into two lists:
 * a list of sublists, each sublist containing the tokens in a line of
 * the file, and a list of line numbers.
 *
 * filename must be the absolute path to the target file.
 */
static void
tokenize_file(const char *filename, FILE *file,
			  List **lines, List **line_nums)
{
	List	   *current_line = NIL;
	int			line_number = 1;
	char	   *buf;

	*lines = *line_nums = NIL;

	while (!feof(file) && !ferror(file))
	{
		buf = next_token_expand(filename, file);

		/* add token to list, unless we are at EOL or comment start */
		if (buf)
		{
			if (current_line == NIL)
			{
				/* make a new line List, record its line number */
				current_line = lappend(current_line, buf);
				*lines = lappend(*lines, current_line);
				*line_nums = lappend_int(*line_nums, line_number);
			}
			else
			{
				/* append token to current line's list */
				current_line = lappend(current_line, buf);
			}
		}
		else
		{
			/* we are at real or logical EOL, so force a new line List */
			current_line = NIL;
			/* Advance line number whenever we reach EOL */
			line_number++;
		}
	}
}

<<<<<<< HEAD
/*
 * Compare two lines based on their role/member names.
 *
 * Used for bsearch() lookup.
 */
static int
role_bsearch_cmp(const void *role, const void *list)
{
	char	   *role2 = linitial(*(List **) list);

	return strcmp(role, role2);
}


/*
 * Lookup a role name in the pg_auth file
 */
List	  **
get_role_line(const char *role)
{
	/* On some versions of Solaris, bsearch of zero items dumps core */
	if (role_length == 0)
		return NULL;

	return (List **) bsearch((void *) role,
							 (void *) role_sorted,
							 role_length,
							 sizeof(List *),
							 role_bsearch_cmp);
}

/*
 * get_role_intervals - return a List of elements from role_interval_sorted[]
 * 						whose role names match the given one
 *
 * In other words, we return a List of Lists, where the outer List is fabricated
 * here and the inner List is a preexisting List of tokens that role_interval_sorted
 * had referenced.
 *
 * Note: caller is responsible for list_freeing ONLY the returned (outer) List
 */
List *
get_role_intervals(const char *role)
{
	List	*ret;
	List 	**needle, 
			**temp; 

	if (role_interval_length == 0)
		return NIL;
	
	/*  Find ONE entry that pertains to role. There may be more. See below. */
	needle = bsearch((void *) role,
				  	 (void *) role_interval_sorted,
				  	 role_interval_length,
				  	 sizeof(List *),
				  	 role_bsearch_cmp);

	/* If no relevant auth constraints, no reason to deny. */
	if (needle == NULL)
		return NIL;

	ret = list_make1(*needle);

	/* Find first constraint for *role in role_interval. */
	char	*myrole;
	for (temp = needle - 1; temp >= role_interval_sorted; temp--)
	{	
		myrole = linitial(*temp);
		if (strcmp(role, myrole) != 0)
			break;
		ret = lcons(*temp, ret);
	}

	for (temp = needle + 1; temp < role_interval_sorted + role_interval_length; temp++)
	{
		myrole = linitial(*temp);
		if (strcmp(role, myrole) != 0)
			break;
		ret = lappend(ret, *temp);
	} 

	return ret;
}
=======
>>>>>>> 78a09145

/*
 * Does user belong to role?
 *
 * userid is the OID of the role given as the attempted login identifier.
 * We check to see if it is a member of the specified role name.
 */
static bool
is_member(Oid userid, const char *role)
{
	Oid			roleid;

	if (!OidIsValid(userid))
		return false;			/* if user not exist, say "no" */

	roleid = get_roleid(role);

	if (!OidIsValid(roleid))
		return false;			/* if target role not exist, say "no" */

	/* See if user is directly or indirectly a member of role */
	return is_member_of_role(userid, roleid);
}

/*
 * Check comma-separated list for a match to role, allowing group names.
 *
 * NB: param_str is destructively modified!  In current usage, this is
 * okay only because this code is run after forking off from the postmaster,
 * and so it doesn't matter that we clobber the stored hba info.
 */
static bool
check_role(const char *role, Oid roleid, char *param_str)
{
	char	   *tok;

	for (tok = strtok(param_str, MULTI_VALUE_SEP);
		 tok != NULL;
		 tok = strtok(NULL, MULTI_VALUE_SEP))
	{
		if (tok[0] == '+')
		{
			if (is_member(roleid, tok + 1))
				return true;
		}
		else if (strcmp(tok, role) == 0 ||
				 strcmp(tok, "all\n") == 0)
			return true;
	}

	return false;
}

/*
 * Check to see if db/role combination matches param string.
 *
 * NB: param_str is destructively modified!  In current usage, this is
 * okay only because this code is run after forking off from the postmaster,
 * and so it doesn't matter that we clobber the stored hba info.
 */
static bool
check_db(const char *dbname, const char *role, Oid roleid, char *param_str)
{
	char	   *tok;

	for (tok = strtok(param_str, MULTI_VALUE_SEP);
		 tok != NULL;
		 tok = strtok(NULL, MULTI_VALUE_SEP))
	{
		if (am_walsender)
		{
			/* walsender connections can only match replication keyword */
			if (strcmp(tok, "replication\n") == 0)
				return true;
		}
		else if (strcmp(tok, "all\n") == 0)
			return true;
		else if (strcmp(tok, "sameuser\n") == 0)
		{
			if (strcmp(dbname, role) == 0)
				return true;
		}
		else if (strcmp(tok, "samegroup\n") == 0 ||
				 strcmp(tok, "samerole\n") == 0)
		{
			if (is_member(roleid, dbname))
				return true;
		}
		else if (strcmp(tok, "replication\n") == 0)
			continue;			/* never match this if not walsender */
		else if (strcmp(tok, dbname) == 0)
			return true;
	}
	return false;
}

/*
 * Check to see if a connecting IP matches the given address and netmask.
 */
static bool
<<<<<<< HEAD
check_ip(SockAddr *raddr, struct sockaddr * addr, struct sockaddr * mask)
=======
check_ip(SockAddr *raddr, struct sockaddr *addr, struct sockaddr *mask)
>>>>>>> 78a09145
{
	if (raddr->addr.ss_family == addr->sa_family)
	{
		/* Same address family */
		if (!pg_range_sockaddr(&raddr->addr,
<<<<<<< HEAD
							   (struct sockaddr_storage *) addr,
							   (struct sockaddr_storage *) mask))
=======
							   (struct sockaddr_storage*)addr,
		                       (struct sockaddr_storage*)mask))
>>>>>>> 78a09145
			return false;
	}
#ifdef HAVE_IPV6
	else if (addr->sa_family == AF_INET &&
			 raddr->addr.ss_family == AF_INET6)
	{
		/*
		 * If we're connected on IPv6 but the file specifies an IPv4 address
<<<<<<< HEAD
		 * to match against, promote the latter to an IPv6 address before
		 * trying to match the client's address.
=======
		 * to match against, promote the latter to an IPv6 address
		 * before trying to match the client's address.
>>>>>>> 78a09145
		 */
		struct sockaddr_storage addrcopy,
					maskcopy;

		memcpy(&addrcopy, &addr, sizeof(addrcopy));
		memcpy(&maskcopy, &mask, sizeof(maskcopy));
		pg_promote_v4_to_v6_addr(&addrcopy);
		pg_promote_v4_to_v6_mask(&maskcopy);

		if (!pg_range_sockaddr(&raddr->addr, &addrcopy, &maskcopy))
			return false;
	}
#endif   /* HAVE_IPV6 */
	else
	{
		/* Wrong address family, no IPV6 */
		return false;
	}

	return true;
}

/*
 * pg_foreach_ifaddr callback: does client addr match this machine interface?
 */
static void
<<<<<<< HEAD
check_network_callback(struct sockaddr * addr, struct sockaddr * netmask,
=======
check_network_callback(struct sockaddr *addr, struct sockaddr *netmask,
>>>>>>> 78a09145
					   void *cb_data)
{
	check_network_data *cn = (check_network_data *) cb_data;
	struct sockaddr_storage mask;

	/* Already found a match? */
	if (cn->result)
		return;

	if (cn->method == ipCmpSameHost)
	{
		/* Make an all-ones netmask of appropriate length for family */
		pg_sockaddr_cidr_mask(&mask, NULL, addr->sa_family);
<<<<<<< HEAD
		cn->result = check_ip(cn->raddr, addr, (struct sockaddr *) & mask);
=======
		cn->result = check_ip(cn->raddr, addr, (struct sockaddr*) &mask);
>>>>>>> 78a09145
	}
	else
	{
		/* Use the netmask of the interface itself */
		cn->result = check_ip(cn->raddr, addr, netmask);
	}
}

/*
 * Use pg_foreach_ifaddr to check a samehost or samenet match
 */
<<<<<<< HEAD
bool
=======
static bool
>>>>>>> 78a09145
check_same_host_or_net(SockAddr *raddr, IPCompareMethod method)
{
	check_network_data cn;

	cn.method = method;
	cn.raddr = raddr;
	cn.result = false;

	errno = 0;
	if (pg_foreach_ifaddr(check_network_callback, &cn) < 0)
	{
		elog(LOG, "error enumerating network interfaces: %m");
		return false;
	}

	return cn.result;
}


/*
 * Macros used to check and report on invalid configuration options.
 * INVALID_AUTH_OPTION = reports when an option is specified for a method where it's
 *						 not supported.
 * REQUIRE_AUTH_OPTION = same as INVALID_AUTH_OPTION, except it also checks if the
 *						 method is actually the one specified. Used as a shortcut when
 *						 the option is only valid for one authentication method.
 * MANDATORY_AUTH_ARG  = check if a required option is set for an authentication method,
 *						 reporting error if it's not.
 */
#define INVALID_AUTH_OPTION(optname, validmethods) do {\
	ereport(LOG, \
			(errcode(ERRCODE_CONFIG_FILE_ERROR), \
			 /* translator: the second %s is a list of auth methods */ \
			 errmsg("authentication option \"%s\" is only valid for authentication methods %s", \
					optname, _(validmethods)), \
			 errcontext("line %d of configuration file \"%s\"", \
					line_num, HbaFileName))); \
	return false; \
} while (0);

#define REQUIRE_AUTH_OPTION(methodval, optname, validmethods) do {\
	if (parsedline->auth_method != methodval) \
		INVALID_AUTH_OPTION(optname, validmethods); \
} while (0);

#define MANDATORY_AUTH_ARG(argvar, argname, authname) do {\
	if (argvar == NULL) {\
		ereport(LOG, \
				(errcode(ERRCODE_CONFIG_FILE_ERROR), \
				 errmsg("authentication method \"%s\" requires argument \"%s\" to be set", \
						authname, argname), \
				 errcontext("line %d of configuration file \"%s\"", \
						line_num, HbaFileName))); \
		return false; \
	} \
} while (0);


/*
 * Parse one line in the hba config file and store the result in
 * a HbaLine structure.
 */
static bool
parse_hba_line(List *line, int line_num, HbaLine *parsedline)
{
	char	   *token;
	struct addrinfo *gai_result;
	struct addrinfo hints;
	int			ret;
	char	   *cidr_slash;
	char	   *unsupauth;
	ListCell   *line_item;

	line_item = list_head(line);

	parsedline->linenumber = line_num;

	/* Check the record type. */
	token = lfirst(line_item);
	if (strcmp(token, "local") == 0)
	{
		parsedline->conntype = ctLocal;
	}
	else if (strcmp(token, "host") == 0
			 || strcmp(token, "hostssl") == 0
			 || strcmp(token, "hostnossl") == 0)
	{

		if (token[4] == 's')	/* "hostssl" */
		{
#ifdef USE_SSL
			parsedline->conntype = ctHostSSL;
#else
			ereport(LOG,
					(errcode(ERRCODE_CONFIG_FILE_ERROR),
					 errmsg("hostssl not supported on this platform"),
			  errhint("Compile with --with-openssl to use SSL connections."),
					 errcontext("line %d of configuration file \"%s\"",
								line_num, HbaFileName)));
			return false;
#endif
		}
#ifdef USE_SSL
		else if (token[4] == 'n')		/* "hostnossl" */
		{
			parsedline->conntype = ctHostNoSSL;
		}
#endif
		else
		{
			/* "host", or "hostnossl" and SSL support not built in */
			parsedline->conntype = ctHost;
		}
	}							/* record type */
	else
	{
		ereport(LOG,
				(errcode(ERRCODE_CONFIG_FILE_ERROR),
				 errmsg("invalid connection type \"%s\"",
						token),
				 errcontext("line %d of configuration file \"%s\"",
							line_num, HbaFileName)));
		return false;
	}

	/* Get the database. */
	line_item = lnext(line_item);
	if (!line_item)
	{
		ereport(LOG,
				(errcode(ERRCODE_CONFIG_FILE_ERROR),
				 errmsg("end-of-line before database specification"),
				 errcontext("line %d of configuration file \"%s\"",
							line_num, HbaFileName)));
		return false;
	}
	parsedline->database = pstrdup(lfirst(line_item));

	/* Get the role. */
	line_item = lnext(line_item);
	if (!line_item)
	{
		ereport(LOG,
				(errcode(ERRCODE_CONFIG_FILE_ERROR),
				 errmsg("end-of-line before role specification"),
				 errcontext("line %d of configuration file \"%s\"",
							line_num, HbaFileName)));
		return false;
	}
	parsedline->role = pstrdup(lfirst(line_item));

	if (parsedline->conntype != ctLocal)
	{
		/* Read the IP address field. (with or without CIDR netmask) */
		line_item = lnext(line_item);
		if (!line_item)
		{
			ereport(LOG,
					(errcode(ERRCODE_CONFIG_FILE_ERROR),
					 errmsg("end-of-line before IP address specification"),
					 errcontext("line %d of configuration file \"%s\"",
								line_num, HbaFileName)));
			return false;
		}
		token = lfirst(line_item);

		/* Is it equal to 'samehost' or 'samenet'? */
		if (strcmp(token, "samehost") == 0)
		{
			/* Any IP on this host is allowed to connect */
			parsedline->ip_cmp_method = ipCmpSameHost;
		}
		else if (strcmp(token, "samenet") == 0)
		{
			/* Any IP on the host's subnets is allowed to connect */
			parsedline->ip_cmp_method = ipCmpSameNet;
		}
		else
		{
			/* IP and netmask are specified */
			parsedline->ip_cmp_method = ipCmpMask;

			/* need a modifiable copy of token */
			token = pstrdup(token);

			/* Check if it has a CIDR suffix and if so isolate it */
			cidr_slash = strchr(token, '/');
			if (cidr_slash)
				*cidr_slash = '\0';

			/* Get the IP address either way */
			hints.ai_flags = AI_NUMERICHOST;
			hints.ai_family = PF_UNSPEC;
			hints.ai_socktype = 0;
			hints.ai_protocol = 0;
			hints.ai_addrlen = 0;
			hints.ai_canonname = NULL;
			hints.ai_addr = NULL;
			hints.ai_next = NULL;

			ret = pg_getaddrinfo_all(token, NULL, &hints, &gai_result);
			if (ret || !gai_result)
			{
				ereport(LOG,
						(errcode(ERRCODE_CONFIG_FILE_ERROR),
						 errmsg("invalid IP address \"%s\": %s",
								token, gai_strerror(ret)),
						 errcontext("line %d of configuration file \"%s\"",
									line_num, HbaFileName)));
				if (gai_result)
					pg_freeaddrinfo_all(hints.ai_family, gai_result);
				pfree(token);
				return false;
			}

			memcpy(&parsedline->addr, gai_result->ai_addr,
				   gai_result->ai_addrlen);
			pg_freeaddrinfo_all(hints.ai_family, gai_result);

			/* Get the netmask */
			if (cidr_slash)
			{
				if (pg_sockaddr_cidr_mask(&parsedline->mask, cidr_slash + 1,
										  parsedline->addr.ss_family) < 0)
				{
<<<<<<< HEAD
					*cidr_slash = '/';			/* restore token for message */
=======
					*cidr_slash = '/';		/* restore token for message */
>>>>>>> 78a09145
					ereport(LOG,
							(errcode(ERRCODE_CONFIG_FILE_ERROR),
							 errmsg("invalid CIDR mask in address \"%s\"",
									token),
							 errcontext("line %d of configuration file \"%s\"",
										line_num, HbaFileName)));
					pfree(token);
					return false;
				}
				pfree(token);
			}
			else
			{
				/* Read the mask field. */
				pfree(token);
				line_item = lnext(line_item);
				if (!line_item)
				{
					ereport(LOG,
							(errcode(ERRCODE_CONFIG_FILE_ERROR),
							 errmsg("end-of-line before netmask specification"),
							 errcontext("line %d of configuration file \"%s\"",
										line_num, HbaFileName)));
					return false;
				}
				token = lfirst(line_item);

				ret = pg_getaddrinfo_all(token, NULL, &hints, &gai_result);
				if (ret || !gai_result)
				{
					ereport(LOG,
							(errcode(ERRCODE_CONFIG_FILE_ERROR),
							 errmsg("invalid IP mask \"%s\": %s",
									token, gai_strerror(ret)),
							 errcontext("line %d of configuration file \"%s\"",
										line_num, HbaFileName)));
					if (gai_result)
						pg_freeaddrinfo_all(hints.ai_family, gai_result);
					return false;
				}

				memcpy(&parsedline->mask, gai_result->ai_addr,
					   gai_result->ai_addrlen);
				pg_freeaddrinfo_all(hints.ai_family, gai_result);

				if (parsedline->addr.ss_family != parsedline->mask.ss_family)
				{
					ereport(LOG,
							(errcode(ERRCODE_CONFIG_FILE_ERROR),
<<<<<<< HEAD
							 errmsg("IP address and mask do not match"),
							 errcontext("line %d of configuration file \"%s\"",
										line_num, HbaFileName)));
=======
							 errmsg("IP address and mask do not match in file \"%s\" line %d",
									HbaFileName, line_num)));
>>>>>>> 78a09145
					return false;
				}
			}
		}
	}							/* != ctLocal */

	/* Get the authentication method */
	line_item = lnext(line_item);
	if (!line_item)
	{
		ereport(LOG,
				(errcode(ERRCODE_CONFIG_FILE_ERROR),
				 errmsg("end-of-line before authentication method"),
				 errcontext("line %d of configuration file \"%s\"",
							line_num, HbaFileName)));
		return false;
	}
	token = lfirst(line_item);

	unsupauth = NULL;
	if (strcmp(token, "trust") == 0)
		parsedline->auth_method = uaTrust;
	else if (strcmp(token, "ident") == 0)
		parsedline->auth_method = uaIdent;
	else if (strcmp(token, "password") == 0)
		parsedline->auth_method = uaPassword;
	else if (strcmp(token, "krb5") == 0)
#ifdef KRB5
		parsedline->auth_method = uaKrb5;
#else
		unsupauth = "krb5";
#endif
	else if (strcmp(token, "gss") == 0)
#ifdef ENABLE_GSS
		parsedline->auth_method = uaGSS;
#else
		unsupauth = "gss";
#endif
	else if (strcmp(token, "sspi") == 0)
#ifdef ENABLE_SSPI
		parsedline->auth_method = uaSSPI;
#else
		unsupauth = "sspi";
#endif
	else if (strcmp(token, "reject") == 0)
		parsedline->auth_method = uaReject;
	else if (strcmp(token, "md5") == 0)
	{
		if (Db_user_namespace)
		{
			ereport(LOG,
					(errcode(ERRCODE_CONFIG_FILE_ERROR),
					 errmsg("MD5 authentication is not supported when \"db_user_namespace\" is enabled"),
					 errcontext("line %d of configuration file \"%s\"",
								line_num, HbaFileName)));
			return false;
		}
		parsedline->auth_method = uaMD5;
	}
	else if (strcmp(token, "pam") == 0)
#ifdef USE_PAM
		parsedline->auth_method = uaPAM;
#else
		unsupauth = "pam";
#endif
	else if (strcmp(token, "ldap") == 0)
#ifdef USE_LDAP
		parsedline->auth_method = uaLDAP;
#else
		unsupauth = "ldap";
#endif
	else if (strcmp(token, "cert") == 0)
#ifdef USE_SSL
		parsedline->auth_method = uaCert;
#else
		unsupauth = "cert";
#endif
	else if (strcmp(token, "radius") == 0)
		parsedline->auth_method = uaRADIUS;
	else
	{
		ereport(LOG,
				(errcode(ERRCODE_CONFIG_FILE_ERROR),
				 errmsg("invalid authentication method \"%s\"",
						token),
				 errcontext("line %d of configuration file \"%s\"",
							line_num, HbaFileName)));
		return false;
	}

	if (unsupauth)
	{
		ereport(LOG,
				(errcode(ERRCODE_CONFIG_FILE_ERROR),
				 errmsg("invalid authentication method \"%s\": not supported on this platform",
						token),
				 errcontext("line %d of configuration file \"%s\"",
							line_num, HbaFileName)));
		return false;
	}

	/* Invalid authentication combinations */
	if (parsedline->conntype == ctLocal &&
		parsedline->auth_method == uaKrb5)
	{
		ereport(LOG,
				(errcode(ERRCODE_CONFIG_FILE_ERROR),
			 errmsg("krb5 authentication is not supported on local sockets"),
				 errcontext("line %d of configuration file \"%s\"",
							line_num, HbaFileName)));
		return false;
	}

	if (parsedline->conntype == ctLocal &&
		parsedline->auth_method == uaGSS)
	{
		ereport(LOG,
				(errcode(ERRCODE_CONFIG_FILE_ERROR),
		   errmsg("gssapi authentication is not supported on local sockets"),
				 errcontext("line %d of configuration file \"%s\"",
							line_num, HbaFileName)));
		return false;
	}

	/*
	 * SSPI authentication can never be enabled on ctLocal connections,
	 * because it's only supported on Windows, where ctLocal isn't supported.
	 */


	if (parsedline->conntype != ctHostSSL &&
		parsedline->auth_method == uaCert)
	{
		ereport(LOG,
				(errcode(ERRCODE_CONFIG_FILE_ERROR),
				 errmsg("cert authentication is only supported on hostssl connections"),
				 errcontext("line %d of configuration file \"%s\"",
							line_num, HbaFileName)));
		return false;
	}

	/* Parse remaining arguments */
	while ((line_item = lnext(line_item)) != NULL)
	{
		char	   *c;

		token = lfirst(line_item);

		c = strchr(token, '=');
		if (c == NULL)
		{
			/*
			 * Got something that's not a name=value pair.
			 */
			ereport(LOG,
					(errcode(ERRCODE_CONFIG_FILE_ERROR),
					 errmsg("authentication option not in name=value format: %s", token),
					 errcontext("line %d of configuration file \"%s\"",
								line_num, HbaFileName)));
			
			if (parsedline->auth_method == uaIdent && strcmp(token,"sameuser")==0)
			{
				if (strcmp(parsedline->database,"all")==0)
					parsedline->database = pstrdup("sameuser");
				continue;
			}
			else if (parsedline->auth_method == uaIdent)
			{
				parsedline->usermap = pstrdup(token);
				continue;
			}
			
			return false;
		}
		else
		{
			*c++ = '\0';		/* token now holds "name", c holds "value" */
			if (strcmp(token, "map") == 0)
			{
				if (parsedline->auth_method != uaIdent &&
					parsedline->auth_method != uaKrb5 &&
					parsedline->auth_method != uaGSS &&
					parsedline->auth_method != uaSSPI &&
					parsedline->auth_method != uaCert)
					INVALID_AUTH_OPTION("map", gettext_noop("ident, krb5, gssapi, sspi and cert"));
				parsedline->usermap = pstrdup(c);
			}
			else if (strcmp(token, "clientcert") == 0)
			{
				/*
				 * Since we require ctHostSSL, this really can never happen on
				 * non-SSL-enabled builds, so don't bother checking for
				 * USE_SSL.
				 */
				if (parsedline->conntype != ctHostSSL)
				{
					ereport(LOG,
							(errcode(ERRCODE_CONFIG_FILE_ERROR),
							 errmsg("clientcert can only be configured for \"hostssl\" rows"),
						   errcontext("line %d of configuration file \"%s\"",
									  line_num, HbaFileName)));
					return false;
				}
				if (strcmp(c, "1") == 0)
				{
					if (!secure_loaded_verify_locations())
					{
						ereport(LOG,
								(errcode(ERRCODE_CONFIG_FILE_ERROR),
								 errmsg("client certificates can only be checked if a root certificate store is available"),
								 errhint("Make sure the root.crt file is present and readable."),
								 errcontext("line %d of configuration file \"%s\"",
											line_num, HbaFileName)));
						return false;
					}
					parsedline->clientcert = true;
				}
				else
				{
					if (parsedline->auth_method == uaCert)
					{
						ereport(LOG,
								(errcode(ERRCODE_CONFIG_FILE_ERROR),
								 errmsg("clientcert can not be set to 0 when using \"cert\" authentication"),
						   errcontext("line %d of configuration file \"%s\"",
									  line_num, HbaFileName)));
						return false;
					}
					parsedline->clientcert = false;
				}
			}
			else if (strcmp(token, "pamservice") == 0)
			{
				REQUIRE_AUTH_OPTION(uaPAM, "pamservice", "pam");
				parsedline->pamservice = pstrdup(c);
			}
			else if (strcmp(token, "ldaptls") == 0)
			{
				REQUIRE_AUTH_OPTION(uaLDAP, "ldaptls", "ldap");
				if (strcmp(c, "1") == 0)
					parsedline->ldaptls = true;
				else
					parsedline->ldaptls = false;
			}
			else if (strcmp(token, "ldapserver") == 0)
			{
				REQUIRE_AUTH_OPTION(uaLDAP, "ldapserver", "ldap");
				parsedline->ldapserver = pstrdup(c);
			}
			else if (strcmp(token, "ldapport") == 0)
			{
				REQUIRE_AUTH_OPTION(uaLDAP, "ldapport", "ldap");
				parsedline->ldapport = atoi(c);
				if (parsedline->ldapport == 0)
				{
					ereport(LOG,
							(errcode(ERRCODE_CONFIG_FILE_ERROR),
							 errmsg("invalid LDAP port number: \"%s\"", c),
						   errcontext("line %d of configuration file \"%s\"",
									  line_num, HbaFileName)));
					return false;
				}
			}
			else if (strcmp(token, "ldapbinddn") == 0)
			{
				REQUIRE_AUTH_OPTION(uaLDAP, "ldapbinddn", "ldap");
				parsedline->ldapbinddn = pstrdup(c);
			}
			else if (strcmp(token, "ldapbindpasswd") == 0)
			{
				REQUIRE_AUTH_OPTION(uaLDAP, "ldapbindpasswd", "ldap");
				parsedline->ldapbindpasswd = pstrdup(c);
			}
			else if (strcmp(token, "ldapsearchattribute") == 0)
			{
				REQUIRE_AUTH_OPTION(uaLDAP, "ldapsearchattribute", "ldap");
				parsedline->ldapsearchattribute = pstrdup(c);
			}
			else if (strcmp(token, "ldapbasedn") == 0)
			{
				REQUIRE_AUTH_OPTION(uaLDAP, "ldapbasedn", "ldap");
				parsedline->ldapbasedn = pstrdup(c);
			}
			else if (strcmp(token, "ldapprefix") == 0)
			{
				REQUIRE_AUTH_OPTION(uaLDAP, "ldapprefix", "ldap");
				parsedline->ldapprefix = pstrdup(c);
			}
			else if (strcmp(token, "ldapsuffix") == 0)
			{
				REQUIRE_AUTH_OPTION(uaLDAP, "ldapsuffix", "ldap");
				parsedline->ldapsuffix = pstrdup(c);
			}
			else if (strcmp(token, "krb_server_hostname") == 0)
			{
				REQUIRE_AUTH_OPTION(uaKrb5, "krb_server_hostname", "krb5");
				parsedline->krb_server_hostname = pstrdup(c);
			}
			else if (strcmp(token, "krb_realm") == 0)
			{
				if (parsedline->auth_method != uaKrb5 &&
					parsedline->auth_method != uaGSS &&
					parsedline->auth_method != uaSSPI)
					INVALID_AUTH_OPTION("krb_realm", gettext_noop("krb5, gssapi and sspi"));
				parsedline->krb_realm = pstrdup(c);
			}
			else if (strcmp(token, "include_realm") == 0)
			{
				if (parsedline->auth_method != uaKrb5 &&
					parsedline->auth_method != uaGSS &&
					parsedline->auth_method != uaSSPI)
					INVALID_AUTH_OPTION("include_realm", gettext_noop("krb5, gssapi and sspi"));
				if (strcmp(c, "1") == 0)
					parsedline->include_realm = true;
				else
					parsedline->include_realm = false;
			}
			else if (strcmp(token, "radiusserver") == 0)
			{
				REQUIRE_AUTH_OPTION(uaRADIUS, "radiusserver", "radius");

				MemSet(&hints, 0, sizeof(hints));
				hints.ai_socktype = SOCK_DGRAM;
				hints.ai_family = AF_UNSPEC;

				ret = pg_getaddrinfo_all(c, NULL, &hints, &gai_result);
				if (ret || !gai_result)
				{
					ereport(LOG,
							(errcode(ERRCODE_CONFIG_FILE_ERROR),
							 errmsg("could not translate RADIUS server name \"%s\" to address: %s",
									c, gai_strerror(ret)),
						   errcontext("line %d of configuration file \"%s\"",
									  line_num, HbaFileName)));
					if (gai_result)
						pg_freeaddrinfo_all(hints.ai_family, gai_result);
					return false;
				}
				pg_freeaddrinfo_all(hints.ai_family, gai_result);
				parsedline->radiusserver = pstrdup(c);
			}
			else if (strcmp(token, "radiusport") == 0)
			{
				REQUIRE_AUTH_OPTION(uaRADIUS, "radiusport", "radius");
				parsedline->radiusport = atoi(c);
				if (parsedline->radiusport == 0)
				{
					ereport(LOG,
							(errcode(ERRCODE_CONFIG_FILE_ERROR),
							 errmsg("invalid RADIUS port number: \"%s\"", c),
						   errcontext("line %d of configuration file \"%s\"",
									  line_num, HbaFileName)));
					return false;
				}
			}
			else if (strcmp(token, "radiussecret") == 0)
			{
				REQUIRE_AUTH_OPTION(uaRADIUS, "radiussecret", "radius");
				parsedline->radiussecret = pstrdup(c);
			}
			else if (strcmp(token, "radiusidentifier") == 0)
			{
				REQUIRE_AUTH_OPTION(uaRADIUS, "radiusidentifier", "radius");
				parsedline->radiusidentifier = pstrdup(c);
			}
			else
			{
				ereport(LOG,
						(errcode(ERRCODE_CONFIG_FILE_ERROR),
					errmsg("unrecognized authentication option name: \"%s\"",
						   token),
						 errcontext("line %d of configuration file \"%s\"",
									line_num, HbaFileName)));
				return false;
			}
		}
	}

	/*
	 * Check if the selected authentication method has any mandatory arguments
	 * that are not set.
	 */
	if (parsedline->auth_method == uaLDAP)
	{
		MANDATORY_AUTH_ARG(parsedline->ldapserver, "ldapserver", "ldap");

		/*
		 * LDAP can operate in two modes: either with a direct bind, using
<<<<<<< HEAD
		 * ldapprefix and ldapsuffix, or using a search+bind, using
		 * ldapbasedn, ldapbinddn, ldapbindpasswd and ldapsearchattribute.
=======
		 * ldapprefix and ldapsuffix, or using a search+bind,
		 * using ldapbasedn, ldapbinddn, ldapbindpasswd and ldapsearchattribute.
>>>>>>> 78a09145
		 * Disallow mixing these parameters.
		 */
		if (parsedline->ldapprefix || parsedline->ldapsuffix)
		{
			if (parsedline->ldapbasedn ||
				parsedline->ldapbinddn ||
				parsedline->ldapbindpasswd ||
				parsedline->ldapsearchattribute)
			{
				ereport(LOG,
						(errcode(ERRCODE_CONFIG_FILE_ERROR),
<<<<<<< HEAD
						 errmsg("cannot use ldapbasedn, ldapbinddn, ldapbindpasswd, or ldapsearchattribute together with ldapprefix"),
=======
						 errmsg("cannot use ldapbasedn, ldapbinddn, ldapbindpasswd or ldapsearchattribute together with ldapprefix"),
>>>>>>> 78a09145
						 errcontext("line %d of configuration file \"%s\"",
									line_num, HbaFileName)));
				return false;
			}
		}
		else if (!parsedline->ldapbasedn)
		{
			ereport(LOG,
					(errcode(ERRCODE_CONFIG_FILE_ERROR),
<<<<<<< HEAD
					 errmsg("authentication method \"ldap\" requires argument \"ldapbasedn\", \"ldapprefix\", or \"ldapsuffix\" to be set"),
=======
					 errmsg("authentication method \"ldap\" requires argument \"ldapbasedn\", \"ldapprefix\" or \"ldapsuffix\" to be set"),
>>>>>>> 78a09145
					 errcontext("line %d of configuration file \"%s\"",
								line_num, HbaFileName)));
			return false;
		}
<<<<<<< HEAD

		if ((parsedline->ldaptls || parsedline->ldapport != 0) && strncmp(parsedline->ldapserver, "ldaps://", 8) == 0)
		{
			ereport(LOG,
					(errcode(ERRCODE_CONFIG_FILE_ERROR),
					 errmsg("cannot use 'ldaptls' or 'ldapport' with 'ldapserver' start with 'ldaps://'"),
					 errcontext("line %d of configuration file \"%s\"",
								line_num, HbaFileName)));
			return false;

		}
	}

	if (parsedline->auth_method == uaRADIUS)
	{
		MANDATORY_AUTH_ARG(parsedline->radiusserver, "radiusserver", "radius");
		MANDATORY_AUTH_ARG(parsedline->radiussecret, "radiussecret", "radius");
=======
>>>>>>> 78a09145
	}

	/*
	 * Enforce any parameters implied by other settings.
	 */
	if (parsedline->auth_method == uaCert)
	{
		parsedline->clientcert = true;
	}

	return true;
}


/*
 *	Scan the (pre-parsed) hba file line by line, looking for a match
 *	to the port's connection request.
 */
static bool
check_hba(hbaPort *port)
{
<<<<<<< HEAD
	//Oid			roleid;
=======
	Oid			roleid;
>>>>>>> 78a09145
	ListCell   *line;
	HbaLine    *hba;

	/* Get the target role's OID.  Note we do not error out for bad role. */
<<<<<<< HEAD

	// GPDB_90_MERGE_FIXME:  Can't get roleid yet, because the RelCache isn't
	// ready, and we don't have the code to deal with shared tables during
	// startup like Postgres 9 does.  So, do things the old way, just by name.
	// This relies on the existence of the flat-file version of pg_auth

	//roleid = get_roleid(port->user_name);
=======
	roleid = get_roleid(port->user_name);
>>>>>>> 78a09145

	foreach(line, parsed_hba_lines)
	{
		hba = (HbaLine *) lfirst(line);

		/* Check connection type */
		if (hba->conntype == ctLocal)
		{
			if (!IS_AF_UNIX(port->raddr.addr.ss_family))
				continue;
		}
		else
		{
			if (IS_AF_UNIX(port->raddr.addr.ss_family))
				continue;

			/* Check SSL state */
#ifdef USE_SSL
			if (port->ssl)
			{
				/* Connection is SSL, match both "host" and "hostssl" */
				if (hba->conntype == ctHostNoSSL)
					continue;
			}
			else
			{
				/* Connection is not SSL, match both "host" and "hostnossl" */
				if (hba->conntype == ctHostSSL)
					continue;
			}
#else
			/* No SSL support, so reject "hostssl" lines */
			if (hba->conntype == ctHostSSL)
				continue;
#endif

			/* Check IP address */
			switch (hba->ip_cmp_method)
			{
				case ipCmpMask:
					if (!check_ip(&port->raddr,
<<<<<<< HEAD
								  (struct sockaddr *) & hba->addr,
								  (struct sockaddr *) & hba->mask))
=======
								  (struct sockaddr *) &hba->addr,
								  (struct sockaddr *) &hba->mask))
>>>>>>> 78a09145
						continue;
					break;
				case ipCmpSameHost:
				case ipCmpSameNet:
					if (!check_same_host_or_net(&port->raddr,
												hba->ip_cmp_method))
						continue;
					break;
				default:
					/* shouldn't get here, but deem it no-match if so */
					continue;
			}
		}						/* != ctLocal */

		/* Check database and role */
<<<<<<< HEAD
		if (!check_db(port->database_name, port->user_name,
=======
		if (!check_db(port->database_name, port->user_name, roleid,
>>>>>>> 78a09145
					  hba->database))
			continue;

		if (!check_role(port->user_name, roleid, hba->role))
			continue;

		/* Found a record that matched! */
		port->hba = hba;
		return true;
	}

	/* If no matching entry was found, then implicitly reject. */
	hba = palloc0(sizeof(HbaLine));
	hba->auth_method = uaImplicitReject;
	port->hba = hba;
	return true;

	/*
	 * XXX: Return false only happens if we have a parsing error, which we can
	 * no longer have (parsing now in postmaster). Consider changing API.
	 */
}

<<<<<<< HEAD

/*
 *	 Load role/password mapping file
 *
 *	 We use a flat-file version of pg_auth that is written whenever pg_auth is updated.
 *
 *	 Postgres no longer uses this method, instead it has code that can handle
 *	 pg_auth relcache lookups during startup.
 */
void
load_role(void)
{
	char	   *filename;
	FILE	   *role_file;

	/* Discard any old data */
	if (role_lines || role_line_nums)
		free_lines(&role_lines, &role_line_nums);
	if (role_sorted)
		pfree(role_sorted);
	role_sorted = NULL;
	role_length = 0;

	/* Read in the file contents */
	filename = auth_getflatfilename();
	role_file = AllocateFile(filename, "r");

	if (role_file == NULL)
	{
		/* no complaint if not there */
		if (errno != ENOENT)
			ereport(LOG,
					(errcode_for_file_access(),
					 errmsg("could not open file \"%s\": %m", filename)));
		pfree(filename);
		return;
	}

	tokenize_file(filename, role_file, &role_lines, &role_line_nums);

	FreeFile(role_file);
	pfree(filename);

	/* create array for binary searching */
	role_length = list_length(role_lines);
	if (role_length)
	{
		int			i = 0;
		ListCell   *line;

		/* We assume the flat file was written already-sorted */
		role_sorted = palloc(role_length * sizeof(List *));
		foreach(line, role_lines)
			role_sorted[i++] = lfirst(line);
	}

	load_role_interval();
}

/*
 *   Load role time constraint file
 *
 *   We use a flat-file version of pg_auth_time_constraint that is written whenever the catalog is updated.
 */
void
load_role_interval(void)
{
	char		*filename;
	FILE		*role_interval_file;

	/* Discard any old data */
	if (role_interval_lines || role_interval_line_nums)
		free_lines(&role_interval_lines, &role_interval_line_nums);
	if (role_interval_sorted)
		pfree(role_interval_sorted);
	role_interval_sorted = NULL;
	role_interval_length = 0;

	/* Read in the file contents */
	filename = auth_time_getflatfilename();
	role_interval_file = AllocateFile(filename, "r");

	if (role_interval_file == NULL)
	{
		/* no complaint if not there */
		if (errno != ENOENT)
			ereport(LOG,
					(errcode_for_file_access(),
					 errmsg("could not open file \"%s\": %m", filename)));
		pfree(filename);
		return;
	}

	tokenize_file(filename, role_interval_file, &role_interval_lines, &role_interval_line_nums);

	FreeFile(role_interval_file);
	pfree(filename);

	/* create array for binary searching */
	role_interval_length = list_length(role_interval_lines);
	if (role_interval_length)
	{
		int			i = 0;
		ListCell   	*line;

		/* We assume the flat file was written already-sorted */
		role_interval_sorted = palloc(role_interval_length * sizeof(List *));
		foreach(line, role_interval_lines)
			role_interval_sorted[i++] = lfirst(line);
	}
}

/*
 * The primary purpose of this function is to ensure that the role information
 * is available to the backend process, for the sake of unit testing through SQL queries.
 * 
 * Traditionally, load_role is invoked after the postmaster forks to the backend, but while
 * the backend retains the PostmasterContext. Once this context is released, the pointers
 * mentioned in this function are, in some sense, stale. Thus, we reinitialize them here.
 */
void
force_load_role(void)
{
	role_lines      		= NIL;
	role_line_nums  		= NIL;
	role_sorted     		= NULL;
	role_interval_lines     = NIL;
	role_interval_line_nums = NIL;
	role_interval_sorted    = NULL;
	return load_role();
}

=======
>>>>>>> 78a09145
/*
 * Free an HbaLine structure
 */
static void
free_hba_record(HbaLine *record)
{
	if (record->database)
		pfree(record->database);
	if (record->role)
		pfree(record->role);
	if (record->usermap)
		pfree(record->usermap);
	if (record->pamservice)
		pfree(record->pamservice);
	if (record->ldapserver)
		pfree(record->ldapserver);
	if (record->ldapprefix)
		pfree(record->ldapprefix);
	if (record->ldapsuffix)
		pfree(record->ldapsuffix);
	if (record->krb_server_hostname)
		pfree(record->krb_server_hostname);
	if (record->krb_realm)
		pfree(record->krb_realm);
	pfree(record);
}

/*
 * Free all records on the parsed HBA list
 */
static void
clean_hba_list(List *lines)
{
	ListCell   *line;

	foreach(line, lines)
	{
		HbaLine    *parsed = (HbaLine *) lfirst(line);

		if (parsed)
			free_hba_record(parsed);
	}
	list_free(lines);
}

/*
 * Read the config file and create a List of HbaLine records for the contents.
 *
 * The configuration is read into a temporary list, and if any parse error occurs
 * the old list is kept in place and false is returned. Only if the whole file
 * parses Ok is the list replaced, and the function returns true.
 */
bool
load_hba(void)
{
	FILE	   *file;
	List	   *hba_lines = NIL;
	List	   *hba_line_nums = NIL;
	ListCell   *line,
			   *line_num;
	List	   *new_parsed_lines = NIL;
	bool		ok = true;

	file = AllocateFile(HbaFileName, "r");
	if (file == NULL)
	{
		ereport(LOG,
				(errcode_for_file_access(),
				 errmsg("could not open configuration file \"%s\": %m",
						HbaFileName)));

		/*
		 * Caller will take care of making this a FATAL error in case this is
		 * the initial startup. If it happens on reload, we just keep the old
		 * version around.
		 */
		return false;
	}

	tokenize_file(HbaFileName, file, &hba_lines, &hba_line_nums);
	FreeFile(file);

	/* Now parse all the lines */
	forboth(line, hba_lines, line_num, hba_line_nums)
	{
		HbaLine    *newline;

		newline = palloc0(sizeof(HbaLine));

		if (!parse_hba_line(lfirst(line), lfirst_int(line_num), newline))
		{
			/* Parse error in the file, so indicate there's a problem */
			free_hba_record(newline);
			ok = false;

			/*
			 * Keep parsing the rest of the file so we can report errors on
			 * more than the first row. Error has already been reported in the
			 * parsing function, so no need to log it here.
			 */
			continue;
		}

		new_parsed_lines = lappend(new_parsed_lines, newline);
	}

	/* Free the temporary lists */
	free_lines(&hba_lines, &hba_line_nums);

	if (!ok)
	{
		/* Parsing failed at one or more rows, so bail out */
		clean_hba_list(new_parsed_lines);
		return false;
	}

	/* Loaded new file successfully, replace the one we use */
	clean_hba_list(parsed_hba_lines);
	parsed_hba_lines = new_parsed_lines;

<<<<<<< HEAD
	return true;
}

/*
 * Read and parse one line from the flat pg_database file.
 *
 * Returns TRUE on success, FALSE if EOF; bad data causes elog(FATAL).
 *
 * Output parameters:
 *	dbname: gets database name (must be of size NAMEDATALEN bytes)
 *	dboid: gets database OID
 *	dbtablespace: gets database's default tablespace's OID
 *	dbfrozenxid: gets database's frozen XID
 *
 * This is not much related to the other functions in hba.c, but we put it
 * here because it uses the next_token() infrastructure.
 */
bool
read_pg_database_line(FILE *fp, char *dbname, Oid *dboid,
					  Oid *dbtablespace, TransactionId *dbfrozenxid)
{
	char		buf[MAX_TOKEN];
	bool		initial_quote;

	if (feof(fp))
		return false;
	if (!next_token(fp, buf, sizeof(buf), &initial_quote))
		return false;
	if (strlen(buf) >= NAMEDATALEN)
		elog(FATAL, "bad data in flat pg_database file");
	strcpy(dbname, buf);
	next_token(fp, buf, sizeof(buf), &initial_quote);
	if (!isdigit((unsigned char) buf[0]))
		elog(FATAL, "bad data in flat pg_database file");
	*dboid = atooid(buf);
	next_token(fp, buf, sizeof(buf), &initial_quote);
	if (!isdigit((unsigned char) buf[0]))
		elog(FATAL, "bad data in flat pg_database file");
	*dbtablespace = atooid(buf);
	next_token(fp, buf, sizeof(buf), &initial_quote);
	if (!isdigit((unsigned char) buf[0]))
		elog(FATAL, "bad data in flat pg_database file");
	*dbfrozenxid = atoxid(buf);
	/* expect EOL next */
	if (next_token(fp, buf, sizeof(buf), &initial_quote))
		elog(FATAL, "bad data in flat pg_database file");
=======
>>>>>>> 78a09145
	return true;
}

/*
 *	Process one line from the ident config file.
 *
 *	Take the line and compare it to the needed map, pg_role and ident_user.
 *	*found_p and *error_p are set according to our results.
 */
static void
parse_ident_usermap(List *line, int line_number, const char *usermap_name,
					const char *pg_role, const char *ident_user,
					bool case_insensitive, bool *found_p, bool *error_p)
{
	ListCell   *line_item;
	char	   *token;
	char	   *file_map;
	char	   *file_pgrole;
	char	   *file_ident_user;

	*found_p = false;
	*error_p = false;

	Assert(line != NIL);
	line_item = list_head(line);

	/* Get the map token (must exist) */
	token = lfirst(line_item);
	file_map = token;

	/* Get the ident user token */
	line_item = lnext(line_item);
	if (!line_item)
		goto ident_syntax;
	token = lfirst(line_item);
	file_ident_user = token;

	/* Get the PG rolename token */
	line_item = lnext(line_item);
	if (!line_item)
		goto ident_syntax;
	token = lfirst(line_item);
	file_pgrole = token;

	if (strcmp(file_map, usermap_name) != 0)
		/* Line does not match the map name we're looking for, so just abort */
		return;

	/* Match? */
	if (file_ident_user[0] == '/')
	{
		/*
		 * When system username starts with a slash, treat it as a regular
		 * expression. In this case, we process the system username as a
		 * regular expression that returns exactly one match. This is replaced
		 * for \1 in the database username string, if present.
		 */
		int			r;
		regex_t		re;
		regmatch_t	matches[2];
		pg_wchar   *wstr;
		int			wlen;
		char	   *ofs;
		char	   *regexp_pgrole;

		wstr = palloc((strlen(file_ident_user + 1) + 1) * sizeof(pg_wchar));
		wlen = pg_mb2wchar_with_len(file_ident_user + 1, wstr, strlen(file_ident_user + 1));

		/*
		 * XXX: Major room for optimization: regexps could be compiled when
		 * the file is loaded and then re-used in every connection.
		 */
		r = pg_regcomp(&re, wstr, wlen, REG_ADVANCED);
		if (r)
		{
			char		errstr[100];

			pg_regerror(r, &re, errstr, sizeof(errstr));
			ereport(LOG,
					(errcode(ERRCODE_INVALID_REGULAR_EXPRESSION),
					 errmsg("invalid regular expression \"%s\": %s",
							file_ident_user + 1, errstr)));

			pfree(wstr);
			*error_p = true;
			return;
		}
		pfree(wstr);

		wstr = palloc((strlen(ident_user) + 1) * sizeof(pg_wchar));
		wlen = pg_mb2wchar_with_len(ident_user, wstr, strlen(ident_user));

		r = pg_regexec(&re, wstr, wlen, 0, NULL, 2, matches, 0);
		if (r)
		{
			char		errstr[100];

			if (r != REG_NOMATCH)
			{
				/* REG_NOMATCH is not an error, everything else is */
				pg_regerror(r, &re, errstr, sizeof(errstr));
				ereport(LOG,
						(errcode(ERRCODE_INVALID_REGULAR_EXPRESSION),
					 errmsg("regular expression match for \"%s\" failed: %s",
							file_ident_user + 1, errstr)));
				*error_p = true;
			}

			pfree(wstr);
			pg_regfree(&re);
			return;
		}
		pfree(wstr);

		if ((ofs = strstr(file_pgrole, "\\1")) != NULL)
		{
			/* substitution of the first argument requested */
			if (matches[1].rm_so < 0)
			{
				ereport(LOG,
						(errcode(ERRCODE_INVALID_REGULAR_EXPRESSION),
						 errmsg("regular expression \"%s\" has no subexpressions as requested by backreference in \"%s\"",
								file_ident_user + 1, file_pgrole)));
				pg_regfree(&re);
				*error_p = true;
				return;
			}

			/*
			 * length: original length minus length of \1 plus length of match
			 * plus null terminator
			 */
			regexp_pgrole = palloc0(strlen(file_pgrole) - 2 + (matches[1].rm_eo - matches[1].rm_so) + 1);
			strncpy(regexp_pgrole, file_pgrole, (ofs - file_pgrole));
			memcpy(regexp_pgrole + strlen(regexp_pgrole),
				   ident_user + matches[1].rm_so,
				   matches[1].rm_eo - matches[1].rm_so);
			strcat(regexp_pgrole, ofs + 2);
		}
		else
		{
			/* no substitution, so copy the match */
			regexp_pgrole = pstrdup(file_pgrole);
		}

		pg_regfree(&re);

		/*
		 * now check if the username actually matched what the user is trying
		 * to connect as
		 */
		if (case_insensitive)
		{
			if (pg_strcasecmp(regexp_pgrole, pg_role) == 0)
				*found_p = true;
		}
		else
		{
			if (strcmp(regexp_pgrole, pg_role) == 0)
				*found_p = true;
		}
		pfree(regexp_pgrole);

		return;
	}
	else
	{
		/* Not regular expression, so make complete match */
		if (case_insensitive)
		{
			if (pg_strcasecmp(file_pgrole, pg_role) == 0 &&
				pg_strcasecmp(file_ident_user, ident_user) == 0)
				*found_p = true;
		}
		else
		{
			if (strcmp(file_pgrole, pg_role) == 0 &&
				strcmp(file_ident_user, ident_user) == 0)
				*found_p = true;
		}
	}

	return;

ident_syntax:
	ereport(LOG,
			(errcode(ERRCODE_CONFIG_FILE_ERROR),
			 errmsg("missing entry in file \"%s\" at end of line %d",
					IdentFileName, line_number)));
	*error_p = true;
}


/*
 *	Scan the (pre-parsed) ident usermap file line by line, looking for a match
 *
 *	See if the user with ident username "auth_user" is allowed to act
 *	as Postgres user "pg_role" according to usermap "usermap_name".
 *
 *	Special case: Usermap NULL, equivalent to what was previously called
<<<<<<< HEAD
 *	"sameuser" or "samerole", means don't look in the usermap file.
 *	That's an implied map wherein "pg_role" must be identical to
 *	"auth_user" in order to be authorized.
=======
 *	"sameuser" or "samerole", means don't look in the usermap
 *	file.  That's an implied map where "pgrole" must be identical to
 *	"ident_user" in order to be authorized.
>>>>>>> 78a09145
 *
 *	Iff authorized, return STATUS_OK, otherwise return STATUS_ERROR.
 */
int
check_usermap(const char *usermap_name,
			  const char *pg_role,
			  const char *auth_user,
			  bool case_insensitive)
{
	bool		found_entry = false,
				error = false;

	if (usermap_name == NULL || usermap_name[0] == '\0')
	{
		if (case_insensitive)
		{
			if (pg_strcasecmp(pg_role, auth_user) == 0)
				return STATUS_OK;
		}
		else
		{
			if (strcmp(pg_role, auth_user) == 0)
				return STATUS_OK;
		}
		ereport(LOG,
				(errmsg("provided user name (%s) and authenticated user name (%s) do not match",
						pg_role, auth_user)));
		return STATUS_ERROR;
	}
	else
	{
		ListCell   *line_cell,
				   *num_cell;

		forboth(line_cell, ident_lines, num_cell, ident_line_nums)
		{
			parse_ident_usermap(lfirst(line_cell), lfirst_int(num_cell),
						  usermap_name, pg_role, auth_user, case_insensitive,
								&found_entry, &error);
			if (found_entry || error)
				break;
		}
	}
	if (!found_entry && !error)
	{
		ereport(LOG,
				(errmsg("no match in usermap \"%s\" for user \"%s\" authenticated as \"%s\"",
						usermap_name, pg_role, auth_user)));
	}
	return found_entry ? STATUS_OK : STATUS_ERROR;
}


/*
 * Read the ident config file and create a List of Lists of tokens in the file.
 */
void
load_ident(void)
{
	FILE	   *file;

	if (ident_lines || ident_line_nums)
		free_lines(&ident_lines, &ident_line_nums);

	file = AllocateFile(IdentFileName, "r");
	if (file == NULL)
	{
		/* not fatal ... we just won't do any special ident maps */
		ereport(LOG,
				(errcode_for_file_access(),
				 errmsg("could not open usermap file \"%s\": %m",
						IdentFileName)));
	}
	else
	{
		tokenize_file(IdentFileName, file, &ident_lines, &ident_line_nums);
		FreeFile(file);
	}
}



/*
 *	Determine what authentication method should be used when accessing database
 *	"database" from frontend "raddr", user "user".  Return the method and
 *	an optional argument (stored in fields of *port), and STATUS_OK.
 *
 *	Note that STATUS_ERROR indicates a problem with the hba config file.
 *	If the file is OK but does not contain any entry matching the request,
 *	we return STATUS_OK and method = uaImplicitReject.
 */
int
hba_getauthmethod(hbaPort *port)
{
	if (check_hba(port))
		return STATUS_OK;
	else
		return STATUS_ERROR;
}<|MERGE_RESOLUTION|>--- conflicted
+++ resolved
@@ -30,17 +30,10 @@
 #include "regex/regex.h"
 #include "replication/walsender.h"
 #include "storage/fd.h"
-<<<<<<< HEAD
-#include "utils/flatfiles.h"
 #include "utils/acl.h"
 #include "utils/guc.h"
 #include "utils/lsyscache.h"
 #include "utils/memutils.h"
-=======
-#include "utils/acl.h"
-#include "utils/guc.h"
-#include "utils/lsyscache.h"
->>>>>>> 78a09145
 
 
 #define atooid(x)  ((Oid) strtoul((x), NULL, 10))
@@ -64,13 +57,8 @@
 
 /*
  * These variables hold the pre-parsed contents of the ident usermap
-<<<<<<< HEAD
- * configuration file.	ident_lines is a list of sublists, one sublist for
- * each (non-empty, non-comment) line of the file.	The sublist items are
-=======
  * configuration file.  ident_lines is a list of sublists, one sublist for
  * each (non-empty, non-comment) line of the file.  The sublist items are
->>>>>>> 78a09145
  * palloc'd strings, one string per token on the line.  Note there will always
  * be at least one token, since blank lines are not entered in the data
  * structure.  ident_line_nums is an integer list containing the actual line
@@ -78,16 +66,6 @@
  */
 static List *ident_lines = NIL;
 static List *ident_line_nums = NIL;
-
-
-/* pre-parsed content of flat auth time file and corresponding line #s */
-static List *role_interval_lines = NIL;
-static List *role_interval_line_nums = NIL;
-
-/* sorted entries so we can do binary search lookups */
-static List **role_interval_sorted = NULL;
-static int  role_interval_length;
-
 
 static void tokenize_file(const char *filename, FILE *file,
 			  List **lines, List **line_nums);
@@ -466,94 +444,6 @@
 	}
 }
 
-<<<<<<< HEAD
-/*
- * Compare two lines based on their role/member names.
- *
- * Used for bsearch() lookup.
- */
-static int
-role_bsearch_cmp(const void *role, const void *list)
-{
-	char	   *role2 = linitial(*(List **) list);
-
-	return strcmp(role, role2);
-}
-
-
-/*
- * Lookup a role name in the pg_auth file
- */
-List	  **
-get_role_line(const char *role)
-{
-	/* On some versions of Solaris, bsearch of zero items dumps core */
-	if (role_length == 0)
-		return NULL;
-
-	return (List **) bsearch((void *) role,
-							 (void *) role_sorted,
-							 role_length,
-							 sizeof(List *),
-							 role_bsearch_cmp);
-}
-
-/*
- * get_role_intervals - return a List of elements from role_interval_sorted[]
- * 						whose role names match the given one
- *
- * In other words, we return a List of Lists, where the outer List is fabricated
- * here and the inner List is a preexisting List of tokens that role_interval_sorted
- * had referenced.
- *
- * Note: caller is responsible for list_freeing ONLY the returned (outer) List
- */
-List *
-get_role_intervals(const char *role)
-{
-	List	*ret;
-	List 	**needle, 
-			**temp; 
-
-	if (role_interval_length == 0)
-		return NIL;
-	
-	/*  Find ONE entry that pertains to role. There may be more. See below. */
-	needle = bsearch((void *) role,
-				  	 (void *) role_interval_sorted,
-				  	 role_interval_length,
-				  	 sizeof(List *),
-				  	 role_bsearch_cmp);
-
-	/* If no relevant auth constraints, no reason to deny. */
-	if (needle == NULL)
-		return NIL;
-
-	ret = list_make1(*needle);
-
-	/* Find first constraint for *role in role_interval. */
-	char	*myrole;
-	for (temp = needle - 1; temp >= role_interval_sorted; temp--)
-	{	
-		myrole = linitial(*temp);
-		if (strcmp(role, myrole) != 0)
-			break;
-		ret = lcons(*temp, ret);
-	}
-
-	for (temp = needle + 1; temp < role_interval_sorted + role_interval_length; temp++)
-	{
-		myrole = linitial(*temp);
-		if (strcmp(role, myrole) != 0)
-			break;
-		ret = lappend(ret, *temp);
-	} 
-
-	return ret;
-}
-=======
->>>>>>> 78a09145
-
 /*
  * Does user belong to role?
  *
@@ -653,23 +543,14 @@
  * Check to see if a connecting IP matches the given address and netmask.
  */
 static bool
-<<<<<<< HEAD
-check_ip(SockAddr *raddr, struct sockaddr * addr, struct sockaddr * mask)
-=======
 check_ip(SockAddr *raddr, struct sockaddr *addr, struct sockaddr *mask)
->>>>>>> 78a09145
 {
 	if (raddr->addr.ss_family == addr->sa_family)
 	{
 		/* Same address family */
 		if (!pg_range_sockaddr(&raddr->addr,
-<<<<<<< HEAD
-							   (struct sockaddr_storage *) addr,
-							   (struct sockaddr_storage *) mask))
-=======
 							   (struct sockaddr_storage*)addr,
 		                       (struct sockaddr_storage*)mask))
->>>>>>> 78a09145
 			return false;
 	}
 #ifdef HAVE_IPV6
@@ -678,13 +559,8 @@
 	{
 		/*
 		 * If we're connected on IPv6 but the file specifies an IPv4 address
-<<<<<<< HEAD
-		 * to match against, promote the latter to an IPv6 address before
-		 * trying to match the client's address.
-=======
 		 * to match against, promote the latter to an IPv6 address
 		 * before trying to match the client's address.
->>>>>>> 78a09145
 		 */
 		struct sockaddr_storage addrcopy,
 					maskcopy;
@@ -711,11 +587,7 @@
  * pg_foreach_ifaddr callback: does client addr match this machine interface?
  */
 static void
-<<<<<<< HEAD
-check_network_callback(struct sockaddr * addr, struct sockaddr * netmask,
-=======
 check_network_callback(struct sockaddr *addr, struct sockaddr *netmask,
->>>>>>> 78a09145
 					   void *cb_data)
 {
 	check_network_data *cn = (check_network_data *) cb_data;
@@ -729,11 +601,7 @@
 	{
 		/* Make an all-ones netmask of appropriate length for family */
 		pg_sockaddr_cidr_mask(&mask, NULL, addr->sa_family);
-<<<<<<< HEAD
-		cn->result = check_ip(cn->raddr, addr, (struct sockaddr *) & mask);
-=======
 		cn->result = check_ip(cn->raddr, addr, (struct sockaddr*) &mask);
->>>>>>> 78a09145
 	}
 	else
 	{
@@ -745,11 +613,7 @@
 /*
  * Use pg_foreach_ifaddr to check a samehost or samenet match
  */
-<<<<<<< HEAD
 bool
-=======
-static bool
->>>>>>> 78a09145
 check_same_host_or_net(SockAddr *raddr, IPCompareMethod method)
 {
 	check_network_data cn;
@@ -975,11 +839,7 @@
 				if (pg_sockaddr_cidr_mask(&parsedline->mask, cidr_slash + 1,
 										  parsedline->addr.ss_family) < 0)
 				{
-<<<<<<< HEAD
-					*cidr_slash = '/';			/* restore token for message */
-=======
 					*cidr_slash = '/';		/* restore token for message */
->>>>>>> 78a09145
 					ereport(LOG,
 							(errcode(ERRCODE_CONFIG_FILE_ERROR),
 							 errmsg("invalid CIDR mask in address \"%s\"",
@@ -1029,14 +889,9 @@
 				{
 					ereport(LOG,
 							(errcode(ERRCODE_CONFIG_FILE_ERROR),
-<<<<<<< HEAD
 							 errmsg("IP address and mask do not match"),
 							 errcontext("line %d of configuration file \"%s\"",
 										line_num, HbaFileName)));
-=======
-							 errmsg("IP address and mask do not match in file \"%s\" line %d",
-									HbaFileName, line_num)));
->>>>>>> 78a09145
 					return false;
 				}
 			}
@@ -1425,13 +1280,8 @@
 
 		/*
 		 * LDAP can operate in two modes: either with a direct bind, using
-<<<<<<< HEAD
-		 * ldapprefix and ldapsuffix, or using a search+bind, using
-		 * ldapbasedn, ldapbinddn, ldapbindpasswd and ldapsearchattribute.
-=======
 		 * ldapprefix and ldapsuffix, or using a search+bind,
 		 * using ldapbasedn, ldapbinddn, ldapbindpasswd and ldapsearchattribute.
->>>>>>> 78a09145
 		 * Disallow mixing these parameters.
 		 */
 		if (parsedline->ldapprefix || parsedline->ldapsuffix)
@@ -1443,11 +1293,7 @@
 			{
 				ereport(LOG,
 						(errcode(ERRCODE_CONFIG_FILE_ERROR),
-<<<<<<< HEAD
-						 errmsg("cannot use ldapbasedn, ldapbinddn, ldapbindpasswd, or ldapsearchattribute together with ldapprefix"),
-=======
 						 errmsg("cannot use ldapbasedn, ldapbinddn, ldapbindpasswd or ldapsearchattribute together with ldapprefix"),
->>>>>>> 78a09145
 						 errcontext("line %d of configuration file \"%s\"",
 									line_num, HbaFileName)));
 				return false;
@@ -1457,16 +1303,11 @@
 		{
 			ereport(LOG,
 					(errcode(ERRCODE_CONFIG_FILE_ERROR),
-<<<<<<< HEAD
-					 errmsg("authentication method \"ldap\" requires argument \"ldapbasedn\", \"ldapprefix\", or \"ldapsuffix\" to be set"),
-=======
 					 errmsg("authentication method \"ldap\" requires argument \"ldapbasedn\", \"ldapprefix\" or \"ldapsuffix\" to be set"),
->>>>>>> 78a09145
 					 errcontext("line %d of configuration file \"%s\"",
 								line_num, HbaFileName)));
 			return false;
 		}
-<<<<<<< HEAD
 
 		if ((parsedline->ldaptls || parsedline->ldapport != 0) && strncmp(parsedline->ldapserver, "ldaps://", 8) == 0)
 		{
@@ -1484,8 +1325,6 @@
 	{
 		MANDATORY_AUTH_ARG(parsedline->radiusserver, "radiusserver", "radius");
 		MANDATORY_AUTH_ARG(parsedline->radiussecret, "radiussecret", "radius");
-=======
->>>>>>> 78a09145
 	}
 
 	/*
@@ -1507,26 +1346,12 @@
 static bool
 check_hba(hbaPort *port)
 {
-<<<<<<< HEAD
-	//Oid			roleid;
-=======
 	Oid			roleid;
->>>>>>> 78a09145
 	ListCell   *line;
 	HbaLine    *hba;
 
 	/* Get the target role's OID.  Note we do not error out for bad role. */
-<<<<<<< HEAD
-
-	// GPDB_90_MERGE_FIXME:  Can't get roleid yet, because the RelCache isn't
-	// ready, and we don't have the code to deal with shared tables during
-	// startup like Postgres 9 does.  So, do things the old way, just by name.
-	// This relies on the existence of the flat-file version of pg_auth
-
-	//roleid = get_roleid(port->user_name);
-=======
 	roleid = get_roleid(port->user_name);
->>>>>>> 78a09145
 
 	foreach(line, parsed_hba_lines)
 	{
@@ -1568,13 +1393,8 @@
 			{
 				case ipCmpMask:
 					if (!check_ip(&port->raddr,
-<<<<<<< HEAD
-								  (struct sockaddr *) & hba->addr,
-								  (struct sockaddr *) & hba->mask))
-=======
 								  (struct sockaddr *) &hba->addr,
 								  (struct sockaddr *) &hba->mask))
->>>>>>> 78a09145
 						continue;
 					break;
 				case ipCmpSameHost:
@@ -1590,11 +1410,7 @@
 		}						/* != ctLocal */
 
 		/* Check database and role */
-<<<<<<< HEAD
-		if (!check_db(port->database_name, port->user_name,
-=======
 		if (!check_db(port->database_name, port->user_name, roleid,
->>>>>>> 78a09145
 					  hba->database))
 			continue;
 
@@ -1618,141 +1434,6 @@
 	 */
 }
 
-<<<<<<< HEAD
-
-/*
- *	 Load role/password mapping file
- *
- *	 We use a flat-file version of pg_auth that is written whenever pg_auth is updated.
- *
- *	 Postgres no longer uses this method, instead it has code that can handle
- *	 pg_auth relcache lookups during startup.
- */
-void
-load_role(void)
-{
-	char	   *filename;
-	FILE	   *role_file;
-
-	/* Discard any old data */
-	if (role_lines || role_line_nums)
-		free_lines(&role_lines, &role_line_nums);
-	if (role_sorted)
-		pfree(role_sorted);
-	role_sorted = NULL;
-	role_length = 0;
-
-	/* Read in the file contents */
-	filename = auth_getflatfilename();
-	role_file = AllocateFile(filename, "r");
-
-	if (role_file == NULL)
-	{
-		/* no complaint if not there */
-		if (errno != ENOENT)
-			ereport(LOG,
-					(errcode_for_file_access(),
-					 errmsg("could not open file \"%s\": %m", filename)));
-		pfree(filename);
-		return;
-	}
-
-	tokenize_file(filename, role_file, &role_lines, &role_line_nums);
-
-	FreeFile(role_file);
-	pfree(filename);
-
-	/* create array for binary searching */
-	role_length = list_length(role_lines);
-	if (role_length)
-	{
-		int			i = 0;
-		ListCell   *line;
-
-		/* We assume the flat file was written already-sorted */
-		role_sorted = palloc(role_length * sizeof(List *));
-		foreach(line, role_lines)
-			role_sorted[i++] = lfirst(line);
-	}
-
-	load_role_interval();
-}
-
-/*
- *   Load role time constraint file
- *
- *   We use a flat-file version of pg_auth_time_constraint that is written whenever the catalog is updated.
- */
-void
-load_role_interval(void)
-{
-	char		*filename;
-	FILE		*role_interval_file;
-
-	/* Discard any old data */
-	if (role_interval_lines || role_interval_line_nums)
-		free_lines(&role_interval_lines, &role_interval_line_nums);
-	if (role_interval_sorted)
-		pfree(role_interval_sorted);
-	role_interval_sorted = NULL;
-	role_interval_length = 0;
-
-	/* Read in the file contents */
-	filename = auth_time_getflatfilename();
-	role_interval_file = AllocateFile(filename, "r");
-
-	if (role_interval_file == NULL)
-	{
-		/* no complaint if not there */
-		if (errno != ENOENT)
-			ereport(LOG,
-					(errcode_for_file_access(),
-					 errmsg("could not open file \"%s\": %m", filename)));
-		pfree(filename);
-		return;
-	}
-
-	tokenize_file(filename, role_interval_file, &role_interval_lines, &role_interval_line_nums);
-
-	FreeFile(role_interval_file);
-	pfree(filename);
-
-	/* create array for binary searching */
-	role_interval_length = list_length(role_interval_lines);
-	if (role_interval_length)
-	{
-		int			i = 0;
-		ListCell   	*line;
-
-		/* We assume the flat file was written already-sorted */
-		role_interval_sorted = palloc(role_interval_length * sizeof(List *));
-		foreach(line, role_interval_lines)
-			role_interval_sorted[i++] = lfirst(line);
-	}
-}
-
-/*
- * The primary purpose of this function is to ensure that the role information
- * is available to the backend process, for the sake of unit testing through SQL queries.
- * 
- * Traditionally, load_role is invoked after the postmaster forks to the backend, but while
- * the backend retains the PostmasterContext. Once this context is released, the pointers
- * mentioned in this function are, in some sense, stale. Thus, we reinitialize them here.
- */
-void
-force_load_role(void)
-{
-	role_lines      		= NIL;
-	role_line_nums  		= NIL;
-	role_sorted     		= NULL;
-	role_interval_lines     = NIL;
-	role_interval_line_nums = NIL;
-	role_interval_sorted    = NULL;
-	return load_role();
-}
-
-=======
->>>>>>> 78a09145
 /*
  * Free an HbaLine structure
  */
@@ -1873,55 +1554,6 @@
 	clean_hba_list(parsed_hba_lines);
 	parsed_hba_lines = new_parsed_lines;
 
-<<<<<<< HEAD
-	return true;
-}
-
-/*
- * Read and parse one line from the flat pg_database file.
- *
- * Returns TRUE on success, FALSE if EOF; bad data causes elog(FATAL).
- *
- * Output parameters:
- *	dbname: gets database name (must be of size NAMEDATALEN bytes)
- *	dboid: gets database OID
- *	dbtablespace: gets database's default tablespace's OID
- *	dbfrozenxid: gets database's frozen XID
- *
- * This is not much related to the other functions in hba.c, but we put it
- * here because it uses the next_token() infrastructure.
- */
-bool
-read_pg_database_line(FILE *fp, char *dbname, Oid *dboid,
-					  Oid *dbtablespace, TransactionId *dbfrozenxid)
-{
-	char		buf[MAX_TOKEN];
-	bool		initial_quote;
-
-	if (feof(fp))
-		return false;
-	if (!next_token(fp, buf, sizeof(buf), &initial_quote))
-		return false;
-	if (strlen(buf) >= NAMEDATALEN)
-		elog(FATAL, "bad data in flat pg_database file");
-	strcpy(dbname, buf);
-	next_token(fp, buf, sizeof(buf), &initial_quote);
-	if (!isdigit((unsigned char) buf[0]))
-		elog(FATAL, "bad data in flat pg_database file");
-	*dboid = atooid(buf);
-	next_token(fp, buf, sizeof(buf), &initial_quote);
-	if (!isdigit((unsigned char) buf[0]))
-		elog(FATAL, "bad data in flat pg_database file");
-	*dbtablespace = atooid(buf);
-	next_token(fp, buf, sizeof(buf), &initial_quote);
-	if (!isdigit((unsigned char) buf[0]))
-		elog(FATAL, "bad data in flat pg_database file");
-	*dbfrozenxid = atoxid(buf);
-	/* expect EOL next */
-	if (next_token(fp, buf, sizeof(buf), &initial_quote))
-		elog(FATAL, "bad data in flat pg_database file");
-=======
->>>>>>> 78a09145
 	return true;
 }
 
@@ -2122,15 +1754,9 @@
  *	as Postgres user "pg_role" according to usermap "usermap_name".
  *
  *	Special case: Usermap NULL, equivalent to what was previously called
-<<<<<<< HEAD
- *	"sameuser" or "samerole", means don't look in the usermap file.
- *	That's an implied map wherein "pg_role" must be identical to
- *	"auth_user" in order to be authorized.
-=======
  *	"sameuser" or "samerole", means don't look in the usermap
  *	file.  That's an implied map where "pgrole" must be identical to
  *	"ident_user" in order to be authorized.
->>>>>>> 78a09145
  *
  *	Iff authorized, return STATUS_OK, otherwise return STATUS_ERROR.
  */
