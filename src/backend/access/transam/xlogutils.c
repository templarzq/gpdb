/*-------------------------------------------------------------------------
 *
 * xlogutils.c
 *
 * PostgreSQL transaction log manager utility routines
 *
 * This file contains support routines that are used by XLOG replay functions.
 * None of this code is used during normal system operation.
 *
 *
<<<<<<< HEAD
 * Portions Copyright (c) 2006-2008, Greenplum inc
 * Portions Copyright (c) 1996-2008, PostgreSQL Global Development Group
=======
 * Portions Copyright (c) 1996-2007, PostgreSQL Global Development Group
>>>>>>> 29dccf5f
 * Portions Copyright (c) 1994, Regents of the University of California
 *
 * $PostgreSQL: pgsql/src/backend/access/transam/xlogutils.c,v 1.49 2007/01/05 22:19:24 momjian Exp $
 *
 *-------------------------------------------------------------------------
 */
#include <fcntl.h>
#include <sys/stat.h>
#include <unistd.h>
	 
#include "postgres.h"

#include "access/xlogutils.h"
#include "storage/bufpage.h"
#include "storage/smgr.h"
#include "utils/hsearch.h"

#include "cdb/cdbmirroredfilesysobj.h"
#include "cdb/cdbfilerepprimary.h"
#include "cdb/cdbpersistentrecovery.h"
#include "cdb/cdbpersistenttablespace.h"
#include "utils/guc.h"
#include "postmaster/postmaster.h"


/*
 * During XLOG replay, we may see XLOG records for incremental updates of
 * pages that no longer exist, because their relation was later dropped or
 * truncated.  (Note: this is only possible when full_page_writes = OFF,
 * since when it's ON, the first reference we see to a page should always
 * be a full-page rewrite not an incremental update.)  Rather than simply
 * ignoring such records, we make a note of the referenced page, and then
 * complain if we don't actually see a drop or truncate covering the page
 * later in replay.
 */
typedef struct xl_invalid_page_key
{
	RelFileNode node;			/* the relation */
	BlockNumber blkno;			/* the page */
} xl_invalid_page_key;

typedef struct xl_invalid_page
{
	xl_invalid_page_key key;	/* hash key ... must be first */
	bool		present;		/* page existed but contained zeroes */
} xl_invalid_page;

static HTAB *invalid_page_tab = NULL;


/* Log a reference to an invalid page */
static void
log_invalid_page(RelFileNode node, BlockNumber blkno, bool present)
{
	xl_invalid_page_key key;
	xl_invalid_page *hentry;
	bool		found;

	/*
	 * Log references to invalid pages at DEBUG1 level.  This allows some
	 * tracing of the cause (note the elog context mechanism will tell us
	 * something about the XLOG record that generated the reference).
	 */
	if (present)
	{
		elog(DEBUG1, "page %u of relation %u/%u/%u is uninitialized",
			 blkno, node.spcNode, node.dbNode, node.relNode);
		if (Debug_persistent_recovery_print)
			elog(PersistentRecovery_DebugPrintLevel(), 
				 "log_invalid_page: page %u of relation %u/%u/%u is uninitialized",
				 blkno,
				 node.spcNode,
				 node.dbNode,
				 node.relNode);
	}
	else
	{
		elog(DEBUG1, "page %u of relation %u/%u/%u does not exist",
			 blkno, node.spcNode, node.dbNode, node.relNode);
		if (Debug_persistent_recovery_print)
			elog(PersistentRecovery_DebugPrintLevel(), 
				 "log_invalid_page: page %u of relation %u/%u/%u does not exist",
				 blkno,
				 node.spcNode,
				 node.dbNode,
				 node.relNode);
	}


	if (invalid_page_tab == NULL)
	{
		/* create hash table when first needed */
		HASHCTL		ctl;

		memset(&ctl, 0, sizeof(ctl));
		ctl.keysize = sizeof(xl_invalid_page_key);
		ctl.entrysize = sizeof(xl_invalid_page);
		ctl.hash = tag_hash;

		invalid_page_tab = hash_create("XLOG invalid-page table",
									   100,
									   &ctl,
									   HASH_ELEM | HASH_FUNCTION);
	}

	/* we currently assume xl_invalid_page_key contains no padding */
	key.node = node;
	key.blkno = blkno;
	hentry = (xl_invalid_page *)
		hash_search(invalid_page_tab, (void *) &key, HASH_ENTER, &found);

	if (!found)
	{
		/* hash_search already filled in the key */
		hentry->present = present;
	}
	else
	{
		/* repeat reference ... leave "present" as it was */
	}
}

/* Forget any invalid pages >= minblkno, because they've been dropped */
static void
forget_invalid_pages(RelFileNode node, BlockNumber minblkno)
{
	HASH_SEQ_STATUS status;
	xl_invalid_page *hentry;

	if (invalid_page_tab == NULL)
		return;					/* nothing to do */

	hash_seq_init(&status, invalid_page_tab);

	while ((hentry = (xl_invalid_page *) hash_seq_search(&status)) != NULL)
	{
		if (RelFileNodeEquals(hentry->key.node, node) &&
			hentry->key.blkno >= minblkno)
		{
			elog(DEBUG2, "page %u of relation %u/%u/%u has been dropped",
				 hentry->key.blkno, hentry->key.node.spcNode,
				 hentry->key.node.dbNode, hentry->key.node.relNode);
			if (Debug_persistent_recovery_print)
				elog(PersistentRecovery_DebugPrintLevel(), 
					 "forget_invalid_pages: page %u of relation %u/%u/%u has been dropped",
					 hentry->key.blkno,
					 hentry->key.node.spcNode,
					 hentry->key.node.dbNode, 
					 hentry->key.node.relNode);

			if (hash_search(invalid_page_tab,
							(void *) &hentry->key,
							HASH_REMOVE, NULL) == NULL)
				elog(ERROR, "hash table corrupted");
		}
	}
}

/* Forget any invalid pages in a whole database */
static void
forget_invalid_pages_db(Oid tblspc, Oid dbid)
{
	HASH_SEQ_STATUS status;
	xl_invalid_page *hentry;

	if (invalid_page_tab == NULL)
		return;					/* nothing to do */

	hash_seq_init(&status, invalid_page_tab);

	while ((hentry = (xl_invalid_page *) hash_seq_search(&status)) != NULL)
	{
		if ((!OidIsValid(tblspc) || hentry->key.node.spcNode == tblspc) &&
			hentry->key.node.dbNode == dbid)
		{
			elog(DEBUG2, "page %u of relation %u/%u/%u has been dropped",
				 hentry->key.blkno, hentry->key.node.spcNode,
				 hentry->key.node.dbNode, hentry->key.node.relNode);
			if (Debug_persistent_recovery_print)
				elog(PersistentRecovery_DebugPrintLevel(), 
					 "forget_invalid_pages_db: %u of relation %u/%u/%u has been dropped",
					 hentry->key.blkno,
					 hentry->key.node.spcNode,
					 hentry->key.node.dbNode, 
					 hentry->key.node.relNode);

			if (hash_search(invalid_page_tab,
							(void *) &hentry->key,
							HASH_REMOVE, NULL) == NULL)
				elog(ERROR, "hash table corrupted");
		}
	}
}

/* Complain about any remaining invalid-page entries */
void
XLogCheckInvalidPages(void)
{
	HASH_SEQ_STATUS status;
	xl_invalid_page *hentry;
	bool		foundone = false;

	if (invalid_page_tab == NULL)
		return;					/* nothing to do */

	hash_seq_init(&status, invalid_page_tab);

	/*
	 * Our strategy is to emit WARNING messages for all remaining entries and
	 * only PANIC after we've dumped all the available info.
	 */
	while ((hentry = (xl_invalid_page *) hash_seq_search(&status)) != NULL)
	{
		if (hentry->present)
			elog(WARNING, "page %u of relation %u/%u/%u was uninitialized",
				 hentry->key.blkno, hentry->key.node.spcNode,
				 hentry->key.node.dbNode, hentry->key.node.relNode);
		else
			elog(WARNING, "page %u of relation %u/%u/%u did not exist",
				 hentry->key.blkno, hentry->key.node.spcNode,
				 hentry->key.node.dbNode, hentry->key.node.relNode);
		foundone = true;
	}

	if (foundone)
		elog(PANIC, "WAL contains references to invalid pages");
}


/*
 * XLogReadBuffer
 *		Read a page during XLOG replay
 *
 * This is functionally comparable to ReadBuffer followed by
 * LockBuffer(buffer, BUFFER_LOCK_EXCLUSIVE): you get back a pinned
 * and locked buffer.  (Getting the lock is not really necessary, since we
 * expect that this is only used during single-process XLOG replay, but
 * some subroutines such as MarkBufferDirty will complain if we don't.)
 *
 * If "init" is true then the caller intends to rewrite the page fully
 * using the info in the XLOG record.  In this case we will extend the
 * relation if needed to make the page exist, and we will not complain about
 * the page being "new" (all zeroes).
 *
 * If "init" is false then the caller needs the page to be valid already.
 * If the page doesn't exist or contains zeroes, we return InvalidBuffer.
 * In this case the caller should silently skip the update on this page.
 * (In this situation, we expect that the page was later dropped or truncated.
 * If we don't see evidence of that later in the WAL sequence, we'll complain
 * at the end of WAL replay.)
 */
Buffer
XLogReadBuffer(Relation reln, BlockNumber blkno, bool init)
{
	BlockNumber lastblock = RelationGetNumberOfBlocks(reln);
	Buffer		buffer;

	MIRROREDLOCK_BUFMGR_MUST_ALREADY_BE_HELD;

	Assert(blkno != P_NEW);

	if (blkno < lastblock)
	{
		/* page exists in file */
		buffer = ReadBuffer(reln, blkno);
	}
	else
	{
		/* hm, page doesn't exist in file */
		if (!init)
		{
			log_invalid_page(reln->rd_node, blkno, false);
			return InvalidBuffer;
		}
		/* OK to extend the file */
		/* we do this in recovery only - no rel-extension lock needed */
		Assert(InRecovery);
		buffer = InvalidBuffer;
		while (blkno >= lastblock)
		{
			if (buffer != InvalidBuffer)
				ReleaseBuffer(buffer);
			buffer = ReadBuffer(reln, P_NEW);
			lastblock++;
		}
		Assert(BufferGetBlockNumber(buffer) == blkno);
	}

	LockBuffer(buffer, BUFFER_LOCK_EXCLUSIVE);

	if (!init)
	{
		/* check that page has been initialized */
		Page		page = (Page) BufferGetPage(buffer);

		if (PageIsNew((PageHeader) page))
		{
			UnlockReleaseBuffer(buffer);
			log_invalid_page(reln->rd_node, blkno, true);
			return InvalidBuffer;
		}
	}

	return buffer;
}


/*
 * Lightweight "Relation" cache --- this substitutes for the normal relcache
 * during XLOG replay.
 */

typedef struct XLogRelDesc
{
	RelationData reldata;
	struct XLogRelDesc *lessRecently;
	struct XLogRelDesc *moreRecently;
} XLogRelDesc;

typedef struct XLogRelCacheEntry
{
	RelFileNode rnode;
	XLogRelDesc *rdesc;
} XLogRelCacheEntry;

static HTAB *_xlrelcache;
static XLogRelDesc *_xlrelarr = NULL;
static Form_pg_class _xlpgcarr = NULL;
static int	_xlast = 0;
static int	_xlcnt = 0;

#define _XLOG_RELCACHESIZE	512

static void
_xl_init_rel_cache(void)
{
	HASHCTL		ctl;

	_xlcnt = _XLOG_RELCACHESIZE;
	_xlast = 0;
	_xlrelarr = (XLogRelDesc *) malloc(sizeof(XLogRelDesc) * _xlcnt);
	if (_xlrelarr == NULL)
		elog(ERROR,"could not allocate memory for light-weight relation cache");
	memset(_xlrelarr, 0, sizeof(XLogRelDesc) * _xlcnt);
	_xlpgcarr = (Form_pg_class) malloc(sizeof(FormData_pg_class) * _xlcnt);
	if (_xlpgcarr == NULL)
		elog(ERROR,"could not allocate memory for light-weight relation cache");
	memset(_xlpgcarr, 0, sizeof(FormData_pg_class) * _xlcnt);

	_xlrelarr[0].moreRecently = &(_xlrelarr[0]);
	_xlrelarr[0].lessRecently = &(_xlrelarr[0]);

	memset(&ctl, 0, sizeof(ctl));
	ctl.keysize = sizeof(RelFileNode);
	ctl.entrysize = sizeof(XLogRelCacheEntry);
	ctl.hash = tag_hash;

	_xlrelcache = hash_create("XLOG relcache", _XLOG_RELCACHESIZE,
							  &ctl, HASH_ELEM | HASH_FUNCTION);
}

static void
_xl_remove_hash_entry(XLogRelDesc *rdesc)
{
	Form_pg_class tpgc = rdesc->reldata.rd_rel;
	XLogRelCacheEntry *hentry;

	rdesc->lessRecently->moreRecently = rdesc->moreRecently;
	rdesc->moreRecently->lessRecently = rdesc->lessRecently;

	hentry = (XLogRelCacheEntry *) hash_search(_xlrelcache,
					  (void *) &(rdesc->reldata.rd_node), HASH_REMOVE, NULL);
	if (hentry == NULL)
		elog(PANIC, "_xl_remove_hash_entry: file was not found in cache");

	RelationCloseSmgr(&(rdesc->reldata));

	memset(rdesc, 0, sizeof(XLogRelDesc));
	memset(tpgc, 0, sizeof(FormData_pg_class));
	rdesc->reldata.rd_rel = tpgc;
}

static XLogRelDesc *
_xl_new_reldesc(void)
{
	XLogRelDesc *res;

	_xlast++;
	if (_xlast < _xlcnt)
	{
		_xlrelarr[_xlast].reldata.rd_rel = &(_xlpgcarr[_xlast]);
		return &(_xlrelarr[_xlast]);
	}

	/* reuse */
	res = _xlrelarr[0].moreRecently;

	_xl_remove_hash_entry(res);

	_xlast--;
	return res;
}


void
XLogInitRelationCache(void)
{
	_xl_init_rel_cache();
	invalid_page_tab = NULL;
}

void
XLogCloseRelationCache(void)
{
	HASH_SEQ_STATUS status;
	XLogRelCacheEntry *hentry;

	if (!_xlrelarr)
		return;

	hash_seq_init(&status, _xlrelcache);

	while ((hentry = (XLogRelCacheEntry *) hash_seq_search(&status)) != NULL)
		_xl_remove_hash_entry(hentry->rdesc);

	hash_destroy(_xlrelcache);

	free(_xlrelarr);
	free(_xlpgcarr);

	_xlrelarr = NULL;
}

/*
 * Open a relation during XLOG replay
 *
 * Note: this once had an API that allowed NULL return on failure, but it
 * no longer does; any failure results in elog().
 */
Relation
XLogOpenRelation(RelFileNode rnode)
{
	XLogRelDesc *res;
	XLogRelCacheEntry *hentry;
	bool		found;

	hentry = (XLogRelCacheEntry *)
		hash_search(_xlrelcache, (void *) &rnode, HASH_FIND, NULL);

	if (hentry)
	{
		res = hentry->rdesc;

		res->lessRecently->moreRecently = res->moreRecently;
		res->moreRecently->lessRecently = res->lessRecently;
	}
	else
	{
		/*
		 * We need to fault in the database directory on the standby.
		 */
		if (rnode.spcNode != GLOBALTABLESPACE_OID && IsStandbyMode())
		{
			char *primaryFilespaceLocation = NULL;

			char *dbPath;
			
			if (IsBuiltinTablespace(rnode.spcNode))
			{
				/*
				 * No filespace to fetch.
				 */
			}
			else
			{		
				char *mirrorFilespaceLocation = NULL;
			
				/*
				 * Investigate whether the containing directories exist to give more detail.
				 */
				PersistentTablespace_GetPrimaryAndMirrorFilespaces(
													rnode.spcNode,
													&primaryFilespaceLocation,
													&mirrorFilespaceLocation);
				if (primaryFilespaceLocation == NULL ||
					strlen(primaryFilespaceLocation) == 0)
				{
					elog(ERROR, "Empty primary filespace directory location");
				}
			
				if (mirrorFilespaceLocation != NULL)
				{
					pfree(mirrorFilespaceLocation);
					mirrorFilespaceLocation = NULL;
				}
			}
			
			dbPath = (char*)palloc(MAXPGPATH + 1);
			
			FormDatabasePath(
						dbPath,
						primaryFilespaceLocation,
						rnode.spcNode,
						rnode.dbNode);

			if (primaryFilespaceLocation != NULL)
			{
				pfree(primaryFilespaceLocation);
				primaryFilespaceLocation = NULL;
			}
			
			if (mkdir(dbPath, 0700) == 0)
			{
				if (Debug_persistent_recovery_print)
				{
					elog(PersistentRecovery_DebugPrintLevel(), 
						 "XLogOpenRelation: Re-created database directory \"%s\"",
						 dbPath);
				}
			}
			else
			{
				/*
				 * Allowed to already exist.
				 */
				if (errno != EEXIST)
				{
					elog(ERROR, "could not create database directory \"%s\": %m",
						 dbPath);
				}
				else
				{
					if (Debug_persistent_recovery_print)
					{
						elog(PersistentRecovery_DebugPrintLevel(), 
							 "XLogOpenRelation: Database directory \"%s\" already exists",
							 dbPath);
					}
				}
			}

			pfree(dbPath);
		}
		
		res = _xl_new_reldesc();

		sprintf(RelationGetRelationName(&(res->reldata)), "%u", rnode.relNode);

		res->reldata.rd_node = rnode;

		/*
		 * We set up the lockRelId in case anything tries to lock the dummy
		 * relation.  Note that this is fairly bogus since relNode may be
		 * different from the relation's OID.  It shouldn't really matter
		 * though, since we are presumably running by ourselves and can't have
		 * any lock conflicts ...
		 */
		res->reldata.rd_lockInfo.lockRelId.dbId = rnode.dbNode;
		res->reldata.rd_lockInfo.lockRelId.relId = rnode.relNode;

		hentry = (XLogRelCacheEntry *)
			hash_search(_xlrelcache, (void *) &rnode, HASH_ENTER, &found);

		if (found)
			elog(PANIC, "xlog relation already present on insert into cache");

		hentry->rdesc = res;

		res->reldata.rd_targblock = InvalidBlockNumber;
		res->reldata.rd_smgr = NULL;
		RelationOpenSmgr(&(res->reldata));

		/*
		 * Create the target file if it doesn't already exist.  This lets us
		 * cope if the replay sequence contains writes to a relation that is
		 * later deleted.  (The original coding of this routine would instead
		 * return NULL, causing the writes to be suppressed. But that seems
		 * like it risks losing valuable data if the filesystem loses an inode
		 * during a crash.	Better to write the data until we are actually
		 * told to delete the file.)
		 */
		// NOTE: We no longer re-create files automatically because
		// new FileRep persistent objects will ensure files exist.

		// UNDONE: Can't remove this block of code yet until boot time calls to this routine are analyzed...
		{
			MirrorDataLossTrackingState mirrorDataLossTrackingState;
			int64 mirrorDataLossTrackingSessionNum;
			bool mirrorDataLossOccurred;
			
			// UNDONE: What about the persistent rel files table???
			// UNDONE: This condition should not occur anymore.
			// UNDONE: segmentFileNum and AO?
			mirrorDataLossTrackingState = 
						FileRepPrimary_GetMirrorDataLossTrackingSessionNum(
														&mirrorDataLossTrackingSessionNum);
			smgrcreate(
				res->reldata.rd_smgr, 
				res->reldata.rd_isLocalBuf, 
				/* relationName */ NULL,		// Ok to be NULL -- we don't know the name here.
				mirrorDataLossTrackingState,
				mirrorDataLossTrackingSessionNum,
				/* ignoreAlreadyExists */ true,
				&mirrorDataLossOccurred);
			
		}
	}

	res->moreRecently = &(_xlrelarr[0]);
	res->lessRecently = _xlrelarr[0].lessRecently;
	_xlrelarr[0].lessRecently = res;
	res->lessRecently->moreRecently = res;

	Assert(&(res->reldata) != NULL);	// Assert what it says in the interface -- we don't return NULL anymore.

	return &(res->reldata);
}

/*
 * Drop a relation during XLOG replay
 *
 * This is called when the relation is about to be deleted; we need to ensure
 * that there is no dangling smgr reference in the xlog relation cache.
 *
 * Currently, we don't bother to physically remove the relation from the
 * cache, we just let it age out normally.
 *
 * This also takes care of removing any open "invalid-page" records for
 * the relation.
 */
void
XLogDropRelation(RelFileNode rnode)
{
	XLogRelCacheEntry *hentry;

	hentry = (XLogRelCacheEntry *)
		hash_search(_xlrelcache, (void *) &rnode, HASH_FIND, NULL);

	if (hentry)
	{
		XLogRelDesc *rdesc = hentry->rdesc;

		RelationCloseSmgr(&(rdesc->reldata));
	}

	forget_invalid_pages(rnode, 0);
}

/*
 * Drop a whole database during XLOG replay
 *
 * As above, but for DROP DATABASE instead of dropping a single rel
 */
void
XLogDropDatabase(Oid tblspc, Oid dbid)
{
	HASH_SEQ_STATUS status;
	XLogRelCacheEntry *hentry;

	hash_seq_init(&status, _xlrelcache);

	while ((hentry = (XLogRelCacheEntry *) hash_seq_search(&status)) != NULL)
	{
		XLogRelDesc *rdesc = hentry->rdesc;

		if (!OidIsValid(tblspc) || hentry->rnode.spcNode == tblspc)
		{
			if (hentry->rnode.dbNode == dbid)
				RelationCloseSmgr(&(rdesc->reldata));
		}
	}

	forget_invalid_pages_db(tblspc, dbid);
}

/*
 * Truncate a relation during XLOG replay
 *
 * We don't need to do anything to the fake relcache, but we do need to
 * clean up any open "invalid-page" records for the dropped pages.
 */
void
XLogTruncateRelation(RelFileNode rnode, BlockNumber nblocks)
{
	forget_invalid_pages(rnode, nblocks);
}<|MERGE_RESOLUTION|>--- conflicted
+++ resolved
@@ -8,12 +8,8 @@
  * None of this code is used during normal system operation.
  *
  *
-<<<<<<< HEAD
  * Portions Copyright (c) 2006-2008, Greenplum inc
  * Portions Copyright (c) 1996-2008, PostgreSQL Global Development Group
-=======
- * Portions Copyright (c) 1996-2007, PostgreSQL Global Development Group
->>>>>>> 29dccf5f
  * Portions Copyright (c) 1994, Regents of the University of California
  *
  * $PostgreSQL: pgsql/src/backend/access/transam/xlogutils.c,v 1.49 2007/01/05 22:19:24 momjian Exp $
