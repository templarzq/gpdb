--- conflicted
+++ resolved
@@ -50,19 +50,13 @@
 Datum
 pg_start_backup(PG_FUNCTION_ARGS)
 {
-	XLogRecPtr	startpoint = {0,0};
+	XLogRecPtr	startpoint = InvalidXLogRecPtr;
 	char		startxlogstr[MAXFNAMELEN];
 
-<<<<<<< HEAD
 	ereport(NOTICE,
 			(errcode(ERRCODE_FEATURE_NOT_SUPPORTED),
 			 errmsg("pg_start_backup() is not supported in Greenplum Database"),
 			 errhint("Contact support to get more information and resolve the issue")));
-=======
-	backupidstr = text_to_cstring(backupid);
-
-	startpoint = do_pg_start_backup(backupidstr, fast, NULL, NULL);
->>>>>>> e472b921
 
 	snprintf(startxlogstr, sizeof(startxlogstr), "%X/%X",
 			 (uint32) (startpoint >> 32), (uint32) startpoint);
@@ -87,17 +81,13 @@
 Datum
 pg_stop_backup(PG_FUNCTION_ARGS)
 {
-	XLogRecPtr	stoppoint = {0,0};
+	XLogRecPtr	stoppoint = InvalidXLogRecPtr;
 	char		stopxlogstr[MAXFNAMELEN];
 
-<<<<<<< HEAD
 	ereport(NOTICE,
 			(errcode(ERRCODE_FEATURE_NOT_SUPPORTED),
 			 errmsg("pg_stop_backup() is not supported in Greenplum Database"),
 			 errhint("Contact support to get more information and resolve the issue")));
-=======
-	stoppoint = do_pg_stop_backup(NULL, true, NULL);
->>>>>>> e472b921
 
 	snprintf(stopxlogstr, sizeof(stopxlogstr), "%X/%X",
 			 (uint32) (stoppoint >> 32), (uint32) stoppoint);
