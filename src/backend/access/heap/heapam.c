--- conflicted
+++ resolved
@@ -2198,62 +2198,7 @@
 	}
 	else if (use_wal)
 	{
-<<<<<<< HEAD
 		heap_log_tuple_insert(relation, buffer, heaptup, isFrozen);
-=======
-		xl_heap_insert xlrec;
-		xl_heap_header xlhdr;
-		XLogRecPtr	recptr;
-		XLogRecData rdata[3];
-		Page		page = BufferGetPage(buffer);
-		uint8		info = XLOG_HEAP_INSERT;
-
-		xlrec.target.node = relation->rd_node;
-		xlrec.target.tid = heaptup->t_self;
-		rdata[0].data = (char *) &xlrec;
-		rdata[0].len = SizeOfHeapInsert;
-		rdata[0].buffer = InvalidBuffer;
-		rdata[0].next = &(rdata[1]);
-
-		xlhdr.t_infomask2 = heaptup->t_data->t_infomask2;
-		xlhdr.t_infomask = heaptup->t_data->t_infomask;
-		xlhdr.t_hoff = heaptup->t_data->t_hoff;
-
-		/*
-		 * note we mark rdata[1] as belonging to buffer; if XLogInsert decides
-		 * to write the whole page to the xlog, we don't need to store
-		 * xl_heap_header in the xlog.
-		 */
-		rdata[1].data = (char *) &xlhdr;
-		rdata[1].len = SizeOfHeapHeader;
-		rdata[1].buffer = buffer;
-		rdata[1].buffer_std = true;
-		rdata[1].next = &(rdata[2]);
-
-		/* PG73FORMAT: write bitmap [+ padding] [+ oid] + data */
-		rdata[2].data = (char *) heaptup->t_data + offsetof(HeapTupleHeaderData, t_bits);
-		rdata[2].len = heaptup->t_len - offsetof(HeapTupleHeaderData, t_bits);
-		rdata[2].buffer = buffer;
-		rdata[2].buffer_std = true;
-		rdata[2].next = NULL;
-
-		/*
-		 * If this is the single and first tuple on page, we can reinit the
-		 * page instead of restoring the whole thing.  Set flag, and hide
-		 * buffer references from XLogInsert.
-		 */
-		if (ItemPointerGetOffsetNumber(&(heaptup->t_self)) == FirstOffsetNumber &&
-			PageGetMaxOffsetNumber(page) == FirstOffsetNumber)
-		{
-			info |= XLOG_HEAP_INIT_PAGE;
-			rdata[1].buffer = rdata[2].buffer = InvalidBuffer;
-		}
-
-		recptr = XLogInsert(RM_HEAP_ID, info, rdata);
-
-		PageSetLSN(page, recptr);
-		PageSetTLI(page, ThisTimeLineID);
->>>>>>> 5f6d7353
 	}
 
 	END_CRIT_SECTION();
