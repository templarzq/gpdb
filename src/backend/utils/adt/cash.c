/*
 * cash.c
 * Written by D'Arcy J.M. Cain
 * darcy@druid.net
 * http://www.druid.net/darcy/
 *
 * Functions to allow input and output of money normally but store
 * and handle it as 64 bit ints
 *
 * A slightly modified version of this file and a discussion of the
 * workings can be found in the book "Software Solutions in C" by
 * Dale Schumacher, Academic Press, ISBN: 0-12-632360-7 except that
 * this version handles 64 bit numbers and so can hold values up to
 * $92,233,720,368,547,758.07.
 *
 * src/backend/utils/adt/cash.c
 */

#include "postgres.h"

#include <limits.h>
#include <ctype.h>
#include <math.h>
#include <locale.h>

#include "libpq/pqformat.h"
#include "utils/builtins.h"
#include "utils/cash.h"
#include "utils/int8.h"
#include "utils/numeric.h"
#include "utils/pg_locale.h"


/*************************************************************************
 * Private routines
 ************************************************************************/

static const char *
num_word(Cash value)
{
	static char buf[128];
	static const char *small[] = {
		"zero", "one", "two", "three", "four", "five", "six", "seven",
		"eight", "nine", "ten", "eleven", "twelve", "thirteen", "fourteen",
		"fifteen", "sixteen", "seventeen", "eighteen", "nineteen", "twenty",
		"thirty", "forty", "fifty", "sixty", "seventy", "eighty", "ninety"
	};
	const char **big = small + 18;
	int			tu = value % 100;

	/* deal with the simple cases first */
	if (value <= 20)
		return small[value];

	/* is it an even multiple of 100? */
	if (!tu)
	{
		sprintf(buf, "%s hundred", small[value / 100]);
		return buf;
	}

	/* more than 99? */
	if (value > 99)
	{
		/* is it an even multiple of 10 other than 10? */
		if (value % 10 == 0 && tu > 10)
			sprintf(buf, "%s hundred %s",
					small[value / 100], big[tu / 10]);
		else if (tu < 20)
			sprintf(buf, "%s hundred and %s",
					small[value / 100], small[tu]);
		else
			sprintf(buf, "%s hundred %s %s",
					small[value / 100], big[tu / 10], small[tu % 10]);
	}
	else
	{
		/* is it an even multiple of 10 other than 10? */
		if (value % 10 == 0 && tu > 10)
			sprintf(buf, "%s", big[tu / 10]);
		else if (tu < 20)
			sprintf(buf, "%s", small[tu]);
		else
			sprintf(buf, "%s %s", big[tu / 10], small[tu % 10]);
	}

	return buf;
}	/* num_word() */

/* cash_in()
 * Convert a string to a cash data type.
 * Format is [$]###[,]###[.##]
 * Examples: 123.45 $123.45 $123,456.78
 *
 */
Datum
cash_in(PG_FUNCTION_ARGS)
{
	char	   *str = PG_GETARG_CSTRING(0);
	Cash		result;
	Cash		value = 0;
	Cash		dec = 0;
	Cash		sgn = 1;
	bool		seen_dot = false;
	const char *s = str;
	int			fpoint;
	char		dsymbol;
	const char *ssymbol,
			   *psymbol,
			   *nsymbol,
			   *csymbol;
	struct lconv *lconvert = PGLC_localeconv();

	/*
	 * frac_digits will be CHAR_MAX in some locales, notably C.  However, just
	 * testing for == CHAR_MAX is risky, because of compilers like gcc that
	 * "helpfully" let you alter the platform-standard definition of whether
	 * char is signed or not.  If we are so unfortunate as to get compiled
	 * with a nonstandard -fsigned-char or -funsigned-char switch, then our
	 * idea of CHAR_MAX will not agree with libc's. The safest course is not
	 * to test for CHAR_MAX at all, but to impose a range check for plausible
	 * frac_digits values.
	 */
	fpoint = lconvert->frac_digits;
	if (fpoint < 0 || fpoint > 10)
		fpoint = 2;				/* best guess in this case, I think */

	/* we restrict dsymbol to be a single byte, but not the other symbols */
	if (*lconvert->mon_decimal_point != '\0' &&
		lconvert->mon_decimal_point[1] == '\0')
		dsymbol = *lconvert->mon_decimal_point;
	else
		dsymbol = '.';
	if (*lconvert->mon_thousands_sep != '\0')
		ssymbol = lconvert->mon_thousands_sep;
<<<<<<< HEAD
	else						/* ssymbol should not equal dsymbol */
=======
	else	/* ssymbol should not equal dsymbol */
>>>>>>> 80edfd76
		ssymbol = (dsymbol != ',') ? "," : ".";
	csymbol = (*lconvert->currency_symbol != '\0') ? lconvert->currency_symbol : "$";
	psymbol = (*lconvert->positive_sign != '\0') ? lconvert->positive_sign : "+";
	nsymbol = (*lconvert->negative_sign != '\0') ? lconvert->negative_sign : "-";

#ifdef CASHDEBUG
	printf("cashin- precision '%d'; decimal '%c'; thousands '%s'; currency '%s'; positive '%s'; negative '%s'\n",
		   fpoint, dsymbol, ssymbol, csymbol, psymbol, nsymbol);
#endif

	/* we need to add all sorts of checking here.  For now just */
	/* strip all leading whitespace and any leading currency symbol */
	while (isspace((unsigned char) *s))
		s++;
	if (strncmp(s, csymbol, strlen(csymbol)) == 0)
		s += strlen(csymbol);
	while (isspace((unsigned char) *s))
		s++;

#ifdef CASHDEBUG
	printf("cashin- string is '%s'\n", s);
#endif

	/* a leading minus or paren signifies a negative number */
	/* again, better heuristics needed */
	/* XXX - doesn't properly check for balanced parens - djmc */
	if (strncmp(s, nsymbol, strlen(nsymbol)) == 0)
	{
		sgn = -1;
		s += strlen(nsymbol);
	}
	else if (*s == '(')
	{
		sgn = -1;
		s++;
	}
	else if (strncmp(s, psymbol, strlen(psymbol)) == 0)
		s += strlen(psymbol);

#ifdef CASHDEBUG
	printf("cashin- string is '%s'\n", s);
#endif

	/* allow whitespace and currency symbol after the sign, too */
	while (isspace((unsigned char) *s))
		s++;
	if (strncmp(s, csymbol, strlen(csymbol)) == 0)
		s += strlen(csymbol);
	while (isspace((unsigned char) *s))
		s++;

#ifdef CASHDEBUG
	printf("cashin- string is '%s'\n", s);
#endif

	for (; *s; s++)
	{
		/* we look for digits as long as we have found less */
		/* than the required number of decimal places */
		if (isdigit((unsigned char) *s) && (!seen_dot || dec < fpoint))
		{
			value = (value * 10) + (*s - '0');

			if (seen_dot)
				dec++;
		}
		/* decimal point? then start counting fractions... */
		else if (*s == dsymbol && !seen_dot)
		{
			seen_dot = true;
		}
		/* ignore if "thousands" separator, else we're done */
		else if (strncmp(s, ssymbol, strlen(ssymbol)) == 0)
			s += strlen(ssymbol) - 1;
		else
			break;
	}

	/* round off if there's another digit */
	if (isdigit((unsigned char) *s) && *s >= '5')
		value++;

	/* adjust for less than required decimal places */
	for (; dec < fpoint; dec++)
		value *= 10;

	/*
	 * should only be trailing digits followed by whitespace, right paren,
<<<<<<< HEAD
	 * or possibly a trailing minus sign
	 */
	while (isdigit((unsigned char) *s))
		s++;
=======
	 * trailing sign, and/or trailing currency symbol
	 */
	while (isdigit((unsigned char) *s))
		s++;

>>>>>>> 80edfd76
	while (*s)
	{
		if (isspace((unsigned char) *s) || *s == ')')
			s++;
		else if (strncmp(s, nsymbol, strlen(nsymbol)) == 0)
		{
			sgn = -1;
			s += strlen(nsymbol);
		}
<<<<<<< HEAD
=======
		else if (strncmp(s, psymbol, strlen(psymbol)) == 0)
			s += strlen(psymbol);
		else if (strncmp(s, csymbol, strlen(csymbol)) == 0)
			s += strlen(csymbol);
>>>>>>> 80edfd76
		else
			ereport(ERROR,
					(errcode(ERRCODE_INVALID_TEXT_REPRESENTATION),
					 errmsg("invalid input syntax for type money: \"%s\"",
							str)));
	}

	result = value * sgn;

#ifdef CASHDEBUG
	printf("cashin- result is " INT64_FORMAT "\n", result);
#endif

	PG_RETURN_CASH(result);
}


/* cash_out()
 * Function to convert cash to a dollars and cents representation, using
 * the lc_monetary locale's formatting.
 */
Datum
cash_out(PG_FUNCTION_ARGS)
{
	Cash		value = PG_GETARG_CASH(0);
	char	   *result;
	char		buf[128];
	char	   *bufptr;
<<<<<<< HEAD
	bool		minus = false;
=======
>>>>>>> 80edfd76
	int			digit_pos;
	int			points,
				mon_group;
	char		dsymbol;
	const char *ssymbol,
			   *csymbol,
<<<<<<< HEAD
			   *nsymbol;
	char		convention;
=======
			   *signsymbol;
	char		sign_posn,
				cs_precedes,
				sep_by_space;
>>>>>>> 80edfd76
	struct lconv *lconvert = PGLC_localeconv();

	/* see comments about frac_digits in cash_in() */
	points = lconvert->frac_digits;
	if (points < 0 || points > 10)
		points = 2;				/* best guess in this case, I think */

	/*
	 * As with frac_digits, must apply a range check to mon_grouping to avoid
	 * being fooled by variant CHAR_MAX values.
	 */
	mon_group = *lconvert->mon_grouping;
	if (mon_group <= 0 || mon_group > 6)
		mon_group = 3;

<<<<<<< HEAD
	convention = lconvert->n_sign_posn;

=======
>>>>>>> 80edfd76
	/* we restrict dsymbol to be a single byte, but not the other symbols */
	if (*lconvert->mon_decimal_point != '\0' &&
		lconvert->mon_decimal_point[1] == '\0')
		dsymbol = *lconvert->mon_decimal_point;
	else
		dsymbol = '.';
	if (*lconvert->mon_thousands_sep != '\0')
		ssymbol = lconvert->mon_thousands_sep;
<<<<<<< HEAD
	else						/* ssymbol should not equal dsymbol */
		ssymbol = (dsymbol != ',') ? "," : ".";
	csymbol = (*lconvert->currency_symbol != '\0') ? lconvert->currency_symbol : "$";
	nsymbol = (*lconvert->negative_sign != '\0') ? lconvert->negative_sign : "-";
=======
	else	/* ssymbol should not equal dsymbol */
		ssymbol = (dsymbol != ',') ? "," : ".";
	csymbol = (*lconvert->currency_symbol != '\0') ? lconvert->currency_symbol : "$";
>>>>>>> 80edfd76

	if (value < 0)
	{
<<<<<<< HEAD
		minus = true;
=======
		/* make the amount positive for digit-reconstruction loop */
>>>>>>> 80edfd76
		value = -value;
		/* set up formatting data */
		signsymbol = (*lconvert->negative_sign != '\0') ? lconvert->negative_sign : "-";
		sign_posn = lconvert->n_sign_posn;
		cs_precedes = lconvert->n_cs_precedes;
		sep_by_space = lconvert->n_sep_by_space;
	}
<<<<<<< HEAD

	/* we build the result string right-to-left in buf[] */
	bufptr = buf + sizeof(buf) - 1;
	*bufptr = '\0';

	/*
	 * Generate digits till there are no non-zero digits left and we emitted
	 * at least one to the left of the decimal point.  digit_pos is the
	 * current digit position, with zero as the digit just left of the decimal
	 * point, increasing to the right.
	 */
	digit_pos = points;
	do
	{
		if (points && digit_pos == 0)
		{
			/* insert decimal point */
			*(--bufptr) = dsymbol;
		}
		else if (digit_pos < points && (digit_pos % mon_group) == 0)
		{
			/* insert thousands sep */
			bufptr -= strlen(ssymbol);
			memcpy(bufptr, ssymbol, strlen(ssymbol));
		}

		*(--bufptr) = ((uint64) value % 10) + '0';
		value = ((uint64) value) / 10;
		digit_pos--;
	} while (value || digit_pos >= 0);

	/* prepend csymbol */
	bufptr -= strlen(csymbol);
	memcpy(bufptr, csymbol, strlen(csymbol));

	/* see if we need to signify negative amount */
	if (minus)
	{
		result = palloc(strlen(bufptr) + strlen(nsymbol) + 3);

		/* Position code of 0 means use parens */
		if (convention == 0)
			sprintf(result, "(%s)", bufptr);
		else if (convention == 2)
			sprintf(result, "%s%s", bufptr, nsymbol);
		else
			sprintf(result, "%s%s", nsymbol, bufptr);
	}
	else
	{
		/* just emit what we have */
		result = pstrdup(bufptr);
=======
	else
	{
		signsymbol = lconvert->positive_sign;
		sign_posn = lconvert->p_sign_posn;
		cs_precedes = lconvert->p_cs_precedes;
		sep_by_space = lconvert->p_sep_by_space;
	}

	/* we build the digits+decimal-point+sep string right-to-left in buf[] */
	bufptr = buf + sizeof(buf) - 1;
	*bufptr = '\0';

	/*
	 * Generate digits till there are no non-zero digits left and we emitted
	 * at least one to the left of the decimal point.  digit_pos is the
	 * current digit position, with zero as the digit just left of the decimal
	 * point, increasing to the right.
	 */
	digit_pos = points;
	do
	{
		if (points && digit_pos == 0)
		{
			/* insert decimal point, but not if value cannot be fractional */
			*(--bufptr) = dsymbol;
		}
		else if (digit_pos < 0 && (digit_pos % mon_group) == 0)
		{
			/* insert thousands sep, but only to left of radix point */
			bufptr -= strlen(ssymbol);
			memcpy(bufptr, ssymbol, strlen(ssymbol));
		}

		*(--bufptr) = ((uint64) value % 10) + '0';
		value = ((uint64) value) / 10;
		digit_pos--;
	} while (value || digit_pos >= 0);

	/*----------
	 * Now, attach currency symbol and sign symbol in the correct order.
	 *
	 * The POSIX spec defines these values controlling this code:
	 *
	 * p/n_sign_posn:
	 *	0	Parentheses enclose the quantity and the currency_symbol.
	 *	1	The sign string precedes the quantity and the currency_symbol.
	 *	2	The sign string succeeds the quantity and the currency_symbol.
	 *	3	The sign string precedes the currency_symbol.
	 *	4	The sign string succeeds the currency_symbol.
	 *
	 * p/n_cs_precedes: 0 means currency symbol after value, else before it.
	 *
	 * p/n_sep_by_space:
	 *	0	No <space> separates the currency symbol and value.
	 *	1	If the currency symbol and sign string are adjacent, a <space>
	 *		separates them from the value; otherwise, a <space> separates
	 *		the currency symbol from the value.
	 *	2	If the currency symbol and sign string are adjacent, a <space>
	 *		separates them; otherwise, a <space> separates the sign string
	 *		from the value.
	 *----------
	 */
	result = palloc(strlen(bufptr) + strlen(csymbol) + strlen(signsymbol) + 4);

	switch (sign_posn)
	{
		case 0:
			if (cs_precedes)
				sprintf(result, "(%s%s%s)",
						csymbol,
						(sep_by_space == 1) ? " " : "",
						bufptr);
			else
				sprintf(result, "(%s%s%s)",
						bufptr,
						(sep_by_space == 1) ? " " : "",
						csymbol);
			break;
		case 1:
		default:
			if (cs_precedes)
				sprintf(result, "%s%s%s%s%s",
						signsymbol,
						(sep_by_space == 2) ? " " : "",
						csymbol,
						(sep_by_space == 1) ? " " : "",
						bufptr);
			else
				sprintf(result, "%s%s%s%s%s",
						signsymbol,
						(sep_by_space == 2) ? " " : "",
						bufptr,
						(sep_by_space == 1) ? " " : "",
						csymbol);
			break;
		case 2:
			if (cs_precedes)
				sprintf(result, "%s%s%s%s%s",
						csymbol,
						(sep_by_space == 1) ? " " : "",
						bufptr,
						(sep_by_space == 2) ? " " : "",
						signsymbol);
			else
				sprintf(result, "%s%s%s%s%s",
						bufptr,
						(sep_by_space == 1) ? " " : "",
						csymbol,
						(sep_by_space == 2) ? " " : "",
						signsymbol);
			break;
		case 3:
			if (cs_precedes)
				sprintf(result, "%s%s%s%s%s",
						signsymbol,
						(sep_by_space == 2) ? " " : "",
						csymbol,
						(sep_by_space == 1) ? " " : "",
						bufptr);
			else
				sprintf(result, "%s%s%s%s%s",
						bufptr,
						(sep_by_space == 1) ? " " : "",
						signsymbol,
						(sep_by_space == 2) ? " " : "",
						csymbol);
			break;
		case 4:
			if (cs_precedes)
				sprintf(result, "%s%s%s%s%s",
						csymbol,
						(sep_by_space == 2) ? " " : "",
						signsymbol,
						(sep_by_space == 1) ? " " : "",
						bufptr);
			else
				sprintf(result, "%s%s%s%s%s",
						bufptr,
						(sep_by_space == 1) ? " " : "",
						csymbol,
						(sep_by_space == 2) ? " " : "",
						signsymbol);
			break;
>>>>>>> 80edfd76
	}

	PG_RETURN_CSTRING(result);
}

/*
 *		cash_recv			- converts external binary format to cash
 */
Datum
cash_recv(PG_FUNCTION_ARGS)
{
	StringInfo	buf = (StringInfo) PG_GETARG_POINTER(0);

	PG_RETURN_CASH((Cash) pq_getmsgint64(buf));
}

/*
 *		cash_send			- converts cash to binary format
 */
Datum
cash_send(PG_FUNCTION_ARGS)
{
	Cash		arg1 = PG_GETARG_CASH(0);
	StringInfoData buf;

	pq_begintypsend(&buf);
	pq_sendint64(&buf, arg1);
	PG_RETURN_BYTEA_P(pq_endtypsend(&buf));
}

/*
 * Comparison functions
 */

Datum
cash_eq(PG_FUNCTION_ARGS)
{
	Cash		c1 = PG_GETARG_CASH(0);
	Cash		c2 = PG_GETARG_CASH(1);

	PG_RETURN_BOOL(c1 == c2);
}

Datum
cash_ne(PG_FUNCTION_ARGS)
{
	Cash		c1 = PG_GETARG_CASH(0);
	Cash		c2 = PG_GETARG_CASH(1);

	PG_RETURN_BOOL(c1 != c2);
}

Datum
cash_lt(PG_FUNCTION_ARGS)
{
	Cash		c1 = PG_GETARG_CASH(0);
	Cash		c2 = PG_GETARG_CASH(1);

	PG_RETURN_BOOL(c1 < c2);
}

Datum
cash_le(PG_FUNCTION_ARGS)
{
	Cash		c1 = PG_GETARG_CASH(0);
	Cash		c2 = PG_GETARG_CASH(1);

	PG_RETURN_BOOL(c1 <= c2);
}

Datum
cash_gt(PG_FUNCTION_ARGS)
{
	Cash		c1 = PG_GETARG_CASH(0);
	Cash		c2 = PG_GETARG_CASH(1);

	PG_RETURN_BOOL(c1 > c2);
}

Datum
cash_ge(PG_FUNCTION_ARGS)
{
	Cash		c1 = PG_GETARG_CASH(0);
	Cash		c2 = PG_GETARG_CASH(1);

	PG_RETURN_BOOL(c1 >= c2);
}

Datum
cash_cmp(PG_FUNCTION_ARGS)
{
	Cash		c1 = PG_GETARG_CASH(0);
	Cash		c2 = PG_GETARG_CASH(1);

	if (c1 > c2)
		PG_RETURN_INT32(1);
	else if (c1 == c2)
		PG_RETURN_INT32(0);
	else
		PG_RETURN_INT32(-1);
}


/* cash_pl()
 * Add two cash values.
 */
Datum
cash_pl(PG_FUNCTION_ARGS)
{
	Cash		c1 = PG_GETARG_CASH(0);
	Cash		c2 = PG_GETARG_CASH(1);
	Cash		result;

	result = c1 + c2;

	PG_RETURN_CASH(result);
}


/* cash_mi()
 * Subtract two cash values.
 */
Datum
cash_mi(PG_FUNCTION_ARGS)
{
	Cash		c1 = PG_GETARG_CASH(0);
	Cash		c2 = PG_GETARG_CASH(1);
	Cash		result;

	result = c1 - c2;

	PG_RETURN_CASH(result);
}


/* cash_div_cash()
 * Divide cash by cash, returning float8.
 */
Datum
cash_div_cash(PG_FUNCTION_ARGS)
{
	Cash		dividend = PG_GETARG_CASH(0);
	Cash		divisor = PG_GETARG_CASH(1);
	float8		quotient;

	if (divisor == 0)
		ereport(ERROR,
				(errcode(ERRCODE_DIVISION_BY_ZERO),
				 errmsg("division by zero")));

	quotient = (float8) dividend / (float8) divisor;
	PG_RETURN_FLOAT8(quotient);
}


/* cash_mul_flt8()
 * Multiply cash by float8.
 */
Datum
cash_mul_flt8(PG_FUNCTION_ARGS)
{
	Cash		c = PG_GETARG_CASH(0);
	float8		f = PG_GETARG_FLOAT8(1);
	Cash		result;

	result = c * f;
	PG_RETURN_CASH(result);
}


/* flt8_mul_cash()
 * Multiply float8 by cash.
 */
Datum
flt8_mul_cash(PG_FUNCTION_ARGS)
{
	float8		f = PG_GETARG_FLOAT8(0);
	Cash		c = PG_GETARG_CASH(1);
	Cash		result;

	result = f * c;
	PG_RETURN_CASH(result);
}


/* cash_div_flt8()
 * Divide cash by float8.
 */
Datum
cash_div_flt8(PG_FUNCTION_ARGS)
{
	Cash		c = PG_GETARG_CASH(0);
	float8		f = PG_GETARG_FLOAT8(1);
	Cash		result;

	if (f == 0.0)
		ereport(ERROR,
				(errcode(ERRCODE_DIVISION_BY_ZERO),
				 errmsg("division by zero")));

	result = rint(c / f);
	PG_RETURN_CASH(result);
}


/* cash_mul_flt4()
 * Multiply cash by float4.
 */
Datum
cash_mul_flt4(PG_FUNCTION_ARGS)
{
	Cash		c = PG_GETARG_CASH(0);
	float4		f = PG_GETARG_FLOAT4(1);
	Cash		result;

	result = c * f;
	PG_RETURN_CASH(result);
}


/* flt4_mul_cash()
 * Multiply float4 by cash.
 */
Datum
flt4_mul_cash(PG_FUNCTION_ARGS)
{
	float4		f = PG_GETARG_FLOAT4(0);
	Cash		c = PG_GETARG_CASH(1);
	Cash		result;

	result = f * c;
	PG_RETURN_CASH(result);
}


/* cash_div_flt4()
 * Divide cash by float4.
 *
 */
Datum
cash_div_flt4(PG_FUNCTION_ARGS)
{
	Cash		c = PG_GETARG_CASH(0);
	float4		f = PG_GETARG_FLOAT4(1);
	Cash		result;

	if (f == 0.0)
		ereport(ERROR,
				(errcode(ERRCODE_DIVISION_BY_ZERO),
				 errmsg("division by zero")));

	result = rint(c / f);
	PG_RETURN_CASH(result);
}


/* cash_mul_int8()
 * Multiply cash by int8.
 */
Datum
cash_mul_int8(PG_FUNCTION_ARGS)
{
	Cash		c = PG_GETARG_CASH(0);
	int64		i = PG_GETARG_INT64(1);
	Cash		result;

	result = c * i;
	PG_RETURN_CASH(result);
}


/* int8_mul_cash()
 * Multiply int8 by cash.
 */
Datum
int8_mul_cash(PG_FUNCTION_ARGS)
{
	int64		i = PG_GETARG_INT64(0);
	Cash		c = PG_GETARG_CASH(1);
	Cash		result;

	result = i * c;
	PG_RETURN_CASH(result);
}

/* cash_div_int8()
 * Divide cash by 8-byte integer.
 */
Datum
cash_div_int8(PG_FUNCTION_ARGS)
{
	Cash		c = PG_GETARG_CASH(0);
	int64		i = PG_GETARG_INT64(1);
	Cash		result;

	if (i == 0)
		ereport(ERROR,
				(errcode(ERRCODE_DIVISION_BY_ZERO),
				 errmsg("division by zero")));

	result = rint(c / i);

	PG_RETURN_CASH(result);
}


/* cash_mul_int4()
 * Multiply cash by int4.
 */
Datum
cash_mul_int4(PG_FUNCTION_ARGS)
{
	Cash		c = PG_GETARG_CASH(0);
	int32		i = PG_GETARG_INT32(1);
	Cash		result;

	result = c * i;
	PG_RETURN_CASH(result);
}


/* int4_mul_cash()
 * Multiply int4 by cash.
 */
Datum
int4_mul_cash(PG_FUNCTION_ARGS)
{
	int32		i = PG_GETARG_INT32(0);
	Cash		c = PG_GETARG_CASH(1);
	Cash		result;

	result = i * c;
	PG_RETURN_CASH(result);
}


/* cash_div_int4()
 * Divide cash by 4-byte integer.
 *
 */
Datum
cash_div_int4(PG_FUNCTION_ARGS)
{
	Cash		c = PG_GETARG_CASH(0);
	int32		i = PG_GETARG_INT32(1);
	Cash		result;

	if (i == 0)
		ereport(ERROR,
				(errcode(ERRCODE_DIVISION_BY_ZERO),
				 errmsg("division by zero")));

	result = rint(c / i);

	PG_RETURN_CASH(result);
}


/* cash_mul_int2()
 * Multiply cash by int2.
 */
Datum
cash_mul_int2(PG_FUNCTION_ARGS)
{
	Cash		c = PG_GETARG_CASH(0);
	int16		s = PG_GETARG_INT16(1);
	Cash		result;

	result = c * s;
	PG_RETURN_CASH(result);
}

/* int2_mul_cash()
 * Multiply int2 by cash.
 */
Datum
int2_mul_cash(PG_FUNCTION_ARGS)
{
	int16		s = PG_GETARG_INT16(0);
	Cash		c = PG_GETARG_CASH(1);
	Cash		result;

	result = s * c;
	PG_RETURN_CASH(result);
}

/* cash_div_int2()
 * Divide cash by int2.
 *
 */
Datum
cash_div_int2(PG_FUNCTION_ARGS)
{
	Cash		c = PG_GETARG_CASH(0);
	int16		s = PG_GETARG_INT16(1);
	Cash		result;

	if (s == 0)
		ereport(ERROR,
				(errcode(ERRCODE_DIVISION_BY_ZERO),
				 errmsg("division by zero")));

	result = rint(c / s);
	PG_RETURN_CASH(result);
}

/* cashlarger()
 * Return larger of two cash values.
 */
Datum
cashlarger(PG_FUNCTION_ARGS)
{
	Cash		c1 = PG_GETARG_CASH(0);
	Cash		c2 = PG_GETARG_CASH(1);
	Cash		result;

	result = (c1 > c2) ? c1 : c2;

	PG_RETURN_CASH(result);
}

/* cashsmaller()
 * Return smaller of two cash values.
 */
Datum
cashsmaller(PG_FUNCTION_ARGS)
{
	Cash		c1 = PG_GETARG_CASH(0);
	Cash		c2 = PG_GETARG_CASH(1);
	Cash		result;

	result = (c1 < c2) ? c1 : c2;

	PG_RETURN_CASH(result);
}

/* cash_words()
 * This converts a int4 as well but to a representation using words
 * Obviously way North American centric - sorry
 */
Datum
cash_words(PG_FUNCTION_ARGS)
{
	Cash		value = PG_GETARG_CASH(0);
	uint64		val;
	char		buf[256];
	char	   *p = buf;
	Cash		m0;
	Cash		m1;
	Cash		m2;
	Cash		m3;
	Cash		m4;
	Cash		m5;
	Cash		m6;

	/* work with positive numbers */
	if (value < 0)
	{
		value = -value;
		strcpy(buf, "minus ");
		p += 6;
	}
	else
		buf[0] = '\0';

	/* Now treat as unsigned, to avoid trouble at INT_MIN */
	val = (uint64) value;

	m0 = val % INT64CONST(100); /* cents */
	m1 = (val / INT64CONST(100)) % 1000;		/* hundreds */
	m2 = (val / INT64CONST(100000)) % 1000;		/* thousands */
	m3 = (val / INT64CONST(100000000)) % 1000;	/* millions */
	m4 = (val / INT64CONST(100000000000)) % 1000;		/* billions */
	m5 = (val / INT64CONST(100000000000000)) % 1000;	/* trillions */
	m6 = (val / INT64CONST(100000000000000000)) % 1000; /* quadrillions */

	if (m6)
	{
		strcat(buf, num_word(m6));
		strcat(buf, " quadrillion ");
	}

	if (m5)
	{
		strcat(buf, num_word(m5));
		strcat(buf, " trillion ");
	}

	if (m4)
	{
		strcat(buf, num_word(m4));
		strcat(buf, " billion ");
	}

	if (m3)
	{
		strcat(buf, num_word(m3));
		strcat(buf, " million ");
	}

	if (m2)
	{
		strcat(buf, num_word(m2));
		strcat(buf, " thousand ");
	}

	if (m1)
		strcat(buf, num_word(m1));

	if (!*p)
		strcat(buf, "zero");

	strcat(buf, (val / 100) == 1 ? " dollar and " : " dollars and ");
	strcat(buf, num_word(m0));
	strcat(buf, m0 == 1 ? " cent" : " cents");

	/* capitalize output */
	buf[0] = pg_toupper((unsigned char) buf[0]);

	/* return as text datum */
	PG_RETURN_TEXT_P(cstring_to_text(buf));
}


/* cash_numeric()
 * Convert cash to numeric.
 */
Datum
cash_numeric(PG_FUNCTION_ARGS)
{
	Cash		money = PG_GETARG_CASH(0);
	Numeric		result;
	int			fpoint;
	int64		scale;
	int			i;
	Datum		amount;
	Datum		numeric_scale;
	Datum		quotient;
	struct lconv *lconvert = PGLC_localeconv();

	/* see comments about frac_digits in cash_in() */
	fpoint = lconvert->frac_digits;
	if (fpoint < 0 || fpoint > 10)
		fpoint = 2;

	/* compute required scale factor */
	scale = 1;
	for (i = 0; i < fpoint; i++)
		scale *= 10;

	/* form the result as money / scale */
	amount = DirectFunctionCall1(int8_numeric, Int64GetDatum(money));
	numeric_scale = DirectFunctionCall1(int8_numeric, Int64GetDatum(scale));
	quotient = DirectFunctionCall2(numeric_div, amount, numeric_scale);

	/* forcibly round to exactly the intended number of digits */
	result = DatumGetNumeric(DirectFunctionCall2(numeric_round,
												 quotient,
												 Int32GetDatum(fpoint)));

	PG_RETURN_NUMERIC(result);
}

/* numeric_cash()
 * Convert numeric to cash.
 */
Datum
numeric_cash(PG_FUNCTION_ARGS)
{
	Datum		amount = PG_GETARG_DATUM(0);
	Cash		result;
	int			fpoint;
	int64		scale;
	int			i;
	Datum		numeric_scale;
	struct lconv *lconvert = PGLC_localeconv();

	/* see comments about frac_digits in cash_in() */
	fpoint = lconvert->frac_digits;
	if (fpoint < 0 || fpoint > 10)
		fpoint = 2;

	/* compute required scale factor */
	scale = 1;
	for (i = 0; i < fpoint; i++)
		scale *= 10;

	/* multiply the input amount by scale factor */
	numeric_scale = DirectFunctionCall1(int8_numeric, Int64GetDatum(scale));
	amount = DirectFunctionCall2(numeric_mul, amount, numeric_scale);

	/* note that numeric_int8 will round to nearest integer for us */
	result = DatumGetInt64(DirectFunctionCall1(numeric_int8, amount));

	PG_RETURN_CASH(result);
}

/* int4_cash()
 * Convert int4 (int) to cash
 */
Datum
int4_cash(PG_FUNCTION_ARGS)
{
	int32		amount = PG_GETARG_INT32(0);
	Cash		result;
	int			fpoint;
	int64		scale;
	int			i;
	struct lconv *lconvert = PGLC_localeconv();

	/* see comments about frac_digits in cash_in() */
	fpoint = lconvert->frac_digits;
	if (fpoint < 0 || fpoint > 10)
		fpoint = 2;

	/* compute required scale factor */
	scale = 1;
	for (i = 0; i < fpoint; i++)
		scale *= 10;

	/* compute amount * scale, checking for overflow */
	result = DatumGetInt64(DirectFunctionCall2(int8mul, Int64GetDatum(amount),
											   Int64GetDatum(scale)));

	PG_RETURN_CASH(result);
}

/* int8_cash()
 * Convert int8 (bigint) to cash
 */
Datum
int8_cash(PG_FUNCTION_ARGS)
{
	int64		amount = PG_GETARG_INT64(0);
	Cash		result;
	int			fpoint;
	int64		scale;
	int			i;
	struct lconv *lconvert = PGLC_localeconv();

	/* see comments about frac_digits in cash_in() */
	fpoint = lconvert->frac_digits;
	if (fpoint < 0 || fpoint > 10)
		fpoint = 2;

	/* compute required scale factor */
	scale = 1;
	for (i = 0; i < fpoint; i++)
		scale *= 10;

	/* compute amount * scale, checking for overflow */
	result = DatumGetInt64(DirectFunctionCall2(int8mul, Int64GetDatum(amount),
											   Int64GetDatum(scale)));

	PG_RETURN_CASH(result);
}<|MERGE_RESOLUTION|>--- conflicted
+++ resolved
@@ -133,11 +133,7 @@
 		dsymbol = '.';
 	if (*lconvert->mon_thousands_sep != '\0')
 		ssymbol = lconvert->mon_thousands_sep;
-<<<<<<< HEAD
-	else						/* ssymbol should not equal dsymbol */
-=======
 	else	/* ssymbol should not equal dsymbol */
->>>>>>> 80edfd76
 		ssymbol = (dsymbol != ',') ? "," : ".";
 	csymbol = (*lconvert->currency_symbol != '\0') ? lconvert->currency_symbol : "$";
 	psymbol = (*lconvert->positive_sign != '\0') ? lconvert->positive_sign : "+";
@@ -226,18 +222,11 @@
 
 	/*
 	 * should only be trailing digits followed by whitespace, right paren,
-<<<<<<< HEAD
-	 * or possibly a trailing minus sign
-	 */
-	while (isdigit((unsigned char) *s))
-		s++;
-=======
 	 * trailing sign, and/or trailing currency symbol
 	 */
 	while (isdigit((unsigned char) *s))
 		s++;
 
->>>>>>> 80edfd76
 	while (*s)
 	{
 		if (isspace((unsigned char) *s) || *s == ')')
@@ -247,13 +236,10 @@
 			sgn = -1;
 			s += strlen(nsymbol);
 		}
-<<<<<<< HEAD
-=======
 		else if (strncmp(s, psymbol, strlen(psymbol)) == 0)
 			s += strlen(psymbol);
 		else if (strncmp(s, csymbol, strlen(csymbol)) == 0)
 			s += strlen(csymbol);
->>>>>>> 80edfd76
 		else
 			ereport(ERROR,
 					(errcode(ERRCODE_INVALID_TEXT_REPRESENTATION),
@@ -282,25 +268,16 @@
 	char	   *result;
 	char		buf[128];
 	char	   *bufptr;
-<<<<<<< HEAD
-	bool		minus = false;
-=======
->>>>>>> 80edfd76
 	int			digit_pos;
 	int			points,
 				mon_group;
 	char		dsymbol;
 	const char *ssymbol,
 			   *csymbol,
-<<<<<<< HEAD
-			   *nsymbol;
-	char		convention;
-=======
 			   *signsymbol;
 	char		sign_posn,
 				cs_precedes,
 				sep_by_space;
->>>>>>> 80edfd76
 	struct lconv *lconvert = PGLC_localeconv();
 
 	/* see comments about frac_digits in cash_in() */
@@ -316,11 +293,6 @@
 	if (mon_group <= 0 || mon_group > 6)
 		mon_group = 3;
 
-<<<<<<< HEAD
-	convention = lconvert->n_sign_posn;
-
-=======
->>>>>>> 80edfd76
 	/* we restrict dsymbol to be a single byte, but not the other symbols */
 	if (*lconvert->mon_decimal_point != '\0' &&
 		lconvert->mon_decimal_point[1] == '\0')
@@ -329,24 +301,13 @@
 		dsymbol = '.';
 	if (*lconvert->mon_thousands_sep != '\0')
 		ssymbol = lconvert->mon_thousands_sep;
-<<<<<<< HEAD
-	else						/* ssymbol should not equal dsymbol */
-		ssymbol = (dsymbol != ',') ? "," : ".";
-	csymbol = (*lconvert->currency_symbol != '\0') ? lconvert->currency_symbol : "$";
-	nsymbol = (*lconvert->negative_sign != '\0') ? lconvert->negative_sign : "-";
-=======
 	else	/* ssymbol should not equal dsymbol */
 		ssymbol = (dsymbol != ',') ? "," : ".";
 	csymbol = (*lconvert->currency_symbol != '\0') ? lconvert->currency_symbol : "$";
->>>>>>> 80edfd76
 
 	if (value < 0)
 	{
-<<<<<<< HEAD
-		minus = true;
-=======
 		/* make the amount positive for digit-reconstruction loop */
->>>>>>> 80edfd76
 		value = -value;
 		/* set up formatting data */
 		signsymbol = (*lconvert->negative_sign != '\0') ? lconvert->negative_sign : "-";
@@ -354,60 +315,6 @@
 		cs_precedes = lconvert->n_cs_precedes;
 		sep_by_space = lconvert->n_sep_by_space;
 	}
-<<<<<<< HEAD
-
-	/* we build the result string right-to-left in buf[] */
-	bufptr = buf + sizeof(buf) - 1;
-	*bufptr = '\0';
-
-	/*
-	 * Generate digits till there are no non-zero digits left and we emitted
-	 * at least one to the left of the decimal point.  digit_pos is the
-	 * current digit position, with zero as the digit just left of the decimal
-	 * point, increasing to the right.
-	 */
-	digit_pos = points;
-	do
-	{
-		if (points && digit_pos == 0)
-		{
-			/* insert decimal point */
-			*(--bufptr) = dsymbol;
-		}
-		else if (digit_pos < points && (digit_pos % mon_group) == 0)
-		{
-			/* insert thousands sep */
-			bufptr -= strlen(ssymbol);
-			memcpy(bufptr, ssymbol, strlen(ssymbol));
-		}
-
-		*(--bufptr) = ((uint64) value % 10) + '0';
-		value = ((uint64) value) / 10;
-		digit_pos--;
-	} while (value || digit_pos >= 0);
-
-	/* prepend csymbol */
-	bufptr -= strlen(csymbol);
-	memcpy(bufptr, csymbol, strlen(csymbol));
-
-	/* see if we need to signify negative amount */
-	if (minus)
-	{
-		result = palloc(strlen(bufptr) + strlen(nsymbol) + 3);
-
-		/* Position code of 0 means use parens */
-		if (convention == 0)
-			sprintf(result, "(%s)", bufptr);
-		else if (convention == 2)
-			sprintf(result, "%s%s", bufptr, nsymbol);
-		else
-			sprintf(result, "%s%s", nsymbol, bufptr);
-	}
-	else
-	{
-		/* just emit what we have */
-		result = pstrdup(bufptr);
-=======
 	else
 	{
 		signsymbol = lconvert->positive_sign;
@@ -551,7 +458,6 @@
 						(sep_by_space == 2) ? " " : "",
 						signsymbol);
 			break;
->>>>>>> 80edfd76
 	}
 
 	PG_RETURN_CSTRING(result);
