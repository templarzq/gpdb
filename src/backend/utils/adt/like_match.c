--- conflicted
+++ resolved
@@ -19,11 +19,7 @@
  * Copyright (c) 1996-2008, PostgreSQL Global Development Group
  *
  * IDENTIFICATION
-<<<<<<< HEAD
- *	$PostgreSQL: pgsql/src/backend/utils/adt/like_match.c,v 1.20.2.4 2010/05/28 17:35:36 tgl Exp $
-=======
  *	$PostgreSQL: pgsql/src/backend/utils/adt/like_match.c,v 1.21 2008/03/01 03:26:34 tgl Exp $
->>>>>>> 0f855d62
  *
  *-------------------------------------------------------------------------
  */
@@ -74,11 +70,7 @@
  */
 
 #ifdef MATCH_LOWER
-<<<<<<< HEAD
 #define GETCHAR(t) ((char) tolower((unsigned char) (t)))
-=======
-#define TCHAR(t) ((char) tolower((unsigned char) (t)))
->>>>>>> 0f855d62
 #else
 #define GETCHAR(t) (t)
 #endif
