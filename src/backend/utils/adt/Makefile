#
# Makefile for utils/adt
#
# src/backend/utils/adt/Makefile
#

subdir = src/backend/utils/adt
top_builddir = ../../../..
include $(top_builddir)/src/Makefile.global
override CPPFLAGS := -I$(libpq_srcdir) $(CPPFLAGS)

# seems to be required for some date/time stuff 1999/07/22 bjm
ifeq "$(findstring alpha,$(host_cpu))" "alpha"
ifeq "$(GCC)" "yes"
override CFLAGS+= -mieee
endif
endif

# keep this list arranged alphabetically or it gets to be a mess
OBJS = acl.o arrayfuncs.o array_expanded.o array_selfuncs.o \
	array_typanalyze.o array_userfuncs.o arrayutils.o ascii.o \
	bool.o cash.o char.o date.o datetime.o datum.o dbsize.o domains.o \
	encode.o enum.o expandeddatum.o \
	float.o format_type.o formatting.o genfile.o \
	geo_ops.o geo_selfuncs.o inet_cidr_ntop.o inet_net_pton.o int.o \
	int8.o json.o jsonb.o jsonb_gin.o jsonb_op.o jsonb_util.o \
	jsonfuncs.o like.o lockfuncs.o mac.o misc.o nabstime.o name.o \
	network.o network_gist.o network_selfuncs.o \
	numeric.o numutils.o oid.o oracle_compat.o \
	orderedsetaggs.o pg_locale.o pg_lsn.o pg_upgrade_support.o \
	pgstatfuncs.o \
	pseudotypes.o quote.o rangetypes.o rangetypes_gist.o \
	rangetypes_selfuncs.o rangetypes_spgist.o rangetypes_typanalyze.o \
	regexp.o regproc.o ri_triggers.o rowtypes.o ruleutils.o \
	selfuncs.o tid.o timestamp.o trigfuncs.o \
	tsginidx.o tsgistidx.o tsquery.o tsquery_cleanup.o tsquery_gist.o \
	tsquery_op.o tsquery_rewrite.o tsquery_util.o tsrank.o \
	tsvector.o tsvector_op.o tsvector_parser.o \
	txid.o uuid.o varbit.o varchar.o varlena.o version.o \
	windowfuncs.o xid.o xml.o

like.o: like.c like_match.c

<<<<<<< HEAD
# GPDB additions
OBJS +=	complex_type.o gp_dump_oids.o gp_optimizer_functions.o \
	gp_partition_functions.o interpolate.o matrix.o \
	pivot.o
=======
varlena.o: varlena.c levenshtein.c
>>>>>>> ab93f90c

include $(top_srcdir)/src/backend/common.mk<|MERGE_RESOLUTION|>--- conflicted
+++ resolved
@@ -41,13 +41,11 @@
 
 like.o: like.c like_match.c
 
-<<<<<<< HEAD
+varlena.o: varlena.c levenshtein.c
+
 # GPDB additions
 OBJS +=	complex_type.o gp_dump_oids.o gp_optimizer_functions.o \
 	gp_partition_functions.o interpolate.o matrix.o \
 	pivot.o
-=======
-varlena.o: varlena.c levenshtein.c
->>>>>>> ab93f90c
 
 include $(top_srcdir)/src/backend/common.mk