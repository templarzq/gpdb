--- conflicted
+++ resolved
@@ -934,14 +934,6 @@
 	}
 
 	TRACE_POSTGRESQL_SORT_DONE(state->tapeset != NULL, spaceUsed);
-#else
-
-	/*
-	 * If you disabled TRACE_SORT, you can still probe sort__done, but you
-	 * ain't getting space-used stats.
-	 */
-	TRACE_POSTGRESQL_SORT_DONE(state->tapeset != NULL, 0L);
-#endif
 
 	MemoryContextSwitchTo(oldcontext);
 
@@ -2983,20 +2975,9 @@
 static void
 writetup_heap(Tuplesortstate *state, LogicalTape *lt, SortTuple *stup)
 {
-<<<<<<< HEAD
 	uint32 tuplen = memtuple_get_size(stup->tuple);
 
 	LogicalTapeWrite(state->tapeset, lt, (void *) stup->tuple, tuplen);
-=======
-	MinimalTuple tuple = (MinimalTuple) stup->tuple;
-
-	/* the part of the MinimalTuple we'll write: */
-	char	   *tupbody = (char *) tuple + MINIMAL_TUPLE_DATA_OFFSET;
-	unsigned int tupbodylen = tuple->t_len - MINIMAL_TUPLE_DATA_OFFSET;
-
-	/* total on-disk footprint: */
-	unsigned int tuplen = tupbodylen + sizeof(int);
->>>>>>> 4d53a2f9
 
 	if (state->randomAccess)	/* need trailing length word? */
 		LogicalTapeWrite(state->tapeset, lt, (void *) &tuplen, sizeof(tuplen));
