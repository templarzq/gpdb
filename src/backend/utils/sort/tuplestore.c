/*-------------------------------------------------------------------------
 *
 * tuplestore.c
 *	  Generalized routines for temporary tuple storage.
 *
 * This module handles temporary storage of tuples for purposes such
 * as Materialize nodes, hashjoin batch files, etc.  It is essentially
 * a dumbed-down version of tuplesort.c; it does no sorting of tuples
 * but can only store and regurgitate a sequence of tuples.  However,
 * because no sort is required, it is allowed to start reading the sequence
 * before it has all been written.  This is particularly useful for cursors,
 * because it allows random access within the already-scanned portion of
 * a query without having to process the underlying scan to completion.
 * Also, it is possible to support multiple independent read pointers.
 *
 * A temporary file is used to handle the data if it exceeds the
 * space limit specified by the caller.
 *
 * The (approximate) amount of memory allowed to the tuplestore is specified
 * in kilobytes by the caller.  We absorb tuples and simply store them in an
 * in-memory array as long as we haven't exceeded maxKBytes.  If we do exceed
 * maxKBytes, we dump all the tuples into a temp file and then read from that
 * when needed.
 *
 * Upon creation, a tuplestore supports a single read pointer, numbered 0.
 * Additional read pointers can be created using tuplestore_alloc_read_pointer.
 * Mark/restore behavior is supported by copying read pointers.
 *
 * When the caller requests backward-scan capability, we write the temp file
 * in a format that allows either forward or backward scan.  Otherwise, only
 * forward scan is allowed.  A request for backward scan must be made before
 * putting any tuples into the tuplestore.  Rewind is normally allowed but
 * can be turned off via tuplestore_set_eflags; turning off rewind for all
 * read pointers enables truncation of the tuplestore at the oldest read point
 * for minimal memory usage.  (The caller must explicitly call tuplestore_trim
 * at appropriate times for truncation to actually happen.)
 *
 * Note: in TSS_WRITEFILE state, the temp file's seek position is the
 * current write position, and the write-position variables in the tuplestore
 * aren't kept up to date.  Similarly, in TSS_READFILE state the temp file's
 * seek position is the active read pointer's position, and that read pointer
 * isn't kept up to date.  We update the appropriate variables using ftell()
 * before switching to the other state or activating a different read pointer.
 *
 *
<<<<<<< HEAD
 * Portions Copyright (c) 2007-2010, Greenplum Inc.
 * Portions Copyright (c) 2012-Present Pivotal Software, Inc.
=======
>>>>>>> b0a6ad70
 * Portions Copyright (c) 1996-2009, PostgreSQL Global Development Group
 * Portions Copyright (c) 1994, Regents of the University of California
 *
 * IDENTIFICATION
<<<<<<< HEAD
 *	  $PostgreSQL: pgsql/src/backend/utils/sort/tuplestore.c,v 1.44 2008/12/27 17:39:00 tgl Exp $
=======
 *	  $PostgreSQL: pgsql/src/backend/utils/sort/tuplestore.c,v 1.46 2009/01/01 17:23:53 momjian Exp $
>>>>>>> b0a6ad70
 *
 *-------------------------------------------------------------------------
 */

#include "postgres.h"

#include "commands/tablespace.h"
#include "executor/executor.h"
#include "storage/buffile.h"
#include "utils/memutils.h"
#include "utils/resowner.h"
#include "utils/tuplestore.h"
#include "cdb/cdbvars.h"
#include "access/memtup.h"
#include "executor/instrument.h"        /* struct Instrumentation */

/*
 * Possible states of a Tuplestore object.  These denote the states that
 * persist between calls of Tuplestore routines.
 */
typedef enum
{
	TSS_INMEM,					/* Tuples still fit in memory */
	TSS_WRITEFILE,				/* Writing to temp file */
	TSS_READFILE				/* Reading from temp file */
} TupStoreStatus;

/*
 * State for a single read pointer.  If we are in state INMEM then all the
 * read pointers' "current" fields denote the read positions.  In state
 * WRITEFILE, the file/offset fields denote the read positions.  In state
 * READFILE, inactive read pointers have valid file/offset, but the active
 * read pointer implicitly has position equal to the temp file's seek position.
 *
 * Special case: if eof_reached is true, then the pointer's read position is
 * implicitly equal to the write position, and current/file/offset aren't
 * maintained.  This way we need not update all the read pointers each time
 * we write.
 */
typedef struct
{
	int			eflags;			/* capability flags */
	bool		eof_reached;	/* read has reached EOF */
	int			current;		/* next array index to read */
	int			file;			/* temp file# */
	off_t		offset;			/* byte offset in file */
} TSReadPointer;

/*
 * Private state of a Tuplestore operation.
 */
struct Tuplestorestate
{
	TupStoreStatus status;		/* enumerated value as shown above */
	int			eflags;			/* capability flags (OR of pointers' flags) */
	bool		backward;		/* store extra length words in file? */
	bool		interXact;		/* keep open through transactions? */
	bool		truncated;		/* tuplestore_trim has removed tuples? */
	long		availMem;		/* remaining memory available, in bytes */
	BufFile    *myfile;			/* underlying file, or NULL if none */
	MemoryContext context;		/* memory context for holding tuples */
	ResourceOwner resowner;		/* resowner for holding temp files */

	/*
	 * These function pointers decouple the routines that must know what kind
	 * of tuple we are handling from the routines that don't need to know it.
	 * They are set up by the tuplestore_begin_xxx routines.
	 *
	 * (Although tuplestore.c currently only supports heap tuples, I've copied
	 * this part of tuplesort.c so that extension to other kinds of objects
	 * will be easy if it's ever needed.)
	 *
	 * Function to copy a supplied input tuple into palloc'd space. (NB: we
	 * assume that a single pfree() is enough to release the tuple later, so
	 * the representation must be "flat" in one palloc chunk.) state->availMem
	 * must be decreased by the amount of space used.
	 */
	void	   *(*copytup) (Tuplestorestate *state, void *tup);

	/*
	 * Function to write a stored tuple onto tape.  The representation of the
	 * tuple on tape need not be the same as it is in memory; requirements on
	 * the tape representation are given below.  After writing the tuple,
	 * pfree() it, and increase state->availMem by the amount of memory space
	 * thereby released.
	 */
	void		(*writetup) (Tuplestorestate *state, void *tup);

	/*
	 * Function to read a stored tuple from tape back into memory. 'len' is
	 * the already-read length of the stored tuple.  Create and return a
	 * palloc'd copy, and decrease state->availMem by the amount of memory
	 * space consumed.
	 */
	void	   *(*readtup) (Tuplestorestate *state, unsigned int len);

	/*
	 * This array holds pointers to tuples in memory if we are in state INMEM.
	 * In states WRITEFILE and READFILE it's not used.
	 *
	 * When memtupdeleted > 0, the first memtupdeleted pointers are already
	 * released due to a tuplestore_trim() operation, but we haven't expended
	 * the effort to slide the remaining pointers down.  These unused pointers
	 * are set to NULL to catch any invalid accesses.  Note that memtupcount
	 * includes the deleted pointers.
	 */
	void	  **memtuples;		/* array of pointers to palloc'd tuples */
	int			memtupdeleted;	/* the first N slots are currently unused */
	int			memtupcount;	/* number of tuples currently present */
	int			memtupsize;		/* allocated length of memtuples array */

	/*
	 * These variables are used to keep track of the current positions.
	 *
	 * In state WRITEFILE, the current file seek position is the write point;
	 * in state READFILE, the write position is remembered in writepos_xxx.
	 * (The write position is the same as EOF, but since BufFileSeek doesn't
	 * currently implement SEEK_END, we have to remember it explicitly.)
	 */
	TSReadPointer *readptrs;	/* array of read pointers */
	int			activeptr;		/* index of the active read pointer */
	int			readptrcount;	/* number of pointers currently valid */
	int			readptrsize;	/* allocated length of readptrs array */

	int			writepos_file;	/* file# (valid if READFILE state) */
	off_t		writepos_offset; /* offset (valid if READFILE state) */

    /*
     * CDB: EXPLAIN ANALYZE reporting interface and statistics.
     */
	struct Instrumentation *instrument;
	long		allowedMem;		/* total memory allowed, in bytes */
	long        availMemMin;    /* availMem low water mark (bytes) */
	int64       spilledBytes;   /* memory used for spilled tuples */

	/*
	 * MemTupleBinding used for putvalues of tuplestore.
	 */
	 MemTupleBinding	*mt_bind;
};

#define COPYTUP(state,tup)	((*(state)->copytup) (state, tup))
#define WRITETUP(state,tup) ((*(state)->writetup) (state, tup))
#define READTUP(state,len)	((*(state)->readtup) (state, len))
#define LACKMEM(state)		((state)->availMem < 0)
#define USEMEM(state,amt)	((state)->availMem -= (amt))
#define FREEMEM(state,amt)	\
	do { \
		if ((state)->availMemMin > (state)->availMem) \
			(state)->availMemMin = (state)->availMem; \
		(state)->availMem += (amt); \
	} while(0)

/*--------------------
 *
 * NOTES about on-tape representation of tuples:
 *
 * We require the first "unsigned int" of a stored tuple to be the total size
 * on-tape of the tuple, including itself (so it is never zero).
 * The remainder of the stored tuple
 * may or may not match the in-memory representation of the tuple ---
 * any conversion needed is the job of the writetup and readtup routines.
 *
 * If state->backward is true, then the stored representation of
 * the tuple must be followed by another "unsigned int" that is a copy of the
 * length --- so the total tape space used is actually sizeof(unsigned int)
 * more than the stored length value.  This allows read-backwards.	When
 * state->backward is not set, the write/read routines may omit the extra
 * length word.
 *
 * writetup is expected to write both length words as well as the tuple
 * data.  When readtup is called, the tape is positioned just after the
 * front length word; readtup must read the tuple data and advance past
 * the back length word (if present).
 *
 * The write/read routines can make use of the tuple description data
 * stored in the Tuplestorestate record, if needed. They are also expected
 * to adjust state->availMem by the amount of memory space (not tape space!)
 * released or consumed.  There is no error return from either writetup
 * or readtup; they should ereport() on failure.
 *
 *
 * NOTES about memory consumption calculations:
 *
 * We count space allocated for tuples against the maxKBytes limit,
 * plus the space used by the variable-size array memtuples.
 * Fixed-size space (primarily the BufFile I/O buffer) is not counted.
 * We don't worry about the size of the read pointer array, either.
 *
 * Note that we count actual space used (as shown by GetMemoryChunkSpace)
 * rather than the originally-requested size.  This is important since
 * palloc can add substantial overhead.  It's not a complete answer since
 * we won't count any wasted space in palloc allocation blocks, but it's
 * a lot better than what we were doing before 7.3.
 *
 *--------------------
 */


static Tuplestorestate *tuplestore_begin_common(int eflags,
						bool interXact,
						int maxKBytes);
static void tuplestore_puttuple_common(Tuplestorestate *state, void *tuple);
static void dumptuples(Tuplestorestate *state);
static unsigned int getlen(Tuplestorestate *state, bool eofOK);
static void *copytup_heap(Tuplestorestate *state, void *tup);
static void writetup_heap(Tuplestorestate *state, void *tup);
static void *readtup_heap(Tuplestorestate *state, unsigned int len);


/*
 *		tuplestore_begin_xxx
 *
 * Initialize for a tuple store operation.
 */
static Tuplestorestate *
tuplestore_begin_common(int eflags, bool interXact, int maxKBytes)
{
	Tuplestorestate *state;

	state = (Tuplestorestate *) palloc0(sizeof(Tuplestorestate));

	state->status = TSS_INMEM;
	state->eflags = eflags;
	state->interXact = interXact;
	state->truncated = false;
	state->availMem = maxKBytes * 1024L;
	state->availMemMin = state->availMem;
	state->allowedMem = state->availMem;
	state->myfile = NULL;
	state->context = CurrentMemoryContext;
	state->resowner = CurrentResourceOwner;

	state->memtupdeleted = 0;
	state->memtupcount = 0;
	/*
	 * Initial size of array must be more than ALLOCSET_SEPARATE_THRESHOLD;
	 * see comments in grow_memtuples().
	 */
	state->memtupsize = Max(16384 / sizeof(void *),
							ALLOCSET_SEPARATE_THRESHOLD / sizeof(void *) + 1);

	state->memtuples = (void **) palloc(state->memtupsize * sizeof(void *));

	USEMEM(state, GetMemoryChunkSpace(state->memtuples));

	state->activeptr = 0;
	state->readptrcount = 1;
	state->readptrsize = 8;		/* arbitrary */
	state->readptrs = (TSReadPointer *)
		palloc(state->readptrsize * sizeof(TSReadPointer));

	state->readptrs[0].eflags = eflags;
	state->readptrs[0].eof_reached = false;
	state->readptrs[0].current = 0;

	return state;
}

/*
 * tuplestore_begin_heap
 *
 * Create a new tuplestore; other types of tuple stores (other than
 * "heap" tuple stores, for heap tuples) are possible, but not presently
 * implemented.
 *
 * randomAccess: if true, both forward and backward accesses to the
 * tuple store are allowed.
 *
 * interXact: if true, the files used for on-disk storage persist beyond the
 * end of the current transaction.  NOTE: It's the caller's responsibility to
 * create such a tuplestore in a memory context and resource owner that will
 * also survive transaction boundaries, and to ensure the tuplestore is closed
 * when it's no longer wanted.
 *
 * maxKBytes: how much data to store in memory (any data beyond this
 * amount is paged to disk).  When in doubt, use work_mem.
 */
Tuplestorestate *
tuplestore_begin_heap(bool randomAccess, bool interXact, int maxKBytes)
{
	Tuplestorestate *state;
	int			eflags;

	/*
	 * This interpretation of the meaning of randomAccess is compatible with
	 * the pre-8.3 behavior of tuplestores.
	 */
	eflags = randomAccess ?
		(EXEC_FLAG_BACKWARD | EXEC_FLAG_REWIND) :
		(EXEC_FLAG_REWIND);

	state = tuplestore_begin_common(eflags, interXact, maxKBytes);

	state->copytup = copytup_heap;
	state->writetup = writetup_heap;
	state->readtup = readtup_heap;
	state->mt_bind = NULL;

	return state;
}

/*
 * tuplestore_set_eflags
 *
 * Set the capability flags for read pointer 0 at a finer grain than is
 * allowed by tuplestore_begin_xxx.  This must be called before inserting
 * any data into the tuplestore.
 *
 * eflags is a bitmask following the meanings used for executor node
 * startup flags (see executor.h).  tuplestore pays attention to these bits:
 *		EXEC_FLAG_REWIND		need rewind to start
 *		EXEC_FLAG_BACKWARD		need backward fetch
 * If tuplestore_set_eflags is not called, REWIND is allowed, and BACKWARD
 * is set per "randomAccess" in the tuplestore_begin_xxx call.
 *
 * NOTE: setting BACKWARD without REWIND means the pointer can read backwards,
 * but not further than the truncation point (the furthest-back read pointer
 * position at the time of the last tuplestore_trim call).
 */
void
tuplestore_set_eflags(Tuplestorestate *state, int eflags)
{
	int			i;

	if (state->status != TSS_INMEM || state->memtupcount != 0)
		elog(ERROR, "too late to call tuplestore_set_eflags");

	state->readptrs[0].eflags = eflags;
	for (i = 1; i < state->readptrcount; i++)
		eflags |= state->readptrs[i].eflags;
	state->eflags = eflags;
}

/*
 * tuplestore_alloc_read_pointer - allocate another read pointer.
 *
 * Returns the pointer's index.
 *
 * The new pointer initially copies the position of read pointer 0.
 * It can have its own eflags, but if any data has been inserted into
 * the tuplestore, these eflags must not represent an increase in
 * requirements.
 */
int
tuplestore_alloc_read_pointer(Tuplestorestate *state, int eflags)
{
	/* Check for possible increase of requirements */
	if (state->status != TSS_INMEM || state->memtupcount != 0)
	{
		if ((state->eflags | eflags) != state->eflags)
			elog(ERROR, "too late to require new tuplestore eflags");
	}

	/* Make room for another read pointer if needed */
	if (state->readptrcount >= state->readptrsize)
	{
		int		newcnt = state->readptrsize * 2;

		state->readptrs = (TSReadPointer *)
			repalloc(state->readptrs, newcnt * sizeof(TSReadPointer));
		state->readptrsize = newcnt;
	}

	/* And set it up */
	state->readptrs[state->readptrcount] = state->readptrs[0];
	state->readptrs[state->readptrcount].eflags = eflags;

	state->eflags |= eflags;

	return state->readptrcount++;
}

/*
 * tuplestore_clear
 *
 *	Delete all the contents of a tuplestore, and reset its read pointers
 *	to the start.
 */
void
tuplestore_clear(Tuplestorestate *state)
{
	int			i;
	TSReadPointer *readptr;

	if (state->myfile)
		BufFileClose(state->myfile);
	state->myfile = NULL;
	if (state->memtuples)
	{
		for (i = state->memtupdeleted; i < state->memtupcount; i++)
		{
			FREEMEM(state, GetMemoryChunkSpace(state->memtuples[i]));
			pfree(state->memtuples[i]);
		}
	}
	state->status = TSS_INMEM;
	state->truncated = false;
	state->memtupdeleted = 0;
	state->memtupcount = 0;
	readptr = state->readptrs;
	for (i = 0; i < state->readptrcount; readptr++, i++)
	{
		readptr->eof_reached = false;
		readptr->current = 0;
	}

	if (state->mt_bind)
		pfree(state->mt_bind);

	state->mt_bind = NULL;
}

/*
 * tuplestore_end
 *
 *	Release resources and clean up.
 */
void
tuplestore_end(Tuplestorestate *state)
{
	int			i;

	/*
	 * CDB: Report statistics to EXPLAIN ANALYZE.
	 */
	if (state->instrument)
	{
		double  nbytes;

		/* How close did we come to the work_mem limit? */
		FREEMEM(state, 0);              /* update low-water mark */
		nbytes = state->allowedMem - state->availMemMin;
		state->instrument->workmemused = Max(state->instrument->workmemused, nbytes);

		/* How much work_mem would be enough to hold all tuples in memory? */
		if (state->spilledBytes > 0)
		{
			nbytes = state->allowedMem - state->availMem + state->spilledBytes;
			state->instrument->workmemwanted =
				Max(state->instrument->workmemwanted, nbytes);
		}
	}

	if (state->myfile)
		BufFileClose(state->myfile);
	if (state->memtuples)
	{
		for (i = state->memtupdeleted; i < state->memtupcount; i++)
			pfree(state->memtuples[i]);
		pfree(state->memtuples);
	}
	pfree(state->readptrs);
	if (state->mt_bind)
		pfree(state->mt_bind);
	pfree(state);
}

/*
 * tuplestore_select_read_pointer - make the specified read pointer active
 */
void
tuplestore_select_read_pointer(Tuplestorestate *state, int ptr)
{
	TSReadPointer *readptr;
	TSReadPointer *oldptr;

	Assert(ptr >= 0 && ptr < state->readptrcount);

	/* No work if already active */
	if (ptr == state->activeptr)
		return;

	readptr = &state->readptrs[ptr];
	oldptr = &state->readptrs[state->activeptr];

	switch (state->status)
	{
		case TSS_INMEM:
		case TSS_WRITEFILE:
			/* no work */
			break;
		case TSS_READFILE:

			/*
			 * First, save the current read position in the pointer about to
			 * become inactive.
			 */
			if (!oldptr->eof_reached)
				BufFileTell(state->myfile,
							&oldptr->file,
							&oldptr->offset);

			/*
			 * We have to make the temp file's seek position equal to the
			 * logical position of the new read pointer.  In eof_reached
			 * state, that's the EOF, which we have available from the saved
			 * write position.
			 */
			if (readptr->eof_reached)
			{
				if (BufFileSeek(state->myfile,
								state->writepos_file,
								state->writepos_offset,
								SEEK_SET) != 0)
					elog(ERROR, "tuplestore seek failed");
			}
			else
			{
				if (BufFileSeek(state->myfile,
								readptr->file,
								readptr->offset,
								SEEK_SET) != 0)
					elog(ERROR, "tuplestore seek failed");
			}
			break;
		default:
			elog(ERROR, "invalid tuplestore state");
			break;
	}

	state->activeptr = ptr;
}

/*
 * tuplestore_ateof
 *
 * Returns the active read pointer's eof_reached state.
 */
bool
tuplestore_ateof(Tuplestorestate *state)
{
	return state->readptrs[state->activeptr].eof_reached;
}

/*
 * Accept one tuple and append it to the tuplestore.
 *
 * Note that the input tuple is always copied; the caller need not save it.
 *
 * If the active read pointer is currently "at EOF", it remains so (the read
 * pointer implicitly advances along with the write pointer); otherwise the
 * read pointer is unchanged.  Non-active read pointers do not move, which
 * means they are certain to not be "at EOF" immediately after puttuple.
 * This curious-seeming behavior is for the convenience of nodeMaterial.c and
 * nodeCtescan.c, which would otherwise need to do extra pointer repositioning
 * steps.
 *
 * tuplestore_puttupleslot() is a convenience routine to collect data from
 * a TupleTableSlot without an extra copy operation.
 */
void
tuplestore_puttupleslot(Tuplestorestate *state,
						TupleTableSlot *slot)
{
	MemTuple tuple;
	MemoryContext oldcxt = MemoryContextSwitchTo(state->context);

	/*
	 * Form a MemTuple in working memory
	 */
	tuple = ExecCopySlotMemTuple(slot);
	USEMEM(state, GetMemoryChunkSpace(tuple));

	tuplestore_puttuple_common(state, (void *) tuple);

	MemoryContextSwitchTo(oldcxt);
}

/*
 * "Standard" case to copy from a HeapTuple.  This is actually now somewhat
 * deprecated, but not worth getting rid of in view of the number of callers.
 */
void
tuplestore_puttuple(Tuplestorestate *state, HeapTuple tuple)
{
	MemoryContext oldcxt = MemoryContextSwitchTo(state->context);

	/*
	 * Copy the tuple.  (Must do this even in WRITEFILE case.  Note that
	 * COPYTUP includes USEMEM, so we needn't do that here.)
	 */
	tuple = COPYTUP(state, tuple);

	tuplestore_puttuple_common(state, (void *) tuple);

	MemoryContextSwitchTo(oldcxt);
}

/*
 * Similar to tuplestore_puttuple(), but work from values + nulls arrays.
 * This avoids an extra tuple-construction operation.
 */
void
tuplestore_putvalues(Tuplestorestate *state, TupleDesc tdesc,
					 Datum *values, bool *isnull)
{
	MemoryContext oldcxt = MemoryContextSwitchTo(state->context);

	if (!state->mt_bind)
	{
		state->mt_bind = create_memtuple_binding(tdesc);
		Assert(state->mt_bind);
	}

	MemTuple tuple = memtuple_form_to(state->mt_bind, values, isnull, NULL, NULL, false);

	USEMEM(state, GetMemoryChunkSpace(tuple));

	tuplestore_puttuple_common(state, (void *) tuple);

	MemoryContextSwitchTo(oldcxt);
}

static void
tuplestore_puttuple_common(Tuplestorestate *state, void *tuple)
{
	TSReadPointer *readptr;
	int			i;
	ResourceOwner oldowner;

	switch (state->status)
	{
		case TSS_INMEM:

			/*
			 * Update read pointers as needed; see API spec above.
			 */
			readptr = state->readptrs;
			for (i = 0; i < state->readptrcount; readptr++, i++)
			{
				if (readptr->eof_reached && i != state->activeptr)
				{
					readptr->eof_reached = false;
					readptr->current = state->memtupcount;
				}
			}

			/*
			 * Grow the array as needed.  Note that we try to grow the array
			 * when there is still one free slot remaining --- if we fail,
			 * there'll still be room to store the incoming tuple, and then
			 * we'll switch to tape-based operation.
			 */
			if (state->memtupcount >= state->memtupsize - 1)
			{
				/*
				 * See grow_memtuples() in tuplesort.c for the rationale
				 * behind these two tests.
				 */
				if (state->availMem > (long) (state->memtupsize * sizeof(void *)) &&
					(Size) (state->memtupsize * 2) < MaxAllocSize / sizeof(void *))
				{
					FREEMEM(state, GetMemoryChunkSpace(state->memtuples));
					state->memtupsize *= 2;
					state->memtuples = (void **)
						repalloc(state->memtuples,
								 state->memtupsize * sizeof(void *));
					USEMEM(state, GetMemoryChunkSpace(state->memtuples));
					if (LACKMEM(state))
						elog(ERROR, "unexpected out-of-memory situation in tuplestore");
				}
			}

			/* Stash the tuple in the in-memory array */
			state->memtuples[state->memtupcount++] = tuple;

			/*
			 * Done if we still fit in available memory and have array slots.
			 */
			if (state->memtupcount < state->memtupsize && !LACKMEM(state))
				return;

			/*
			 * Nope; time to switch to tape-based operation.  Make sure that
			 * the temp file(s) are created in suitable temp tablespaces.
			 */
			PrepareTempTablespaces();

			/* associate the file with the store's resource owner */
			oldowner = CurrentResourceOwner;
			CurrentResourceOwner = state->resowner;

			char tmpprefix[50];
			snprintf(tmpprefix, 50, "slice%d_tuplestore", currentSliceId);
			state->myfile = BufFileCreateTemp(tmpprefix, state->interXact);

			CurrentResourceOwner = oldowner;

			/*
			 * Freeze the decision about whether trailing length words will be
			 * used.  We can't change this choice once data is on tape, even
			 * though callers might drop the requirement.
			 */
			state->backward = (state->eflags & EXEC_FLAG_BACKWARD) != 0;
			state->status = TSS_WRITEFILE;
			dumptuples(state);
			break;
		case TSS_WRITEFILE:

			/*
			 * Update read pointers as needed; see API spec above. Note:
			 * BufFileTell is quite cheap, so not worth trying to avoid
			 * multiple calls.
			 */
			readptr = state->readptrs;
			for (i = 0; i < state->readptrcount; readptr++, i++)
			{
				if (readptr->eof_reached && i != state->activeptr)
				{
					readptr->eof_reached = false;
					BufFileTell(state->myfile,
								&readptr->file,
								&readptr->offset);
				}
			}

			WRITETUP(state, tuple);
			break;
		case TSS_READFILE:

			/*
			 * Switch from reading to writing.
			 */
			if (!state->readptrs[state->activeptr].eof_reached)
				BufFileTell(state->myfile,
							&state->readptrs[state->activeptr].file,
							&state->readptrs[state->activeptr].offset);
			if (BufFileSeek(state->myfile,
							state->writepos_file, state->writepos_offset,
							SEEK_SET) != 0)
				elog(ERROR, "tuplestore seek to EOF failed");
			state->status = TSS_WRITEFILE;

			/*
			 * Update read pointers as needed; see API spec above.
			 */
			readptr = state->readptrs;
			for (i = 0; i < state->readptrcount; readptr++, i++)
			{
				if (readptr->eof_reached && i != state->activeptr)
				{
					readptr->eof_reached = false;
					readptr->file = state->writepos_file;
					readptr->offset = state->writepos_offset;
				}
			}

			WRITETUP(state, tuple);
			break;
		default:
			elog(ERROR, "invalid tuplestore state");
			break;
	}
}

/*
 * Fetch the next tuple in either forward or back direction.
 * Returns NULL if no more tuples.  If should_free is set, the
 * caller must pfree the returned tuple when done with it.
 *
 * Backward scan is only allowed if randomAccess was set true or
 * EXEC_FLAG_BACKWARD was specified to tuplestore_set_eflags().
 */
static GenericTuple
tuplestore_gettuple(Tuplestorestate *state, bool forward,
					bool *should_free)
{
	TSReadPointer *readptr = &state->readptrs[state->activeptr];
	unsigned int tuplen;
	void	   *tup;

	Assert(forward || (readptr->eflags & EXEC_FLAG_BACKWARD));

	switch (state->status)
	{
		case TSS_INMEM:
			*should_free = false;
			if (forward)
			{
				if (readptr->eof_reached)
					return NULL;
				if (readptr->current < state->memtupcount)
				{
					/* We have another tuple, so return it */
					return state->memtuples[readptr->current++];
				}
				readptr->eof_reached = true;
				return NULL;
			}
			else
			{
				/*
				 * if all tuples are fetched already then we return last
				 * tuple, else tuple before last returned.
				 */
				if (readptr->eof_reached)
				{
					readptr->current = state->memtupcount;
					readptr->eof_reached = false;
				}
				else
				{
					if (readptr->current <= state->memtupdeleted)
					{
						Assert(!state->truncated);
						return NULL;
					}
					readptr->current--; /* last returned tuple */
				}
				if (readptr->current <= state->memtupdeleted)
				{
					Assert(!state->truncated);
					return NULL;
				}
				return state->memtuples[readptr->current - 1];
			}
			break;

		case TSS_WRITEFILE:
			/* Skip state change if we'll just return NULL */
			if (readptr->eof_reached && forward)
				return NULL;

			/*
			 * Switch from writing to reading.
			 */
			BufFileTell(state->myfile,
						&state->writepos_file, &state->writepos_offset);
			if (!readptr->eof_reached)
				if (BufFileSeek(state->myfile,
								readptr->file, readptr->offset,
								SEEK_SET) != 0)
					elog(ERROR, "tuplestore seek failed");
			state->status = TSS_READFILE;
			/* FALL THRU into READFILE case */

		case TSS_READFILE:
			*should_free = true;
			if (forward)
			{
				if ((tuplen = getlen(state, true)) != 0)
				{
					tup = READTUP(state, tuplen);

					/* CDB XXX XXX XXX XXX */
					/* MPP-1347: EXPLAIN ANALYZE shows runaway memory usage.
					 * Readtup does a usemem, but the free happens in
					 * ExecStoreTuple.  Do a free so state->availMem
					 * doesn't go massively negative to screw up
					 * stats.  It would be better to interrogate the
					 * heap for actual memory usage than use this
					 * homemade accounting.
					 */
					FREEMEM(state, GetMemoryChunkSpace(tup));
					/* CDB XXX XXX XXX XXX */
					return tup;
				}
				else
				{
					readptr->eof_reached = true;
					return NULL;
				}
			}

			/*
			 * Backward.
			 *
			 * if all tuples are fetched already then we return last tuple,
			 * else tuple before last returned.
			 *
			 * Back up to fetch previously-returned tuple's ending length
			 * word. If seek fails, assume we are at start of file.
			 */

			insist_log(false, "Backward scanning of tuplestores are not supported at this time");

			if (BufFileSeek(state->myfile, readptr->file, -(long) sizeof(unsigned int),
							SEEK_CUR) != 0)
			{
				/* even a failed backwards fetch gets you out of eof state */
				readptr->eof_reached = false;
				Assert(!state->truncated);
				return NULL;
			}
			tuplen = getlen(state, false);

			if (readptr->eof_reached)
			{
				readptr->eof_reached = false;
				/* We will return the tuple returned before returning NULL */
			}
			else
			{
				/*
				 * Back up to get ending length word of tuple before it.
				 */
				if (BufFileSeek(state->myfile, readptr->file,
								-(long) (tuplen + 2 * sizeof(unsigned int)),
								SEEK_CUR) != 0)
				{
					/*
					 * If that fails, presumably the prev tuple is the first
					 * in the file.  Back up so that it becomes next to read
					 * in forward direction (not obviously right, but that is
					 * what in-memory case does).
					 */
					if (BufFileSeek(state->myfile, readptr->file,
									-(long) (tuplen + sizeof(unsigned int)),
									SEEK_CUR) != 0)
						elog(ERROR, "bogus tuple length in backward scan");
					Assert(!state->truncated);
					return NULL;
				}
				tuplen = getlen(state, false);
			}

			/*
			 * Now we have the length of the prior tuple, back up and read it.
			 * Note: READTUP expects we are positioned after the initial
			 * length word of the tuple, so back up to that point.
			 */
			if (BufFileSeek(state->myfile, readptr->file,
							-(long) tuplen,
							SEEK_CUR) != 0)
				elog(ERROR, "bogus tuple length in backward scan");
			tup = READTUP(state, tuplen);
			return tup;

		default:
			elog(ERROR, "invalid tuplestore state");
			return NULL;		/* keep compiler quiet */
	}
}

/*
 * tuplestore_gettupleslot - exported function to fetch a tuple into a slot
 *
 * If successful, put tuple in slot and return TRUE; else, clear the slot
 * and return FALSE.
 *
 * If copy is TRUE, the slot receives a copied tuple (allocated in current
 * memory context) that will stay valid regardless of future manipulations of
 * the tuplestore's state.  If copy is FALSE, the slot may just receive a
 * pointer to a tuple held within the tuplestore.  The latter is more
 * efficient but the slot contents may be corrupted if additional writes to
 * the tuplestore occur.  (If using tuplestore_trim, see comments therein.)
 */
bool
tuplestore_gettupleslot(Tuplestorestate *state, bool forward,
						bool copy, TupleTableSlot *slot)
{
	GenericTuple tuple;
	bool		should_free;

	tuple = tuplestore_gettuple(state, forward, &should_free);

	if (tuple)
	{
		if (copy && !should_free)
		{
			if (is_memtuple(tuple))
				tuple = (GenericTuple) memtuple_copy_to((MemTuple) tuple, NULL, NULL);
			else
				tuple = (GenericTuple) heap_copytuple((HeapTuple) tuple);
			should_free = true;
		}
		ExecStoreGenericTuple(tuple, slot, should_free);
		return true;
	}
	else
	{
		ExecClearTuple(slot);
		return false;
	}
}

/*
 * tuplestore_advance - exported function to adjust position without fetching
 *
 * We could optimize this case to avoid palloc/pfree overhead, but for the
 * moment it doesn't seem worthwhile.  (XXX this probably needs to be
 * reconsidered given the needs of window functions.)
 */
bool
tuplestore_advance(Tuplestorestate *state, bool forward)
{
	void	   *tuple;
	bool		should_free;

	tuple = tuplestore_gettuple(state, forward, &should_free);

	if (tuple)
	{
		if (should_free)
			pfree(tuple);
		return true;
	}
	else
	{
		return false;
	}
}

/*
 * dumptuples - remove tuples from memory and write to tape
 *
 * As a side effect, we must convert each read pointer's position from
 * "current" to file/offset format.  But eof_reached pointers don't
 * need to change state.
 */
static void
dumptuples(Tuplestorestate *state)
{
	int			i;

	for (i = state->memtupdeleted;; i++)
	{
		TSReadPointer *readptr = state->readptrs;
		int			j;

		for (j = 0; j < state->readptrcount; readptr++, j++)
		{
			if (i == readptr->current && !readptr->eof_reached)
				BufFileTell(state->myfile,
							&readptr->file, &readptr->offset);
		}
		if (i >= state->memtupcount)
			break;
		WRITETUP(state, state->memtuples[i]);
	}
	state->memtupdeleted = 0;
	state->memtupcount = 0;
}

/*
 * tuplestore_rescan		- rewind the active read pointer to start
 */
void
tuplestore_rescan(Tuplestorestate *state)
{
	TSReadPointer *readptr = &state->readptrs[state->activeptr];

	Assert(readptr->eflags & EXEC_FLAG_REWIND);
	Assert(!state->truncated);

	switch (state->status)
	{
		case TSS_INMEM:
			readptr->eof_reached = false;
			readptr->current = 0;
			break;
		case TSS_WRITEFILE:
			readptr->eof_reached = false;
			readptr->file = 0;
			readptr->offset = 0L;
			break;
		case TSS_READFILE:
			readptr->eof_reached = false;
			if (BufFileSeek(state->myfile, 0, 0L, SEEK_SET) != 0)
				elog(ERROR, "tuplestore seek to start failed");
			break;
		default:
			elog(ERROR, "invalid tuplestore state");
			break;
	}
}

/*
 * tuplestore_copy_read_pointer	- copy a read pointer's state to another
 */
void
tuplestore_copy_read_pointer(Tuplestorestate *state,
							 int srcptr, int destptr)
{
	TSReadPointer *sptr = &state->readptrs[srcptr];
	TSReadPointer *dptr = &state->readptrs[destptr];

	Assert(srcptr >= 0 && srcptr < state->readptrcount);
	Assert(destptr >= 0 && destptr < state->readptrcount);

	/* Assigning to self is a no-op */
	if (srcptr == destptr)
		return;

	if (dptr->eflags != sptr->eflags)
	{
		/* Possible change of overall eflags, so copy and then recompute */
		int		eflags;
		int		i;

		*dptr = *sptr;
		eflags = state->readptrs[0].eflags;
		for (i = 1; i < state->readptrcount; i++)
			eflags |= state->readptrs[i].eflags;
		state->eflags = eflags;
	}
	else
		*dptr = *sptr;

	switch (state->status)
	{
		case TSS_INMEM:
		case TSS_WRITEFILE:
			/* no work */
			break;
		case TSS_READFILE:

			/*
			 * This case is a bit tricky since the active read pointer's
			 * position corresponds to the seek point, not what is in its
			 * variables.  Assigning to the active requires a seek, and
			 * assigning from the active requires a tell, except when
			 * eof_reached.
			 */
			if (destptr == state->activeptr)
			{
				if (dptr->eof_reached)
				{
					if (BufFileSeek(state->myfile,
									state->writepos_file,
									state->writepos_offset,
									SEEK_SET) != 0)
						elog(ERROR, "tuplestore seek failed");
				}
				else
				{
					if (BufFileSeek(state->myfile,
									dptr->file, dptr->offset,
									SEEK_SET) != 0)
						elog(ERROR, "tuplestore seek failed");
				}
			}
			else if (srcptr == state->activeptr)
			{
				if (!dptr->eof_reached)
					BufFileTell(state->myfile,
								&dptr->file,
								&dptr->offset);
			}
			break;
		default:
			elog(ERROR, "invalid tuplestore state");
			break;
	}
}

/*
 * tuplestore_trim	- remove all no-longer-needed tuples
 *
 * Calling this function authorizes the tuplestore to delete all tuples
 * before the oldest read pointer, if no read pointer is marked as requiring
 * REWIND capability.
 *
 * Note: this is obviously safe if no pointer has BACKWARD capability either.
 * If a pointer is marked as BACKWARD but not REWIND capable, it means that
 * the pointer can be moved backward but not before the oldest other read
 * pointer.
 */
void
tuplestore_trim(Tuplestorestate *state)
{
	int			oldest;
	int			nremove;
	int			i;

	/*
	 * Truncation is disallowed if any read pointer requires rewind
	 * capability.
	 */
	if (state->eflags & EXEC_FLAG_REWIND)
		return;

	/*
	 * We don't bother trimming temp files since it usually would mean more
	 * work than just letting them sit in kernel buffers until they age out.
	 */
	if (state->status != TSS_INMEM)
		return;

	/* Find the oldest read pointer */
	oldest = state->memtupcount;
	for (i = 0; i < state->readptrcount; i++)
	{
		if (!state->readptrs[i].eof_reached)
			oldest = Min(oldest, state->readptrs[i].current);
	}

	/*
	 * Note: you might think we could remove all the tuples before the oldest
	 * "current", since that one is the next to be returned.  However, since
	 * tuplestore_gettuple returns a direct pointer to our internal copy of
	 * the tuple, it's likely that the caller has still got the tuple just
	 * before "current" referenced in a slot. So we keep one extra tuple
	 * before the oldest "current".  (Strictly speaking, we could require such
	 * callers to use the "copy" flag to tuplestore_gettupleslot, but for
	 * efficiency we allow this one case to not use "copy".)
	 */
	nremove = oldest - 1;
	if (nremove <= 0)
		return;					/* nothing to do */

	Assert(nremove >= state->memtupdeleted);
	Assert(nremove <= state->memtupcount);

	/* Release no-longer-needed tuples */
	for (i = state->memtupdeleted; i < nremove; i++)
	{
		FREEMEM(state, GetMemoryChunkSpace(state->memtuples[i]));
		pfree(state->memtuples[i]);
		state->memtuples[i] = NULL;
	}
	state->memtupdeleted = nremove;

	/* mark tuplestore as truncated (used for Assert crosschecks only) */
	state->truncated = true;

	/*
	 * If nremove is less than 1/8th memtupcount, just stop here, leaving the
	 * "deleted" slots as NULL.  This prevents us from expending O(N^2) time
	 * repeatedly memmove-ing a large pointer array.  The worst case space
	 * wastage is pretty small, since it's just pointers and not whole tuples.
	 */
	if (nremove < state->memtupcount / 8)
		return;

	/*
	 * Slide the array down and readjust pointers.
	 *
	 * In mergejoin's current usage, it's demonstrable that there will always
	 * be exactly one non-removed tuple; so optimize that case.
	 */
	if (nremove + 1 == state->memtupcount)
		state->memtuples[0] = state->memtuples[nremove];
	else
		memmove(state->memtuples, state->memtuples + nremove,
				(state->memtupcount - nremove) * sizeof(void *));

	state->memtupdeleted = 0;
	state->memtupcount -= nremove;
	for (i = 0; i < state->readptrcount; i++)
	{
		if (!state->readptrs[i].eof_reached)
			state->readptrs[i].current -= nremove;
	}
}

/*
 * tuplestore_in_memory
 *
 * Returns true if the tuplestore has not spilled to disk.
 *
 * XXX exposing this is a violation of modularity ... should get rid of it.
 */
bool
tuplestore_in_memory(Tuplestorestate *state)
{
	return (state->status == TSS_INMEM);
}


/*
 * Tape interface routines
 */

static unsigned int
getlen(Tuplestorestate *state, bool eofOK)
{
	unsigned int len;
	size_t		nbytes;

	nbytes = BufFileRead(state->myfile, (void *) &len, sizeof(len));
	if (nbytes == sizeof(len))
		return len;
	if (nbytes != 0)
		elog(ERROR, "unexpected end of tape");
	if (!eofOK)
		elog(ERROR, "unexpected end of data");
	return 0;
}


/*
 * Routines specialized for HeapTuple case
 *
 * The stored form is actually a MinimalTuple, but for largely historical
 * reasons we allow COPYTUP to work from a HeapTuple.
 *
 * Since MinimalTuple already has length in its first word, we don't need
 * to write that separately.
 */

static void *
copytup_heap(Tuplestorestate *state, void *tup)
{
	if (!is_memtuple((GenericTuple) tup))
		return heaptuple_copy_to((HeapTuple) tup, NULL, NULL);
	else
		return memtuple_copy_to((MemTuple) tup, NULL, NULL);
}

static void
writetup_heap(Tuplestorestate *state, void *tup)
{
	uint32 tuplen = 0;
	Size         memsize = 0;

	if (is_memtuple((GenericTuple) tup))
		tuplen = memtuple_get_size((MemTuple) tup);
	else
	{
		Assert(!is_heaptuple_splitter((HeapTuple) tup));
		tuplen = heaptuple_get_size((HeapTuple) tup);
	}

	if (BufFileWrite(state->myfile, (void *) tup, tuplen) != (size_t) tuplen)
		elog(ERROR, "write failed");
	if (state->backward)		/* need trailing length word? */
		if (BufFileWrite(state->myfile, (void *) &tuplen,
						 sizeof(tuplen)) != sizeof(tuplen))
			elog(ERROR, "write failed");

	memsize = GetMemoryChunkSpace(tup);

	state->spilledBytes += memsize;
	FREEMEM(state, memsize);

	pfree(tup);
}

static void *
readtup_heap(Tuplestorestate *state, unsigned int len)
{
	void *tup = NULL;
	uint32 tuplen = 0;

	if(is_len_memtuplen(len))
	{
		tuplen = memtuple_size_from_uint32(len);
	}
	else
	{
		/* len is HeapTuple.t_len. The record size includes rest of the HeapTuple fields */
		tuplen = len + HEAPTUPLESIZE;
	}

	tup = (void *) palloc(tuplen);
	USEMEM(state, GetMemoryChunkSpace(tup));

	if(is_len_memtuplen(len))
	{
		/* read in the tuple proper */
		memtuple_set_mtlen((MemTuple) tup, len);

		if (BufFileRead(state->myfile, (void *) ((char *) tup + sizeof(uint32)),
					tuplen - sizeof(uint32))
				!= (size_t) (tuplen - sizeof(uint32)))
		{
			insist_log(false, "unexpected end of data");
		}
	}
	else
	{
		HeapTuple htup = (HeapTuple) tup;
		htup->t_len = tuplen - HEAPTUPLESIZE;

		if (BufFileRead(state->myfile, (void *) ((char *) tup + sizeof(uint32)),
					tuplen - sizeof(uint32))
				!= (size_t) (tuplen - sizeof(uint32)))
		{
			insist_log(false, "unexpected end of data");
		}
		htup->t_data = (HeapTupleHeader ) ((char *) tup + HEAPTUPLESIZE);
	}

	if (state->backward)	/* need trailing length word? */
		if (BufFileRead(state->myfile, (void *) &tuplen,
						sizeof(tuplen)) != sizeof(tuplen))
		{
			insist_log(false, "unexpected end of data");
		}
	return (void *) tup;
}

/*
 * tuplestore_set_instrument
 *
 * May be called after tuplestore_begin_xxx() to enable reporting of
 * statistics and events for EXPLAIN ANALYZE.
 *
 * The 'instr' ptr is retained in the 'state' object.  The caller must
 * ensure that it remains valid for the life of the Tuplestorestate object.
 */
void
tuplestore_set_instrument(Tuplestorestate          *state,
                          struct Instrumentation   *instrument)
{
    state->instrument = instrument;
}                               /* tuplestore_set_instrument */
<|MERGE_RESOLUTION|>--- conflicted
+++ resolved
@@ -43,20 +43,13 @@
  * before switching to the other state or activating a different read pointer.
  *
  *
-<<<<<<< HEAD
  * Portions Copyright (c) 2007-2010, Greenplum Inc.
  * Portions Copyright (c) 2012-Present Pivotal Software, Inc.
-=======
->>>>>>> b0a6ad70
  * Portions Copyright (c) 1996-2009, PostgreSQL Global Development Group
  * Portions Copyright (c) 1994, Regents of the University of California
  *
  * IDENTIFICATION
-<<<<<<< HEAD
- *	  $PostgreSQL: pgsql/src/backend/utils/sort/tuplestore.c,v 1.44 2008/12/27 17:39:00 tgl Exp $
-=======
  *	  $PostgreSQL: pgsql/src/backend/utils/sort/tuplestore.c,v 1.46 2009/01/01 17:23:53 momjian Exp $
->>>>>>> b0a6ad70
  *
  *-------------------------------------------------------------------------
  */
