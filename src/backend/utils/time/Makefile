#-------------------------------------------------------------------------
#
# Makefile--
#    Makefile for utils/time
#
# IDENTIFICATION
<<<<<<< HEAD
#    $PostgreSQL: pgsql/src/backend/utils/time/Makefile,v 1.15 2008/03/26 18:48:59 alvherre Exp $
=======
#    $PostgreSQL: pgsql/src/backend/utils/time/Makefile,v 1.13 2008/02/19 10:30:09 petere Exp $
>>>>>>> 0f855d62
#
#-------------------------------------------------------------------------

subdir = src/backend/utils/time
top_builddir = ../../../..
include $(top_builddir)/src/Makefile.global

OBJS = combocid.o tqual.o

<<<<<<< HEAD
OBJS += sharedsnapshot.o visibility_summary.o

=======
>>>>>>> 0f855d62
include $(top_srcdir)/src/backend/common.mk<|MERGE_RESOLUTION|>--- conflicted
+++ resolved
@@ -4,11 +4,7 @@
 #    Makefile for utils/time
 #
 # IDENTIFICATION
-<<<<<<< HEAD
-#    $PostgreSQL: pgsql/src/backend/utils/time/Makefile,v 1.15 2008/03/26 18:48:59 alvherre Exp $
-=======
 #    $PostgreSQL: pgsql/src/backend/utils/time/Makefile,v 1.13 2008/02/19 10:30:09 petere Exp $
->>>>>>> 0f855d62
 #
 #-------------------------------------------------------------------------
 
@@ -18,9 +14,6 @@
 
 OBJS = combocid.o tqual.o
 
-<<<<<<< HEAD
 OBJS += sharedsnapshot.o visibility_summary.o
 
-=======
->>>>>>> 0f855d62
 include $(top_srcdir)/src/backend/common.mk