--- conflicted
+++ resolved
@@ -14,32 +14,22 @@
  *
  *
  * IDENTIFICATION
-<<<<<<< HEAD
- *	  $PostgreSQL: pgsql/src/backend/utils/resowner/resowner.c,v 1.27.2.1 2009/12/03 11:03:44 heikki Exp $
-=======
  *	  $PostgreSQL: pgsql/src/backend/utils/resowner/resowner.c,v 1.29 2008/06/19 00:46:05 alvherre Exp $
->>>>>>> 49f001d8
  *
  *-------------------------------------------------------------------------
  */
 #include "postgres.h"
 
 #include "access/hash.h"
-<<<<<<< HEAD
 #include "cdb/cdbvars.h"
-=======
 #include "storage/bufmgr.h"
->>>>>>> 49f001d8
 #include "storage/proc.h"
 #include "utils/memutils.h"
 #include "utils/rel.h"
 #include "utils/resowner.h"
-<<<<<<< HEAD
 #include "utils/relcache.h"
 #include "executor/execdesc.h"
 #include "utils/resource_manager.h"
-=======
->>>>>>> 49f001d8
 
 /*
  * To speed up bulk releasing or reassigning locks from a resource owner to
