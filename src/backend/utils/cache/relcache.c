--- conflicted
+++ resolved
@@ -9,11 +9,7 @@
  *
  *
  * IDENTIFICATION
-<<<<<<< HEAD
- *	  $PostgreSQL: pgsql/src/backend/utils/cache/relcache.c,v 1.250.2.1 2008/02/27 17:44:33 tgl Exp $
-=======
  *	  $PostgreSQL: pgsql/src/backend/utils/cache/relcache.c,v 1.251 2006/12/23 00:43:11 tgl Exp $
->>>>>>> a78fcfb5
  *
  *-------------------------------------------------------------------------
  */
@@ -90,11 +86,7 @@
  */
 #define RELCACHE_INIT_FILENAME	"pg_internal.init"
 
-<<<<<<< HEAD
-#define RELCACHE_INIT_FILEMAGIC		0x673264	/* version ID value */
-=======
-#define RELCACHE_INIT_FILEMAGIC		0x573264	/* version ID value */
->>>>>>> a78fcfb5
+#define RELCACHE_INIT_FILEMAGIC		0x773264	/* version ID value */
 
 /*
  *		hardcoded tuple descriptors.  see include/catalog/pg_attribute.h
@@ -241,17 +233,6 @@
 static void AttrDefaultFetch(Relation relation);
 static void CheckConstraintFetch(Relation relation);
 static List *insert_ordered_oid(List *list, Oid datum);
-<<<<<<< HEAD
-=======
-static void IndexSupportInitialize(oidvector *indclass,
-					   Oid *indexOperator,
-					   RegProcedure *indexSupport,
-					   Oid *opFamily,
-					   Oid *opcInType,
-					   StrategyNumber maxStrategyNumber,
-					   StrategyNumber maxSupportNumber,
-					   AttrNumber maxAttributeNumber);
->>>>>>> a78fcfb5
 static OpClassCacheEnt *LookupOpclassInfo(Oid operatorClassOid,
 				  StrategyNumber numStrats,
 				  StrategyNumber numSupport);
@@ -1617,13 +1598,8 @@
 	OpClassCacheEnt *opcentry;
 	bool		found;
 	Relation	rel;
-<<<<<<< HEAD
-	cqContext	cqc;
-	cqContext  *pcqCtx;
-=======
 	SysScanDesc scan;
 	ScanKeyData skey[3];
->>>>>>> a78fcfb5
 	HeapTuple	htup;
 	bool		indexOK;
 
@@ -1717,9 +1693,6 @@
 	 */
 	if (numStrats > 0)
 	{
-<<<<<<< HEAD
-		rel = heap_open(AccessMethodOperatorRelationId, AccessShareLock);
-=======
 		ScanKeyInit(&skey[0],
 					Anum_pg_amop_amopfamily,
 					BTEqualStrategyNumber, F_OIDEQ,
@@ -1735,20 +1708,8 @@
 		rel = heap_open(AccessMethodOperatorRelationId, AccessShareLock);
 		scan = systable_beginscan(rel, AccessMethodStrategyIndexId, indexOK,
 								  SnapshotNow, 3, skey);
->>>>>>> a78fcfb5
-
-		pcqCtx = caql_beginscan(
-				caql_syscache(
-						caql_indexOK(caql_addrel(cqclr(&cqc), rel), 
-									 indexOK),
-						false),
-				cql("SELECT * FROM pg_amop "
-					" WHERE amopclaid = :1 "
-					" AND amopsubtype = :2 ",
-					ObjectIdGetDatum(operatorClassOid),
-					ObjectIdGetDatum(InvalidOid)));
-
-		while (HeapTupleIsValid(htup = caql_getnext(pcqCtx)))
+
+		while (HeapTupleIsValid(htup = systable_getnext(scan)))
 		{
 			Form_pg_amop amopform = (Form_pg_amop) GETSTRUCT(htup);
 
@@ -1760,7 +1721,7 @@
 				amopform->amopopr;
 		}
 
-		caql_endscan(pcqCtx);
+		systable_endscan(scan);
 		heap_close(rel, AccessShareLock);
 	}
 
@@ -1770,9 +1731,6 @@
 	 */
 	if (numSupport > 0)
 	{
-<<<<<<< HEAD
-		rel = heap_open(AccessMethodProcedureRelationId, AccessShareLock);
-=======
 		ScanKeyInit(&skey[0],
 					Anum_pg_amproc_amprocfamily,
 					BTEqualStrategyNumber, F_OIDEQ,
@@ -1788,20 +1746,8 @@
 		rel = heap_open(AccessMethodProcedureRelationId, AccessShareLock);
 		scan = systable_beginscan(rel, AccessMethodProcedureIndexId, indexOK,
 								  SnapshotNow, 3, skey);
->>>>>>> a78fcfb5
-
-		pcqCtx = caql_beginscan(
-				caql_syscache(
-						caql_indexOK(caql_addrel(cqclr(&cqc), rel), 
-									 indexOK),
-						false),
-				cql("SELECT * FROM pg_amproc "
-					" WHERE amopclaid = :1 "
-					" AND amprocsubtype = :2 ",
-					ObjectIdGetDatum(operatorClassOid),
-					ObjectIdGetDatum(InvalidOid)));
-
-		while (HeapTupleIsValid(htup = caql_getnext(pcqCtx)))
+
+		while (HeapTupleIsValid(htup = systable_getnext(scan)))
 		{
 			Form_pg_amproc amprocform = (Form_pg_amproc) GETSTRUCT(htup);
 
@@ -1814,7 +1760,7 @@
 				amprocform->amproc;
 		}
 
-		caql_endscan(pcqCtx);
+		systable_endscan(scan);
 		heap_close(rel, AccessShareLock);
 	}
 
