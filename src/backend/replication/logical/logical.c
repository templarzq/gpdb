/*-------------------------------------------------------------------------
 * logical.c
 *	   PostgreSQL logical decoding coordination
 *
 * Copyright (c) 2012-2015, PostgreSQL Global Development Group
 *
 * IDENTIFICATION
 *	  src/backend/replication/logical/logical.c
 *
 * NOTES
 *	  This file coordinates interaction between the various modules that
 *	  together provide logical decoding, primarily by providing so
 *	  called LogicalDecodingContexts. The goal is to encapsulate most of the
 *	  internal complexity for consumers of logical decoding, so they can
 *	  create and consume a changestream with a low amount of code. Builtin
 *	  consumers are the walsender and SQL SRF interface, but it's possible to
 *	  add further ones without changing core code, e.g. to consume changes in
 *	  a bgworker.
 *
 *	  The idea is that a consumer provides three callbacks, one to read WAL,
 *	  one to prepare a data write, and a final one for actually writing since
 *	  their implementation depends on the type of consumer.  Check
 *	  logicalfuncs.c for an example implementation of a fairly simple consumer
 *	  and an implementation of a WAL reading callback that's suitable for
 *	  simple consumers.
 *-------------------------------------------------------------------------
 */

#include "postgres.h"

#include "miscadmin.h"

#include "access/xact.h"
#include "access/xlog_internal.h"

#include "replication/decode.h"
#include "replication/logical.h"
#include "replication/reorderbuffer.h"
#include "replication/origin.h"
#include "replication/snapbuild.h"

#include "storage/proc.h"
#include "storage/procarray.h"

#include "utils/memutils.h"

/* data for errcontext callback */
typedef struct LogicalErrorCallbackState
{
	LogicalDecodingContext *ctx;
	const char *callback_name;
	XLogRecPtr	report_location;
} LogicalErrorCallbackState;

/* wrappers around output plugin callbacks */
static void output_plugin_error_callback(void *arg);
static void startup_cb_wrapper(LogicalDecodingContext *ctx, OutputPluginOptions *opt,
				   bool is_init);
static void shutdown_cb_wrapper(LogicalDecodingContext *ctx);
static void begin_cb_wrapper(ReorderBuffer *cache, ReorderBufferTXN *txn);
static void commit_cb_wrapper(ReorderBuffer *cache, ReorderBufferTXN *txn,
				  XLogRecPtr commit_lsn);
static void change_cb_wrapper(ReorderBuffer *cache, ReorderBufferTXN *txn,
				  Relation relation, ReorderBufferChange *change);

static void LoadOutputPlugin(OutputPluginCallbacks *callbacks, char *plugin);

/*
 * Make sure the current settings & environment are capable of doing logical
 * decoding.
 */
void
CheckLogicalDecodingRequirements(void)
{
	CheckSlotRequirements();

	/*
	 * NB: Adding a new requirement likely means that RestoreSlotFromDisk()
	 * needs the same check.
	 */

	if (wal_level < WAL_LEVEL_LOGICAL)
		ereport(ERROR,
				(errcode(ERRCODE_OBJECT_NOT_IN_PREREQUISITE_STATE),
				 errmsg("logical decoding requires wal_level >= logical")));

	if (MyDatabaseId == InvalidOid)
		ereport(ERROR,
				(errcode(ERRCODE_OBJECT_NOT_IN_PREREQUISITE_STATE),
				 errmsg("logical decoding requires a database connection")));

	/* ----
	 * TODO: We got to change that someday soon...
	 *
	 * There's basically three things missing to allow this:
	 * 1) We need to be able to correctly and quickly identify the timeline a
	 *	  LSN belongs to
	 * 2) We need to force hot_standby_feedback to be enabled at all times so
	 *	  the primary cannot remove rows we need.
	 * 3) support dropping replication slots referring to a database, in
	 *	  dbase_redo. There can't be any active ones due to HS recovery
	 *	  conflicts, so that should be relatively easy.
	 * ----
	 */
	if (RecoveryInProgress())
		ereport(ERROR,
				(errcode(ERRCODE_FEATURE_NOT_SUPPORTED),
			   errmsg("logical decoding cannot be used while in recovery")));
}

/*
 * Helper function for CreateInitialDecodingContext() and
 * CreateDecodingContext() performing common tasks.
 */
static LogicalDecodingContext *
StartupDecodingContext(List *output_plugin_options,
					   XLogRecPtr start_lsn,
					   TransactionId xmin_horizon,
					   bool need_full_snapshot,
					   XLogPageReadCB read_page,
					   LogicalOutputPluginWriterPrepareWrite prepare_write,
					   LogicalOutputPluginWriterWrite do_write)
{
	ReplicationSlot *slot;
	MemoryContext context,
				old_context;
	LogicalDecodingContext *ctx;

	/* shorter lines... */
	slot = MyReplicationSlot;

	context = AllocSetContextCreate(CurrentMemoryContext,
									"Logical Decoding Context",
									ALLOCSET_DEFAULT_MINSIZE,
									ALLOCSET_DEFAULT_INITSIZE,
									ALLOCSET_DEFAULT_MAXSIZE);
	old_context = MemoryContextSwitchTo(context);
	ctx = palloc0(sizeof(LogicalDecodingContext));

	ctx->context = context;

	/*
	 * (re-)load output plugins, so we detect a bad (removed) output plugin
	 * now.
	 */
	LoadOutputPlugin(&ctx->callbacks, NameStr(slot->data.plugin));

	/*
	 * Now that the slot's xmin has been set, we can announce ourselves as a
	 * logical decoding backend which doesn't need to be checked individually
	 * when computing the xmin horizon because the xmin is enforced via
	 * replication slots.
	 *
	 * We can only do so if we're outside of a transaction (i.e. the case when
<<<<<<< HEAD
	 * streaming changes via walsender), otherwise a already setup
=======
	 * streaming changes via walsender), otherwise an already setup
>>>>>>> ab93f90c
	 * snapshot/xid would end up being ignored. That's not a particularly
	 * bothersome restriction since the SQL interface can't be used for
	 * streaming anyway.
	 */
	if (!IsTransactionOrTransactionBlock())
	{
		LWLockAcquire(ProcArrayLock, LW_EXCLUSIVE);
		MyPgXact->vacuumFlags |= PROC_IN_LOGICAL_DECODING;
		LWLockRelease(ProcArrayLock);
	}

	ctx->slot = slot;

	ctx->reader = XLogReaderAllocate(read_page, ctx);
	if (!ctx->reader)
		ereport(ERROR,
				(errcode(ERRCODE_OUT_OF_MEMORY),
				 errmsg("out of memory")));

	ctx->reader->private_data = ctx;

	ctx->reorder = ReorderBufferAllocate();
	ctx->snapshot_builder =
		AllocateSnapshotBuilder(ctx->reorder, xmin_horizon, start_lsn,
								need_full_snapshot);

	ctx->reorder->private_data = ctx;

	/* wrap output plugin callbacks, so we can add error context information */
	ctx->reorder->begin = begin_cb_wrapper;
	ctx->reorder->apply_change = change_cb_wrapper;
	ctx->reorder->commit = commit_cb_wrapper;

	ctx->out = makeStringInfo();
	ctx->prepare_write = prepare_write;
	ctx->write = do_write;

	ctx->output_plugin_options = output_plugin_options;

	MemoryContextSwitchTo(old_context);

	return ctx;
}

/*
 * Create a new decoding context, for a new logical slot.
 *
 * plugin contains the name of the output plugin
 * output_plugin_options contains options passed to the output plugin
 * read_page, prepare_write, do_write are callbacks that have to be filled to
 *		perform the use-case dependent, actual, work.
 *
 * Needs to be called while in a memory context that's at least as long lived
 * as the decoding context because further memory contexts will be created
 * inside it.
 *
 * Returns an initialized decoding context after calling the output plugin's
 * startup function.
 */
LogicalDecodingContext *
CreateInitDecodingContext(char *plugin,
						  List *output_plugin_options,
						  bool need_full_snapshot,
						  XLogPageReadCB read_page,
						  LogicalOutputPluginWriterPrepareWrite prepare_write,
						  LogicalOutputPluginWriterWrite do_write)
{
	TransactionId xmin_horizon = InvalidTransactionId;
	ReplicationSlot *slot;
	LogicalDecodingContext *ctx;
	MemoryContext old_context;

	/* shorter lines... */
	slot = MyReplicationSlot;

	/* first some sanity checks that are unlikely to be violated */
	if (slot == NULL)
		elog(ERROR, "cannot perform logical decoding without an acquired slot");

	if (plugin == NULL)
		elog(ERROR, "cannot initialize logical decoding without a specified plugin");

	/* Make sure the passed slot is suitable. These are user facing errors. */
	if (slot->data.database == InvalidOid)
		ereport(ERROR,
				(errcode(ERRCODE_OBJECT_NOT_IN_PREREQUISITE_STATE),
<<<<<<< HEAD
				 errmsg("cannot use physical replication slot for logical decoding")));
=======
		errmsg("cannot use physical replication slot for logical decoding")));
>>>>>>> ab93f90c

	if (slot->data.database != MyDatabaseId)
		ereport(ERROR,
				(errcode(ERRCODE_OBJECT_NOT_IN_PREREQUISITE_STATE),
		   errmsg("replication slot \"%s\" was not created in this database",
				  NameStr(slot->data.name))));

	if (IsTransactionState() &&
		GetTopTransactionIdIfAny() != InvalidTransactionId)
		ereport(ERROR,
				(errcode(ERRCODE_ACTIVE_SQL_TRANSACTION),
				 errmsg("cannot create logical replication slot in transaction that has performed writes")));

	/* register output plugin name with slot */
	SpinLockAcquire(&slot->mutex);
	StrNCpy(NameStr(slot->data.plugin), plugin, NAMEDATALEN);
	SpinLockRelease(&slot->mutex);

	ReplicationSlotReserveWal();

	/* ----
	 * This is a bit tricky: We need to determine a safe xmin horizon to start
	 * decoding from, to avoid starting from a running xacts record referring
	 * to xids whose rows have been vacuumed or pruned
	 * already. GetOldestSafeDecodingTransactionId() returns such a value, but
	 * without further interlock its return value might immediately be out of
	 * date.
	 *
	 * So we have to acquire the ProcArrayLock to prevent computation of new
	 * xmin horizons by other backends, get the safe decoding xid, and inform
	 * the slot machinery about the new limit. Once that's done the
	 * ProcArrayLock can be released as the slot machinery now is
	 * protecting against vacuum.
	 *
	 * Note that, temporarily, the data, not just the catalog, xmin has to be
	 * reserved if a data snapshot is to be exported.  Otherwise the initial
	 * data snapshot created here is not guaranteed to be valid. After that
	 * the data xmin doesn't need to be managed anymore and the global xmin
	 * should be recomputed. As we are fine with losing the pegged data xmin
	 * after crash - no chance a snapshot would get exported anymore - we can
	 * get away with just setting the slot's
	 * effective_xmin. ReplicationSlotRelease will reset it again.
	 *
	 * ----
	 */
	LWLockAcquire(ProcArrayLock, LW_EXCLUSIVE);

	xmin_horizon = GetOldestSafeDecodingTransactionId(!need_full_snapshot);

	slot->effective_catalog_xmin = xmin_horizon;
	slot->data.catalog_xmin = xmin_horizon;
	if (need_full_snapshot)
		slot->effective_xmin = xmin_horizon;

	ReplicationSlotsComputeRequiredXmin(true);

	LWLockRelease(ProcArrayLock);

	ReplicationSlotMarkDirty();
	ReplicationSlotSave();

	ctx = StartupDecodingContext(NIL, InvalidXLogRecPtr, xmin_horizon,
								 need_full_snapshot, read_page, prepare_write,
								 do_write);

	/* call output plugin initialization callback */
	old_context = MemoryContextSwitchTo(ctx->context);
	if (ctx->callbacks.startup_cb != NULL)
		startup_cb_wrapper(ctx, &ctx->options, true);
	MemoryContextSwitchTo(old_context);

	return ctx;
}

/*
 * Create a new decoding context, for a logical slot that has previously been
 * used already.
 *
 * start_lsn contains the LSN of the last received data or InvalidXLogRecPtr
 * output_plugin_options contains options passed to the output plugin
 * read_page, prepare_write, do_write are callbacks that have to be filled to
 *		perform the use-case dependent, actual, work.
 *
 * Needs to be called while in a memory context that's at least as long lived
 * as the decoding context because further memory contexts will be created
 * inside it.
 *
 * Returns an initialized decoding context after calling the output plugin's
 * startup function.
 */
LogicalDecodingContext *
CreateDecodingContext(XLogRecPtr start_lsn,
					  List *output_plugin_options,
					  XLogPageReadCB read_page,
					  LogicalOutputPluginWriterPrepareWrite prepare_write,
					  LogicalOutputPluginWriterWrite do_write)
{
	LogicalDecodingContext *ctx;
	ReplicationSlot *slot;
	MemoryContext old_context;

	/* shorter lines... */
	slot = MyReplicationSlot;

	/* first some sanity checks that are unlikely to be violated */
	if (slot == NULL)
		elog(ERROR, "cannot perform logical decoding without an acquired slot");

	/* make sure the passed slot is suitable, these are user facing errors */
	if (slot->data.database == InvalidOid)
		ereport(ERROR,
				(errcode(ERRCODE_OBJECT_NOT_IN_PREREQUISITE_STATE),
				 (errmsg("cannot use physical replication slot for logical decoding"))));

	if (slot->data.database != MyDatabaseId)
		ereport(ERROR,
				(errcode(ERRCODE_OBJECT_NOT_IN_PREREQUISITE_STATE),
		  (errmsg("replication slot \"%s\" was not created in this database",
				  NameStr(slot->data.name)))));

	if (start_lsn == InvalidXLogRecPtr)
	{
		/* continue from last position */
		start_lsn = slot->data.confirmed_flush;
	}
	else if (start_lsn < slot->data.confirmed_flush)
	{
		/*
		 * It might seem like we should error out in this case, but it's
		 * pretty common for a client to acknowledge a LSN it doesn't have to
		 * do anything for, and thus didn't store persistently, because the
		 * xlog records didn't result in anything relevant for logical
		 * decoding. Clients have to be able to do that to support synchronous
		 * replication.
		 */
		start_lsn = slot->data.confirmed_flush;
		elog(DEBUG1, "cannot stream from %X/%X, minimum is %X/%X, forwarding",
			 (uint32) (start_lsn >> 32), (uint32) start_lsn,
			 (uint32) (slot->data.confirmed_flush >> 32),
			 (uint32) slot->data.confirmed_flush);
	}

	ctx = StartupDecodingContext(output_plugin_options,
								 start_lsn, InvalidTransactionId, false,
								 read_page, prepare_write, do_write);

	/* call output plugin initialization callback */
	old_context = MemoryContextSwitchTo(ctx->context);
	if (ctx->callbacks.startup_cb != NULL)
		startup_cb_wrapper(ctx, &ctx->options, false);
	MemoryContextSwitchTo(old_context);

	ereport(LOG,
			(errmsg("starting logical decoding for slot \"%s\"",
					NameStr(slot->data.name)),
			 errdetail("streaming transactions committing after %X/%X, reading WAL from %X/%X",
					   (uint32) (slot->data.confirmed_flush >> 32),
					   (uint32) slot->data.confirmed_flush,
					   (uint32) (slot->data.restart_lsn >> 32),
					   (uint32) slot->data.restart_lsn)));

	return ctx;
}

/*
 * Returns true if a consistent initial decoding snapshot has been built.
 */
bool
DecodingContextReady(LogicalDecodingContext *ctx)
{
	return SnapBuildCurrentState(ctx->snapshot_builder) == SNAPBUILD_CONSISTENT;
}

/*
 * Read from the decoding slot, until it is ready to start extracting changes.
 */
void
DecodingContextFindStartpoint(LogicalDecodingContext *ctx)
{
	XLogRecPtr	startptr;

	/* Initialize from where to start reading WAL. */
	startptr = ctx->slot->data.restart_lsn;

	elog(DEBUG1, "searching for logical decoding starting point, starting at %X/%X",
		 (uint32) (ctx->slot->data.restart_lsn >> 32),
		 (uint32) ctx->slot->data.restart_lsn);

	/* Wait for a consistent starting point */
	for (;;)
	{
		XLogRecord *record;
		char	   *err = NULL;

		/* the read_page callback waits for new WAL */
		record = XLogReadRecord(ctx->reader, startptr, &err);
		if (err)
			elog(ERROR, "%s", err);
		if (!record)
			elog(ERROR, "no record found");		/* shouldn't happen */

		startptr = InvalidXLogRecPtr;

		LogicalDecodingProcessRecord(ctx, ctx->reader);

		/* only continue till we found a consistent spot */
		if (DecodingContextReady(ctx))
			break;

		CHECK_FOR_INTERRUPTS();
	}

	ctx->slot->data.confirmed_flush = ctx->reader->EndRecPtr;
}

/*
 * Free a previously allocated decoding context, invoking the shutdown
 * callback if necessary.
 */
void
FreeDecodingContext(LogicalDecodingContext *ctx)
{
	if (ctx->callbacks.shutdown_cb != NULL)
		shutdown_cb_wrapper(ctx);

	ReorderBufferFree(ctx->reorder);
	FreeSnapshotBuilder(ctx->snapshot_builder);
	XLogReaderFree(ctx->reader);
	MemoryContextDelete(ctx->context);
}

/*
 * Prepare a write using the context's output routine.
 */
void
OutputPluginPrepareWrite(struct LogicalDecodingContext *ctx, bool last_write)
{
	if (!ctx->accept_writes)
		elog(ERROR, "writes are only accepted in commit, begin and change callbacks");

	ctx->prepare_write(ctx, ctx->write_location, ctx->write_xid, last_write);
	ctx->prepared_write = true;
}

/*
 * Perform a write using the context's output routine.
 */
void
OutputPluginWrite(struct LogicalDecodingContext *ctx, bool last_write)
{
	if (!ctx->prepared_write)
		elog(ERROR, "OutputPluginPrepareWrite needs to be called before OutputPluginWrite");

	ctx->write(ctx, ctx->write_location, ctx->write_xid, last_write);
	ctx->prepared_write = false;
}

/*
 * Load the output plugin, lookup its output plugin init function, and check
 * that it provides the required callbacks.
 */
static void
LoadOutputPlugin(OutputPluginCallbacks *callbacks, char *plugin)
{
	LogicalOutputPluginInit plugin_init;

	plugin_init = (LogicalOutputPluginInit)
		load_external_function(plugin, "_PG_output_plugin_init", false, NULL);

	if (plugin_init == NULL)
		elog(ERROR, "output plugins have to declare the _PG_output_plugin_init symbol");

	/* ask the output plugin to fill the callback struct */
	plugin_init(callbacks);

	if (callbacks->begin_cb == NULL)
		elog(ERROR, "output plugins have to register a begin callback");
	if (callbacks->change_cb == NULL)
		elog(ERROR, "output plugins have to register a change callback");
	if (callbacks->commit_cb == NULL)
		elog(ERROR, "output plugins have to register a commit callback");
}

static void
output_plugin_error_callback(void *arg)
{
	LogicalErrorCallbackState *state = (LogicalErrorCallbackState *) arg;

	/* not all callbacks have an associated LSN  */
	if (state->report_location != InvalidXLogRecPtr)
		errcontext("slot \"%s\", output plugin \"%s\", in the %s callback, associated LSN %X/%X",
				   NameStr(state->ctx->slot->data.name),
				   NameStr(state->ctx->slot->data.plugin),
				   state->callback_name,
				   (uint32) (state->report_location >> 32),
				   (uint32) state->report_location);
	else
		errcontext("slot \"%s\", output plugin \"%s\", in the %s callback",
				   NameStr(state->ctx->slot->data.name),
				   NameStr(state->ctx->slot->data.plugin),
				   state->callback_name);
}

static void
startup_cb_wrapper(LogicalDecodingContext *ctx, OutputPluginOptions *opt, bool is_init)
{
	LogicalErrorCallbackState state;
	ErrorContextCallback errcallback;

	/* Push callback + info on the error context stack */
	state.ctx = ctx;
	state.callback_name = "startup";
	state.report_location = InvalidXLogRecPtr;
	errcallback.callback = output_plugin_error_callback;
	errcallback.arg = (void *) &state;
	errcallback.previous = error_context_stack;
	error_context_stack = &errcallback;

	/* set output state */
	ctx->accept_writes = false;

	/* do the actual work: call callback */
	ctx->callbacks.startup_cb(ctx, opt, is_init);

	/* Pop the error context stack */
	error_context_stack = errcallback.previous;
}

static void
shutdown_cb_wrapper(LogicalDecodingContext *ctx)
{
	LogicalErrorCallbackState state;
	ErrorContextCallback errcallback;

	/* Push callback + info on the error context stack */
	state.ctx = ctx;
	state.callback_name = "shutdown";
	state.report_location = InvalidXLogRecPtr;
	errcallback.callback = output_plugin_error_callback;
	errcallback.arg = (void *) &state;
	errcallback.previous = error_context_stack;
	error_context_stack = &errcallback;

	/* set output state */
	ctx->accept_writes = false;

	/* do the actual work: call callback */
	ctx->callbacks.shutdown_cb(ctx);

	/* Pop the error context stack */
	error_context_stack = errcallback.previous;
}


/*
 * Callbacks for ReorderBuffer which add in some more information and then call
 * output_plugin.h plugins.
 */
static void
begin_cb_wrapper(ReorderBuffer *cache, ReorderBufferTXN *txn)
{
	LogicalDecodingContext *ctx = cache->private_data;
	LogicalErrorCallbackState state;
	ErrorContextCallback errcallback;

	/* Push callback + info on the error context stack */
	state.ctx = ctx;
	state.callback_name = "begin";
	state.report_location = txn->first_lsn;
	errcallback.callback = output_plugin_error_callback;
	errcallback.arg = (void *) &state;
	errcallback.previous = error_context_stack;
	error_context_stack = &errcallback;

	/* set output state */
	ctx->accept_writes = true;
	ctx->write_xid = txn->xid;
	ctx->write_location = txn->first_lsn;

	/* do the actual work: call callback */
	ctx->callbacks.begin_cb(ctx, txn);

	/* Pop the error context stack */
	error_context_stack = errcallback.previous;
}

static void
commit_cb_wrapper(ReorderBuffer *cache, ReorderBufferTXN *txn,
				  XLogRecPtr commit_lsn)
{
	LogicalDecodingContext *ctx = cache->private_data;
	LogicalErrorCallbackState state;
	ErrorContextCallback errcallback;

	/* Push callback + info on the error context stack */
	state.ctx = ctx;
	state.callback_name = "commit";
	state.report_location = txn->final_lsn;		/* beginning of commit record */
	errcallback.callback = output_plugin_error_callback;
	errcallback.arg = (void *) &state;
	errcallback.previous = error_context_stack;
	error_context_stack = &errcallback;

	/* set output state */
	ctx->accept_writes = true;
	ctx->write_xid = txn->xid;
	ctx->write_location = txn->end_lsn; /* points to the end of the record */

	/* do the actual work: call callback */
	ctx->callbacks.commit_cb(ctx, txn, commit_lsn);

	/* Pop the error context stack */
	error_context_stack = errcallback.previous;
}

static void
change_cb_wrapper(ReorderBuffer *cache, ReorderBufferTXN *txn,
				  Relation relation, ReorderBufferChange *change)
{
	LogicalDecodingContext *ctx = cache->private_data;
	LogicalErrorCallbackState state;
	ErrorContextCallback errcallback;

	/* Push callback + info on the error context stack */
	state.ctx = ctx;
	state.callback_name = "change";
	state.report_location = change->lsn;
	errcallback.callback = output_plugin_error_callback;
	errcallback.arg = (void *) &state;
	errcallback.previous = error_context_stack;
	error_context_stack = &errcallback;

	/* set output state */
	ctx->accept_writes = true;
	ctx->write_xid = txn->xid;

	/*
	 * report this change's lsn so replies from clients can give an up2date
	 * answer. This won't ever be enough (and shouldn't be!) to confirm
	 * receipt of this transaction, but it might allow another transaction's
	 * commit to be confirmed with one message.
	 */
	ctx->write_location = change->lsn;

	ctx->callbacks.change_cb(ctx, txn, relation, change);

	/* Pop the error context stack */
	error_context_stack = errcallback.previous;
}

bool
filter_by_origin_cb_wrapper(LogicalDecodingContext *ctx, RepOriginId origin_id)
{
	LogicalErrorCallbackState state;
	ErrorContextCallback errcallback;
	bool		ret;

	/* Push callback + info on the error context stack */
	state.ctx = ctx;
	state.callback_name = "shutdown";
	state.report_location = InvalidXLogRecPtr;
	errcallback.callback = output_plugin_error_callback;
	errcallback.arg = (void *) &state;
	errcallback.previous = error_context_stack;
	error_context_stack = &errcallback;

	/* set output state */
	ctx->accept_writes = false;

	/* do the actual work: call callback */
	ret = ctx->callbacks.filter_by_origin_cb(ctx, origin_id);

	/* Pop the error context stack */
	error_context_stack = errcallback.previous;

	return ret;
}

/*
 * Set the required catalog xmin horizon for historic snapshots in the current
 * replication slot.
 *
 * Note that in the most cases, we won't be able to immediately use the xmin
 * to increase the xmin horizon, we need to wait till the client has confirmed
 * receiving current_lsn with LogicalConfirmReceivedLocation().
 */
void
LogicalIncreaseXminForSlot(XLogRecPtr current_lsn, TransactionId xmin)
{
	bool		updated_xmin = false;
	ReplicationSlot *slot;

	slot = MyReplicationSlot;

	Assert(slot != NULL);

	SpinLockAcquire(&slot->mutex);

	/*
	 * don't overwrite if we already have a newer xmin. This can happen if we
	 * restart decoding in a slot.
	 */
	if (TransactionIdPrecedesOrEquals(xmin, slot->data.catalog_xmin))
	{
	}

	/*
	 * If the client has already confirmed up to this lsn, we directly can
	 * mark this as accepted. This can happen if we restart decoding in a
	 * slot.
	 */
	else if (current_lsn <= slot->data.confirmed_flush)
	{
		slot->candidate_catalog_xmin = xmin;
		slot->candidate_xmin_lsn = current_lsn;

		/* our candidate can directly be used */
		updated_xmin = true;
	}

	/*
	 * Only increase if the previous values have been applied, otherwise we
	 * might never end up updating if the receiver acks too slowly.
	 */
	else if (slot->candidate_xmin_lsn == InvalidXLogRecPtr)
	{
		slot->candidate_catalog_xmin = xmin;
		slot->candidate_xmin_lsn = current_lsn;
	}
	SpinLockRelease(&slot->mutex);

	/* candidate already valid with the current flush position, apply */
	if (updated_xmin)
		LogicalConfirmReceivedLocation(slot->data.confirmed_flush);
}

/*
 * Mark the minimal LSN (restart_lsn) we need to read to replay all
 * transactions that have not yet committed at current_lsn.
 *
 * Just like IncreaseRestartDecodingForSlot this only takes effect when the
 * client has confirmed to have received current_lsn.
 */
void
LogicalIncreaseRestartDecodingForSlot(XLogRecPtr current_lsn, XLogRecPtr restart_lsn)
{
	bool		updated_lsn = false;
	ReplicationSlot *slot;

	slot = MyReplicationSlot;

	Assert(slot != NULL);
	Assert(restart_lsn != InvalidXLogRecPtr);
	Assert(current_lsn != InvalidXLogRecPtr);

	SpinLockAcquire(&slot->mutex);

	/* don't overwrite if have a newer restart lsn */
	if (restart_lsn <= slot->data.restart_lsn)
	{
	}

	/*
	 * We might have already flushed far enough to directly accept this lsn,
	 * in this case there is no need to check for existing candidate LSNs
	 */
	else if (current_lsn <= slot->data.confirmed_flush)
	{
		slot->candidate_restart_valid = current_lsn;
		slot->candidate_restart_lsn = restart_lsn;

		/* our candidate can directly be used */
		updated_lsn = true;
	}

	/*
	 * Only increase if the previous values have been applied, otherwise we
	 * might never end up updating if the receiver acks too slowly. A missed
	 * value here will just cause some extra effort after reconnecting.
	 */
	if (slot->candidate_restart_valid == InvalidXLogRecPtr)
	{
		slot->candidate_restart_valid = current_lsn;
		slot->candidate_restart_lsn = restart_lsn;

		elog(DEBUG1, "got new restart lsn %X/%X at %X/%X",
			 (uint32) (restart_lsn >> 32), (uint32) restart_lsn,
			 (uint32) (current_lsn >> 32), (uint32) current_lsn);
	}
	else
	{
		elog(DEBUG1, "failed to increase restart lsn: proposed %X/%X, after %X/%X, current candidate %X/%X, current after %X/%X, flushed up to %X/%X",
			 (uint32) (restart_lsn >> 32), (uint32) restart_lsn,
			 (uint32) (current_lsn >> 32), (uint32) current_lsn,
			 (uint32) (slot->candidate_restart_lsn >> 32),
			 (uint32) slot->candidate_restart_lsn,
			 (uint32) (slot->candidate_restart_valid >> 32),
			 (uint32) slot->candidate_restart_valid,
			 (uint32) (slot->data.confirmed_flush >> 32),
			 (uint32) slot->data.confirmed_flush
			);
	}
	SpinLockRelease(&slot->mutex);

	/* candidates are already valid with the current flush position, apply */
	if (updated_lsn)
		LogicalConfirmReceivedLocation(slot->data.confirmed_flush);
}

/*
 * Handle a consumer's conformation having received all changes up to lsn.
 */
void
LogicalConfirmReceivedLocation(XLogRecPtr lsn)
{
	Assert(lsn != InvalidXLogRecPtr);

	/* Do an unlocked check for candidate_lsn first. */
	if (MyReplicationSlot->candidate_xmin_lsn != InvalidXLogRecPtr ||
		MyReplicationSlot->candidate_restart_valid != InvalidXLogRecPtr)
	{
		bool		updated_xmin = false;
		bool		updated_restart = false;

		/* use volatile pointer to prevent code rearrangement */
		volatile ReplicationSlot *slot = MyReplicationSlot;

		SpinLockAcquire(&slot->mutex);

		slot->data.confirmed_flush = lsn;

		/* if were past the location required for bumping xmin, do so */
		if (slot->candidate_xmin_lsn != InvalidXLogRecPtr &&
			slot->candidate_xmin_lsn <= lsn)
		{
			/*
			 * We have to write the changed xmin to disk *before* we change
			 * the in-memory value, otherwise after a crash we wouldn't know
			 * that some catalog tuples might have been removed already.
			 *
			 * Ensure that by first writing to ->xmin and only update
			 * ->effective_xmin once the new state is synced to disk. After a
			 * crash ->effective_xmin is set to ->xmin.
			 */
			if (TransactionIdIsValid(slot->candidate_catalog_xmin) &&
				slot->data.catalog_xmin != slot->candidate_catalog_xmin)
			{
				slot->data.catalog_xmin = slot->candidate_catalog_xmin;
				slot->candidate_catalog_xmin = InvalidTransactionId;
				slot->candidate_xmin_lsn = InvalidXLogRecPtr;
				updated_xmin = true;
			}
		}

		if (slot->candidate_restart_valid != InvalidXLogRecPtr &&
			slot->candidate_restart_valid <= lsn)
		{
			Assert(slot->candidate_restart_lsn != InvalidXLogRecPtr);

			slot->data.restart_lsn = slot->candidate_restart_lsn;
			slot->candidate_restart_lsn = InvalidXLogRecPtr;
			slot->candidate_restart_valid = InvalidXLogRecPtr;
			updated_restart = true;
		}

		SpinLockRelease(&slot->mutex);

		/* first write new xmin to disk, so we know whats up after a crash */
		if (updated_xmin || updated_restart)
		{
			ReplicationSlotMarkDirty();
			ReplicationSlotSave();
			elog(DEBUG1, "updated xmin: %u restart: %u", updated_xmin, updated_restart);
		}

		/*
		 * Now the new xmin is safely on disk, we can let the global value
		 * advance. We do not take ProcArrayLock or similar since we only
		 * advance xmin here and there's not much harm done by a concurrent
		 * computation missing that.
		 */
		if (updated_xmin)
		{
			SpinLockAcquire(&slot->mutex);
			slot->effective_catalog_xmin = slot->data.catalog_xmin;
			SpinLockRelease(&slot->mutex);

			ReplicationSlotsComputeRequiredXmin(false);
			ReplicationSlotsComputeRequiredLSN();
		}
	}
	else
	{
		volatile ReplicationSlot *slot = MyReplicationSlot;

		SpinLockAcquire(&slot->mutex);
		slot->data.confirmed_flush = lsn;
		SpinLockRelease(&slot->mutex);
	}
}<|MERGE_RESOLUTION|>--- conflicted
+++ resolved
@@ -152,11 +152,7 @@
 	 * replication slots.
 	 *
 	 * We can only do so if we're outside of a transaction (i.e. the case when
-<<<<<<< HEAD
-	 * streaming changes via walsender), otherwise a already setup
-=======
 	 * streaming changes via walsender), otherwise an already setup
->>>>>>> ab93f90c
 	 * snapshot/xid would end up being ignored. That's not a particularly
 	 * bothersome restriction since the SQL interface can't be used for
 	 * streaming anyway.
@@ -243,11 +239,7 @@
 	if (slot->data.database == InvalidOid)
 		ereport(ERROR,
 				(errcode(ERRCODE_OBJECT_NOT_IN_PREREQUISITE_STATE),
-<<<<<<< HEAD
-				 errmsg("cannot use physical replication slot for logical decoding")));
-=======
 		errmsg("cannot use physical replication slot for logical decoding")));
->>>>>>> ab93f90c
 
 	if (slot->data.database != MyDatabaseId)
 		ereport(ERROR,
