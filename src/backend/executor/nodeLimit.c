/*-------------------------------------------------------------------------
 *
 * nodeLimit.c
 *	  Routines to handle limiting of query results where appropriate
 *
<<<<<<< HEAD
 * Portions Copyright (c) 2005-2008, Greenplum inc
 * Portions Copyright (c) 2012-Present Pivotal Software, Inc.
 * Portions Copyright (c) 1996-2010, PostgreSQL Global Development Group
=======
 * Portions Copyright (c) 1996-2011, PostgreSQL Global Development Group
>>>>>>> a4bebdd9
 * Portions Copyright (c) 1994, Regents of the University of California
 *
 *
 * IDENTIFICATION
 *	  src/backend/executor/nodeLimit.c
 *
 *-------------------------------------------------------------------------
 */
/*
 * INTERFACE ROUTINES
 *		ExecLimit		- extract a limited range of tuples
 *		ExecInitLimit	- initialize node and subnodes..
 *		ExecEndLimit	- shutdown node and subnodes
 */

#include "postgres.h"

#include "cdb/cdbvars.h"
#include "executor/executor.h"
#include "executor/nodeLimit.h"
#include "nodes/nodeFuncs.h"

static void recompute_limits(LimitState *node);
static void pass_down_bound(LimitState *node, PlanState *child_node);


/* ----------------------------------------------------------------
 *		ExecLimit
 *
 *		This is a very simple node which just performs LIMIT/OFFSET
 *		filtering on the stream of tuples returned by a subplan.
 * ----------------------------------------------------------------
 */
TupleTableSlot *				/* return: a tuple or NULL */
ExecLimit(LimitState *node)
{
	ScanDirection direction;
	TupleTableSlot *slot;
	PlanState  *outerPlan;

	/*
	 * get information from the node
	 */
	direction = node->ps.state->es_direction;
	outerPlan = outerPlanState(node);

	/*
	 * The main logic is a simple state machine.
	 */
	switch (node->lstate)
	{
		case LIMIT_INITIAL:

			/*
			 * First call for this node, so compute limit/offset. (We can't do
			 * this any earlier, because parameters from upper nodes will not
			 * be set during ExecInitLimit.)  This also sets position = 0 and
			 * changes the state to LIMIT_RESCAN.
			 */
			recompute_limits(node);

			/* FALL THRU */

		case LIMIT_RESCAN:

			/*
			 * If backwards scan, just return NULL without changing state.
			 */
			if (!ScanDirectionIsForward(direction))
				return NULL;

			/*
			 * Check for empty window; if so, treat like empty subplan.
			 */
			if (node->count <= 0 && !node->noCount)
			{
				node->lstate = LIMIT_EMPTY;

				/*
				 * CDB: We'll read no more from outer subtree. To keep our
				 * sibling QEs from being starved, tell source QEs not to clog
				 * up the pipeline with our never-to-be-consumed data.
				 */
				ExecSquelchNode(outerPlan);

				return NULL;
			}

			/*
			 * Fetch rows from subplan until we reach position > offset.
			 */
			for (;;)
			{
				slot = ExecProcNode(outerPlan);
				if (TupIsNull(slot))
				{
					/*
					 * The subplan returns too few tuples for us to produce
					 * any output at all.
					 */
					node->lstate = LIMIT_EMPTY;
					return NULL;
				}
				node->subSlot = slot;
				if (++node->position > node->offset)
					break;
			}

			/*
			 * Okay, we have the first tuple of the window.
			 */
			node->lstate = LIMIT_INWINDOW;
			break;

		case LIMIT_EMPTY:

			/*
			 * The subplan is known to return no tuples (or not more than
			 * OFFSET tuples, in general).	So we return no tuples.
			 */
			ExecSquelchNode(outerPlan); /* CDB */
			return NULL;

		case LIMIT_INWINDOW:
			if (ScanDirectionIsForward(direction))
			{
				/*
				 * Forwards scan, so check for stepping off end of window. If
				 * we are at the end of the window, return NULL without
				 * advancing the subplan or the position variable; but change
				 * the state machine state to record having done so.
				 */
				if (!node->noCount &&
					node->position - node->offset >= node->count)
				{
					node->lstate = LIMIT_WINDOWEND;
					ExecSquelchNode(outerPlan); /* CDB */
					return NULL;
				}

				/*
				 * Get next tuple from subplan, if any.
				 */
				slot = ExecProcNode(outerPlan);
				if (TupIsNull(slot))
				{
					node->lstate = LIMIT_SUBPLANEOF;
					return NULL;
				}
				node->subSlot = slot;
				node->position++;
			}
			else
			{
				/*
				 * Backwards scan, so check for stepping off start of window.
				 * As above, change only state-machine status if so.
				 */
				if (node->position <= node->offset + 1)
				{
					node->lstate = LIMIT_WINDOWSTART;
					ExecSquelchNode(outerPlan); /* CDB */
					return NULL;
				}

				/*
				 * Get previous tuple from subplan; there should be one!
				 */
				slot = ExecProcNode(outerPlan);
				if (TupIsNull(slot))
					elog(ERROR, "LIMIT subplan failed to run backwards");
				node->subSlot = slot;
				node->position--;
			}
			break;

		case LIMIT_SUBPLANEOF:
			if (ScanDirectionIsForward(direction))
				return NULL;

			/*
			 * Backing up from subplan EOF, so re-fetch previous tuple; there
			 * should be one!  Note previous tuple must be in window.
			 */
			slot = ExecProcNode(outerPlan);
			if (TupIsNull(slot))
				elog(ERROR, "LIMIT subplan failed to run backwards");
			node->subSlot = slot;
			node->lstate = LIMIT_INWINDOW;
			/* position does not change 'cause we didn't advance it before */
			break;

		case LIMIT_WINDOWEND:
			if (ScanDirectionIsForward(direction))
				return NULL;

			/*
			 * Backing up from window end: simply re-return the last tuple
			 * fetched from the subplan.
			 */
			slot = node->subSlot;
			node->lstate = LIMIT_INWINDOW;
			/* position does not change 'cause we didn't advance it before */
			break;

		case LIMIT_WINDOWSTART:
			if (!ScanDirectionIsForward(direction))
				return NULL;

			/*
			 * Advancing after having backed off window start: simply
			 * re-return the last tuple fetched from the subplan.
			 */
			slot = node->subSlot;
			node->lstate = LIMIT_INWINDOW;
			/* position does not change 'cause we didn't change it before */
			break;

		default:
			elog(ERROR, "impossible LIMIT state: %d",
				 (int) node->lstate);
			slot = NULL;		/* keep compiler quiet */
			break;
	}

	/* Return the current tuple */
	Assert(!TupIsNull(slot));

	return slot;
}

/*
 * Evaluate the limit/offset expressions --- done at startup or rescan.
 *
 * This is also a handy place to reset the current-position state info.
 */
static void
recompute_limits(LimitState *node)
{
	ExprContext *econtext = node->ps.ps_ExprContext;
	Datum		val;
	bool		isNull;

	if (node->limitOffset)
	{
		val = ExecEvalExprSwitchContext(node->limitOffset,
										econtext,
										&isNull,
										NULL);
		/* Interpret NULL offset as no offset */
		if (isNull)
			node->offset = 0;
		else
		{
			node->offset = DatumGetInt64(val);
			if (node->offset < 0)
				ereport(ERROR,
				 (errcode(ERRCODE_INVALID_ROW_COUNT_IN_RESULT_OFFSET_CLAUSE),
				  errmsg("OFFSET must not be negative")));
		}
	}
	else
	{
		/* No OFFSET supplied */
		node->offset = 0;
	}

	if (node->limitCount)
	{
		val = ExecEvalExprSwitchContext(node->limitCount,
										econtext,
										&isNull,
										NULL);
		/* Interpret NULL count as no count (LIMIT ALL) */
		if (isNull)
		{
			node->count = 0;
			node->noCount = true;
		}
		else
		{
			node->count = DatumGetInt64(val);
			if (node->count < 0)
				ereport(ERROR,
						(errcode(ERRCODE_INVALID_ROW_COUNT_IN_LIMIT_CLAUSE),
						 errmsg("LIMIT must not be negative")));
			node->noCount = false;
		}
	}
	else
	{
		/* No COUNT supplied */
		node->count = 0;
		node->noCount = true;
	}

	/* Reset position to start-of-scan */
	node->position = 0;
	node->subSlot = NULL;

	/* Set state-machine state */
	node->lstate = LIMIT_RESCAN;

	/* Notify child node about limit, if useful */
	pass_down_bound(node, outerPlanState(node));
}

/*
 * If we have a COUNT, and our input is a Sort node, notify it that it can
 * use bounded sort.  Also, if our input is a MergeAppend, we can apply the
 * same bound to any Sorts that are direct children of the MergeAppend,
 * since the MergeAppend surely need read no more than that many tuples from
 * any one input.  We also have to be prepared to look through a Result,
 * since the planner might stick one atop MergeAppend for projection purposes.
 *
 * This is a bit of a kluge, but we don't have any more-abstract way of
 * communicating between the two nodes; and it doesn't seem worth trying
 * to invent one without some more examples of special communication needs.
 *
 * Note: it is the responsibility of nodeSort.c to react properly to
 * changes of these parameters.  If we ever do redesign this, it'd be a
 * good idea to integrate this signaling with the parameter-change mechanism.
 */
static void
pass_down_bound(LimitState *node, PlanState *child_node)
{
	if (IsA(child_node, SortState))
	{
		SortState  *sortState = (SortState *) child_node;
		int64		tuples_needed = node->count + node->offset;

<<<<<<< HEAD
		/* negative test checks for overflow */
		if (node->noCount || tuples_needed < 0 || !gp_enable_sort_limit)
=======
		/* negative test checks for overflow in sum */
		if (node->noCount || tuples_needed < 0)
>>>>>>> a4bebdd9
		{
			/* make sure flag gets reset if needed upon rescan */
			sortState->bounded = false;
		}
		else
		{
			sortState->bounded = true;
			sortState->bound = tuples_needed;
		}
	}
	else if (IsA(child_node, MergeAppendState))
	{
		MergeAppendState *maState = (MergeAppendState *) child_node;
		int			i;

		for (i = 0; i < maState->ms_nplans; i++)
			pass_down_bound(node, maState->mergeplans[i]);
	}
	else if (IsA(child_node, ResultState))
	{
		/*
		 * An extra consideration here is that if the Result is projecting a
		 * targetlist that contains any SRFs, we can't assume that every input
		 * tuple generates an output tuple, so a Sort underneath might need to
		 * return more than N tuples to satisfy LIMIT N. So we cannot use
		 * bounded sort.
		 *
		 * If Result supported qual checking, we'd have to punt on seeing a
		 * qual, too.  Note that having a resconstantqual is not a
		 * showstopper: if that fails we're not getting any rows at all.
		 */
		if (outerPlanState(child_node) &&
			!expression_returns_set((Node *) child_node->plan->targetlist))
			pass_down_bound(node, outerPlanState(child_node));
	}
}

/* ----------------------------------------------------------------
 *		ExecInitLimit
 *
 *		This initializes the limit node state structures and
 *		the node's subplan.
 * ----------------------------------------------------------------
 */
LimitState *
ExecInitLimit(Limit *node, EState *estate, int eflags)
{
	LimitState *limitstate;
	Plan	   *outerPlan;

	/* check for unsupported flags */
	Assert(!(eflags & EXEC_FLAG_MARK));

	/*
	 * create state structure
	 */
	limitstate = makeNode(LimitState);
	limitstate->ps.plan = (Plan *) node;
	limitstate->ps.state = estate;

	limitstate->lstate = LIMIT_INITIAL;

	/*
	 * Miscellaneous initialization
	 *
	 * Limit nodes never call ExecQual or ExecProject, but they need an
	 * exprcontext anyway to evaluate the limit/offset parameters in.
	 */
	ExecAssignExprContext(estate, &limitstate->ps);

	/*
	 * initialize child expressions
	 */
	limitstate->limitOffset = ExecInitExpr((Expr *) node->limitOffset,
										   (PlanState *) limitstate);
	limitstate->limitCount = ExecInitExpr((Expr *) node->limitCount,
										  (PlanState *) limitstate);

	/*
	 * Tuple table initialization (XXX not actually used...)
	 */
	ExecInitResultTupleSlot(estate, &limitstate->ps);

	/*
	 * then initialize outer plan
	 */
	outerPlan = outerPlan(node);
	outerPlanState(limitstate) = ExecInitNode(outerPlan, estate, eflags);

	/*
	 * limit nodes do no projections, so initialize projection info for this
	 * node appropriately
	 */
	ExecAssignResultTypeFromTL(&limitstate->ps);
	limitstate->ps.ps_ProjInfo = NULL;

	return limitstate;
}

/* ----------------------------------------------------------------
 *		ExecEndLimit
 *
 *		This shuts down the subplan and frees resources allocated
 *		to this node.
 * ----------------------------------------------------------------
 */
void
ExecEndLimit(LimitState *node)
{
	ExecFreeExprContext(&node->ps);
	ExecEndNode(outerPlanState(node));

	EndPlanStateGpmonPkt(&node->ps);
}


void
ExecReScanLimit(LimitState *node)
{
	/*
	 * Recompute limit/offset in case parameters changed, and reset the state
	 * machine.  We must do this before rescanning our child node, in case
	 * it's a Sort that we are passing the parameters down to.
	 */
	recompute_limits(node);

	/*
	 * if chgParam of subnode is not null then plan will be re-scanned by
	 * first ExecProcNode.
	 */
	if (node->ps.lefttree->chgParam == NULL)
		ExecReScan(node->ps.lefttree);
}<|MERGE_RESOLUTION|>--- conflicted
+++ resolved
@@ -3,13 +3,9 @@
  * nodeLimit.c
  *	  Routines to handle limiting of query results where appropriate
  *
-<<<<<<< HEAD
  * Portions Copyright (c) 2005-2008, Greenplum inc
  * Portions Copyright (c) 2012-Present Pivotal Software, Inc.
- * Portions Copyright (c) 1996-2010, PostgreSQL Global Development Group
-=======
  * Portions Copyright (c) 1996-2011, PostgreSQL Global Development Group
->>>>>>> a4bebdd9
  * Portions Copyright (c) 1994, Regents of the University of California
  *
  *
@@ -341,13 +337,8 @@
 		SortState  *sortState = (SortState *) child_node;
 		int64		tuples_needed = node->count + node->offset;
 
-<<<<<<< HEAD
 		/* negative test checks for overflow */
 		if (node->noCount || tuples_needed < 0 || !gp_enable_sort_limit)
-=======
-		/* negative test checks for overflow in sum */
-		if (node->noCount || tuples_needed < 0)
->>>>>>> a4bebdd9
 		{
 			/* make sure flag gets reset if needed upon rescan */
 			sortState->bounded = false;
