/*-------------------------------------------------------------------------
 *
 * execAmi.c
 *	  miscellaneous executor access method routines
 *
 * Portions Copyright (c) 1996-2012, PostgreSQL Global Development Group
 * Portions Copyright (c) 1994, Regents of the University of California
 *
 *	src/backend/executor/execAmi.c
 *
 *-------------------------------------------------------------------------
 */
#include "postgres.h"

#include "executor/execdebug.h"
#include "executor/nodeAgg.h"
#include "executor/nodeAppend.h"
#include "executor/nodeBitmapAnd.h"
#include "executor/nodeBitmapHeapscan.h"
#include "executor/nodeBitmapIndexscan.h"
#include "executor/nodeDynamicBitmapIndexscan.h"
#include "executor/nodeBitmapOr.h"
#include "executor/nodeCtescan.h"
#include "executor/nodeForeignscan.h"
#include "executor/nodeFunctionscan.h"
#include "executor/nodeHash.h"
#include "executor/nodeHashjoin.h"
#include "executor/nodeIndexonlyscan.h"
#include "executor/nodeIndexscan.h"
#include "executor/nodeLimit.h"
#include "executor/nodeLockRows.h"
#include "executor/nodeMaterial.h"
#include "executor/nodeMergeAppend.h"
#include "executor/nodeMergejoin.h"
#include "executor/nodeModifyTable.h"
#include "executor/nodeNestloop.h"
#include "executor/nodeRecursiveunion.h"
#include "executor/nodeResult.h"
#include "executor/nodeSetOp.h"
#include "executor/nodeSort.h"
#include "executor/nodeSubplan.h"
#include "executor/nodeSubqueryscan.h"
#include "executor/nodeTidscan.h"
#include "executor/nodeUnique.h"
#include "executor/nodeValuesscan.h"
#include "executor/nodeWindowAgg.h"
#include "executor/nodeWorktablescan.h"
#include "executor/nodeAssertOp.h"
#include "executor/nodeTableScan.h"
#include "executor/nodeDynamicTableScan.h"
#include "executor/nodeDynamicIndexscan.h"
#include "executor/nodeExternalscan.h"
#include "executor/nodeBitmapTableScan.h"
#include "executor/nodeMotion.h"
#include "executor/nodeSequence.h"
#include "executor/nodeTableFunction.h"
#include "executor/nodePartitionSelector.h"
#include "executor/nodeBitmapAppendOnlyscan.h"
#include "executor/nodeShareInputScan.h"
#include "nodes/nodeFuncs.h"
#include "utils/rel.h"
#include "utils/syscache.h"


static bool TargetListSupportsBackwardScan(List *targetlist);
static bool IndexSupportsBackwardScan(Oid indexid);


/*
 * ExecReScan
 *		Reset a plan node so that its output can be re-scanned.
 *
 * Note that if the plan node has parameters that have changed value,
 * the output might be different from last time.
 */
void
ExecReScan(PlanState *node)
{
	/* If collecting timing stats, update them */
	if (node->instrument)
		InstrEndLoop(node->instrument);

	/*
	 * If we have changed parameters, propagate that info.
	 *
	 * Note: ExecReScanSetParamPlan() can add bits to node->chgParam,
	 * corresponding to the output param(s) that the InitPlan will update.
	 * Since we make only one pass over the list, that means that an InitPlan
	 * can depend on the output param(s) of a sibling InitPlan only if that
	 * sibling appears earlier in the list.  This is workable for now given
	 * the limited ways in which one InitPlan could depend on another, but
	 * eventually we might need to work harder (or else make the planner
	 * enlarge the extParam/allParam sets to include the params of depended-on
	 * InitPlans).
	 */
	if (node->chgParam != NULL)
	{
		ListCell   *l;

		foreach(l, node->initPlan)
		{
			SubPlanState *sstate = (SubPlanState *) lfirst(l);
			PlanState  *splan = sstate->planstate;

			if (splan->plan->extParam != NULL)	/* don't care about child
												 * local Params */
				UpdateChangedParamSet(splan, node->chgParam);
			if (splan->chgParam != NULL)
				ExecReScanSetParamPlan(sstate, node);
		}
		foreach(l, node->subPlan)
		{
			SubPlanState *sstate = (SubPlanState *) lfirst(l);
			PlanState  *splan = sstate->planstate;

			if (splan->plan->extParam != NULL)
				UpdateChangedParamSet(splan, node->chgParam);
		}
		/* Well. Now set chgParam for left/right trees. */
		if (node->lefttree != NULL)
			UpdateChangedParamSet(node->lefttree, node->chgParam);
		if (node->righttree != NULL)
			UpdateChangedParamSet(node->righttree, node->chgParam);
	}

	/* Shut down any SRFs in the plan node's targetlist */
	if (node->ps_ExprContext)
		ReScanExprContext(node->ps_ExprContext);

	/* And do node-type-specific processing */
	switch (nodeTag(node))
	{
		case T_ResultState:
			ExecReScanResult((ResultState *) node);
			break;

		case T_ModifyTableState:
			ExecReScanModifyTable((ModifyTableState *) node);
			break;

		case T_AppendState:
			ExecReScanAppend((AppendState *) node);
			break;

		case T_MergeAppendState:
			ExecReScanMergeAppend((MergeAppendState *) node);
			break;

		case T_RecursiveUnionState:
			ExecReScanRecursiveUnion((RecursiveUnionState *) node);
			break;

		case T_AssertOpState:
			ExecReScanAssertOp((AssertOpState *) node);
			break;

		case T_BitmapAndState:
			ExecReScanBitmapAnd((BitmapAndState *) node);
			break;

		case T_BitmapOrState:
			ExecReScanBitmapOr((BitmapOrState *) node);
			break;

		case T_SeqScanState:
		case T_AppendOnlyScanState:
		case T_AOCSScanState:
			insist_log(false, "SeqScan/AppendOnlyScan/AOCSScan are defunct");
			break;

		case T_IndexScanState:
			ExecReScanIndexScan((IndexScanState *) node);
			break;

<<<<<<< HEAD
		case T_ExternalScanState:
			ExecReScanExternal((ExternalScanState *) node);
			break;			

		case T_TableScanState:
			ExecReScanTable((TableScanState *) node);
			break;

		case T_DynamicTableScanState:
			ExecReScanDynamicTable((DynamicTableScanState *) node);
			break;

		case T_BitmapTableScanState:
			ExecReScanBitmapTable((BitmapTableScanState *) node);
			break;

		case T_DynamicIndexScanState:
			ExecReScanDynamicIndex((DynamicIndexScanState *) node);
=======
		case T_IndexOnlyScanState:
			ExecReScanIndexOnlyScan((IndexOnlyScanState *) node);
>>>>>>> 80edfd76
			break;

		case T_BitmapIndexScanState:
			ExecReScanBitmapIndexScan((BitmapIndexScanState *) node);
			break;

		case T_DynamicBitmapIndexScanState:
			ExecReScanDynamicBitmapIndex((DynamicBitmapIndexScanState *) node);
			break;

		case T_BitmapHeapScanState:
			ExecReScanBitmapHeapScan((BitmapHeapScanState *) node);
			break;

		case T_TidScanState:
			ExecReScanTidScan((TidScanState *) node);
			break;

		case T_SubqueryScanState:
			ExecReScanSubqueryScan((SubqueryScanState *) node);
			break;

		case T_SequenceState:
			ExecReScanSequence((SequenceState *) node);
			break;

		case T_FunctionScanState:
			ExecReScanFunctionScan((FunctionScanState *) node);
			break;

		case T_ValuesScanState:
			ExecReScanValuesScan((ValuesScanState *) node);
			break;

		case T_CteScanState:
			ExecReScanCteScan((CteScanState *) node);
			break;

		case T_WorkTableScanState:
			ExecReScanWorkTableScan((WorkTableScanState *) node);
			break;

		case T_ForeignScanState:
			ExecReScanForeignScan((ForeignScanState *) node);
			break;

		case T_BitmapAppendOnlyScanState:
			ExecReScanBitmapAppendOnly((BitmapAppendOnlyScanState *) node);
			break;

		case T_NestLoopState:
			ExecReScanNestLoop((NestLoopState *) node);
			break;

		case T_MergeJoinState:
			ExecReScanMergeJoin((MergeJoinState *) node);
			break;

		case T_HashJoinState:
			ExecReScanHashJoin((HashJoinState *) node);
			break;

		case T_MaterialState:
			ExecReScanMaterial((MaterialState *) node);
			break;

		case T_SortState:
			ExecReScanSort((SortState *) node);
			break;

		case T_AggState:
			ExecReScanAgg((AggState *) node);
			break;

		case T_WindowAggState:
			ExecReScanWindowAgg((WindowAggState *) node);
			break;

		case T_UniqueState:
			ExecReScanUnique((UniqueState *) node);
			break;

		case T_HashState:
			ExecReScanHash((HashState *) node);
			break;

		case T_SetOpState:
			ExecReScanSetOp((SetOpState *) node);
			break;

		case T_LockRowsState:
			ExecReScanLockRows((LockRowsState *) node);
			break;

		case T_LimitState:
			ExecReScanLimit((LimitState *) node);
			break;

		case T_MotionState:
			ExecReScanMotion((MotionState *) node);
			break;

		case T_TableFunctionScan:
			ExecReScanTableFunction((TableFunctionState *) node);
			break;

		case T_ShareInputScanState:
			ExecReScanShareInputScan((ShareInputScanState *) node);
			break;
		case T_PartitionSelectorState:
			ExecReScanPartitionSelector((PartitionSelectorState *) node);
			break;
			
		default:
			elog(ERROR, "unrecognized node type: %d", (int) nodeTag(node));
			break;
	}

	if (node->chgParam != NULL)
	{
		bms_free(node->chgParam);
		node->chgParam = NULL;
	}

	/* Now would be a good time to also send an update to gpmon */
	CheckSendPlanStateGpmonPkt(node);
}

/*
 * ExecMarkPos
 *
 * Marks the current scan position.
 */
void
ExecMarkPos(PlanState *node)
{
	switch (nodeTag(node))
	{
		case T_TableScanState:
			ExecTableMarkPos((TableScanState *) node);
			break;

		case T_DynamicTableScanState:
			ExecDynamicTableMarkPos((DynamicTableScanState *) node);
			break;

		case T_SeqScanState:
		case T_AppendOnlyScanState:
		case T_AOCSScanState:
			insist_log(false, "SeqScan/AppendOnlyScan/AOCSScan are defunct");
			break;

		case T_IndexScanState:
			ExecIndexMarkPos((IndexScanState *) node);
			break;

<<<<<<< HEAD
		case T_ExternalScanState:
			elog(ERROR, "Marking scan position for external relation is not supported");
			break;			
=======
		case T_IndexOnlyScanState:
			ExecIndexOnlyMarkPos((IndexOnlyScanState *) node);
			break;
>>>>>>> 80edfd76

		case T_TidScanState:
			ExecTidMarkPos((TidScanState *) node);
			break;

		case T_ValuesScanState:
			ExecValuesMarkPos((ValuesScanState *) node);
			break;

		case T_MaterialState:
			ExecMaterialMarkPos((MaterialState *) node);
			break;

		case T_SortState:
			ExecSortMarkPos((SortState *) node);
			break;

		case T_ResultState:
			ExecResultMarkPos((ResultState *) node);
			break;

		case T_MotionState:
			ereport(ERROR, (
				errcode(ERRCODE_INTERNAL_ERROR),
				errmsg("unsupported call to mark position of Motion operator")
				));
			break;

		default:
			/* don't make hard error unless caller asks to restore... */
			elog(DEBUG2, "unrecognized node type: %d", (int) nodeTag(node));
			break;
	}
}

/*
 * ExecRestrPos
 *
 * restores the scan position previously saved with ExecMarkPos()
 *
 * NOTE: the semantics of this are that the first ExecProcNode following
 * the restore operation will yield the same tuple as the first one following
 * the mark operation.	It is unspecified what happens to the plan node's
 * result TupleTableSlot.  (In most cases the result slot is unchanged by
 * a restore, but the node may choose to clear it or to load it with the
 * restored-to tuple.)	Hence the caller should discard any previously
 * returned TupleTableSlot after doing a restore.
 */
void
ExecRestrPos(PlanState *node)
{
	switch (nodeTag(node))
	{
		case T_TableScanState:
			ExecTableRestrPos((TableScanState *) node);
			break;

		case T_DynamicTableScanState:
			ExecDynamicTableRestrPos((DynamicTableScanState *) node);
			break;

		case T_SeqScanState:
		case T_AppendOnlyScanState:
		case T_AOCSScanState:
			insist_log(false, "SeqScan/AppendOnlyScan/AOCSScan are defunct");
			break;

		case T_IndexScanState:
			ExecIndexRestrPos((IndexScanState *) node);
			break;

<<<<<<< HEAD
		case T_ExternalScanState:
			elog(ERROR, "Restoring scan position is not yet supported for external relation scan");
			break;			
=======
		case T_IndexOnlyScanState:
			ExecIndexOnlyRestrPos((IndexOnlyScanState *) node);
			break;
>>>>>>> 80edfd76

		case T_TidScanState:
			ExecTidRestrPos((TidScanState *) node);
			break;

		case T_ValuesScanState:
			ExecValuesRestrPos((ValuesScanState *) node);
			break;

		case T_MaterialState:
			ExecMaterialRestrPos((MaterialState *) node);
			break;

		case T_SortState:
			ExecSortRestrPos((SortState *) node);
			break;

		case T_ResultState:
			ExecResultRestrPos((ResultState *) node);
			break;

		case T_MotionState:
			ereport(ERROR, (
				errcode(ERRCODE_INTERNAL_ERROR),
				errmsg("unsupported call to restore position of Motion operator")
				));
			break;

		default:
			elog(ERROR, "unrecognized node type: %d", (int) nodeTag(node));
			break;
	}

	/* Now would be a good time to also send an update to gpmon */
	CheckSendPlanStateGpmonPkt(node);
}

/*
 * ExecSupportsMarkRestore - does a plan type support mark/restore?
 *
 * XXX Ideally, all plan node types would support mark/restore, and this
 * wouldn't be needed.  For now, this had better match the routines above.
 * But note the test is on Plan nodetype, not PlanState nodetype.
 *
 * (However, since the only present use of mark/restore is in mergejoin,
 * there is no need to support mark/restore in any plan type that is not
 * capable of generating ordered output.  So the seqscan, tidscan,
 * and valuesscan support is actually useless code at present.)
 */
bool
ExecSupportsMarkRestore(NodeTag plantype)
{
	switch (plantype)
	{
		case T_SeqScan:
		case T_IndexScan:
		case T_IndexOnlyScan:
		case T_TidScan:
		case T_ValuesScan:
		case T_Material:
		case T_Sort:
		case T_ShareInputScan:
			return true;

		case T_Result:

			/*
			 * T_Result only supports mark/restore if it has a child plan that
			 * does, so we do not have enough information to give a really
			 * correct answer.	However, for current uses it's enough to
			 * always say "false", because this routine is not asked about
			 * gating Result plans, only base-case Results.
			 */
			return false;

		default:
			break;
	}

	return false;
}

/*
 * ExecSupportsBackwardScan - does a plan type support backwards scanning?
 *
 * Ideally, all plan types would support backwards scan, but that seems
 * unlikely to happen soon.  In some cases, a plan node passes the backwards
 * scan down to its children, and so supports backwards scan only if its
 * children do.  Therefore, this routine must be passed a complete plan tree.
 */
bool
ExecSupportsBackwardScan(Plan *node)
{
	if (node == NULL)
		return false;

	switch (nodeTag(node))
	{
		case T_Result:
			if (outerPlan(node) != NULL)
				return ExecSupportsBackwardScan(outerPlan(node)) &&
					TargetListSupportsBackwardScan(node->targetlist);
			else
				return false;

		case T_Append:
			{
				ListCell   *l;

				foreach(l, ((Append *) node)->appendplans)
				{
					if (!ExecSupportsBackwardScan((Plan *) lfirst(l)))
						return false;
				}
				/* need not check tlist because Append doesn't evaluate it */
				return true;
			}

		case T_SeqScan:
		case T_TidScan:
		case T_FunctionScan:
		case T_ValuesScan:
		case T_CteScan:
		case T_WorkTableScan:
			return TargetListSupportsBackwardScan(node->targetlist);

		case T_IndexScan:
			return IndexSupportsBackwardScan(((IndexScan *) node)->indexid) &&
				TargetListSupportsBackwardScan(node->targetlist);

		case T_IndexOnlyScan:
			return IndexSupportsBackwardScan(((IndexOnlyScan *) node)->indexid) &&
				TargetListSupportsBackwardScan(node->targetlist);

		case T_SubqueryScan:
			return ExecSupportsBackwardScan(((SubqueryScan *) node)->subplan) &&
				TargetListSupportsBackwardScan(node->targetlist);

		case T_ShareInputScan:
			return true;

		case T_Material:
		case T_Sort:
			/* these don't evaluate tlist */
			return true;

		case T_LockRows:
		case T_Limit:
			/* these don't evaluate tlist */
			return ExecSupportsBackwardScan(outerPlan(node));

		default:
			return false;
	}
}

/*
 * ExecEagerFree
 *    Eager free the memory that is used by the given node.
 */
void
ExecEagerFree(PlanState *node)
{
	switch (nodeTag(node))
	{
		/* No need for eager free */
		case T_AppendState:
		case T_AssertOpState:
		case T_BitmapAndState:
		case T_BitmapOrState:
		case T_BitmapIndexScanState:
		case T_DynamicBitmapIndexScanState:
		case T_LimitState:
		case T_MotionState:
		case T_NestLoopState:
		case T_RepeatState:
		case T_ResultState:
		case T_SetOpState:
		case T_SubqueryScanState:
		case T_TidScanState:
		case T_UniqueState:
		case T_HashState:
		case T_ValuesScanState:
		case T_TableFunctionState:
		case T_DynamicTableScanState:
		case T_DynamicIndexScanState:
		case T_SequenceState:
		case T_PartitionSelectorState:
		case T_WorkTableScanState:
			break;

		case T_TableScanState:
			ExecEagerFreeTableScan((TableScanState *)node);
			break;
			
		case T_SeqScanState:
		case T_AppendOnlyScanState:
		case T_AOCSScanState:
			insist_log(false, "SeqScan/AppendOnlyScan/AOCSScan are defunct");
			break;
			
		case T_ExternalScanState:
			ExecEagerFreeExternalScan((ExternalScanState *)node);
			break;
			
		case T_IndexScanState:
			ExecEagerFreeIndexScan((IndexScanState *)node);
			break;
			
		case T_BitmapHeapScanState:
			ExecEagerFreeBitmapHeapScan((BitmapHeapScanState *)node);
			break;
			
		case T_BitmapAppendOnlyScanState:
			ExecEagerFreeBitmapAppendOnlyScan((BitmapAppendOnlyScanState *)node);
			break;
			
		case T_BitmapTableScanState:
			ExecEagerFreeBitmapTableScan((BitmapTableScanState *)node);
			break;

		case T_FunctionScanState:
			ExecEagerFreeFunctionScan((FunctionScanState *)node);
			break;
			
		case T_MergeJoinState:
			ExecEagerFreeMergeJoin((MergeJoinState *)node);
			break;
			
		case T_HashJoinState:
			ExecEagerFreeHashJoin((HashJoinState *)node);
			break;
			
		case T_MaterialState:
			ExecEagerFreeMaterial((MaterialState*)node);
			break;
			
		case T_SortState:
			ExecEagerFreeSort((SortState *)node);
			break;
			
		case T_AggState:
			ExecEagerFreeAgg((AggState*)node);
			break;

		case T_WindowAggState:
			ExecEagerFreeWindowAgg((WindowAggState *)node);
			break;

		case T_ShareInputScanState:
			ExecEagerFreeShareInputScan((ShareInputScanState *)node);
			break;

		case T_RecursiveUnionState:
			ExecEagerFreeRecursiveUnion((RecursiveUnionState *)node);
			break;

		default:
			Insist(false);
			break;
	}
}

/*
 * EagerFreeChildNodesContext
 *    Store the context info for eager freeing child nodes.
 */
typedef struct EagerFreeChildNodesContext
{
	/*
	 * Indicate whether the eager free is called when a subplan
	 * is finished. This is used to indicate whether we should
	 * free the Material node under the Result (to support
	 * correlated subqueries (CSQ)).
	 */
	bool subplanDone;
} EagerFreeChildNodesContext;

/*
 * EagerFreeWalker
 *    Walk the tree, and eager free the memory.
 */
static CdbVisitOpt
EagerFreeWalker(PlanState *node, void *context)
{
	EagerFreeChildNodesContext *ctx = (EagerFreeChildNodesContext *)context;

	if (node == NULL)
	{
		return CdbVisit_Walk;
	}
	
	if (IsA(node, MotionState))
	{
		/* Skip the subtree */
		return CdbVisit_Skip;
	}

	if (IsA(node, ResultState))
	{
		ResultState *resultState = (ResultState *)node;
		PlanState *lefttree = resultState->ps.lefttree;

		/*
		 * If the child node for the Result node is a Material, and the child node for
		 * the Material is a Broadcast Motion, we can't eagerly free the memory for
		 * the Material node until the subplan is done.
		 */
		if (!ctx->subplanDone && lefttree != NULL && IsA(lefttree, MaterialState))
		{
			PlanState *matLefttree = lefttree->lefttree;
			Assert(matLefttree != NULL);
			
			if (IsA(matLefttree, MotionState) &&
				((Motion*)matLefttree->plan)->motionType == MOTIONTYPE_FIXED)
			{
				ExecEagerFree(node);

				/* Skip the subtree */
				return CdbVisit_Skip;
			}
		}
	}

	ExecEagerFree(node);
	
	return CdbVisit_Walk;
}

/*
 * ExecEagerFreeChildNodes
 *    Eager free the memory for the child nodes.
 *
 * If this function is called when a subplan is finished, this function eagerly frees
 * the memory for all child nodes. Otherwise, it stops when it sees a Result node on top of
 * a Material and a Broadcast Motion. The reason that the Material node below the
 * Result can not be freed until the parent node of the subplan is finished.
 */
void
ExecEagerFreeChildNodes(PlanState *node, bool subplanDone)
{
	EagerFreeChildNodesContext ctx;
	ctx.subplanDone = subplanDone;
	
	switch(nodeTag(node))
	{
		case T_AssertOpState:
		case T_BitmapIndexScanState:
		case T_LimitState:
		case T_RepeatState:
		case T_ResultState:
		case T_SetOpState:
		case T_ShareInputScanState:
		case T_SubqueryScanState:
		case T_TidScanState:
		case T_UniqueState:
		case T_HashState:
		case T_ValuesScanState:
		case T_TableScanState:
		case T_DynamicTableScanState:
		case T_DynamicIndexScanState:
		case T_ExternalScanState:
		case T_IndexScanState:
		case T_BitmapHeapScanState:
		case T_BitmapAppendOnlyScanState:
		case T_FunctionScanState:
		case T_MaterialState:
		case T_SortState:
		case T_AggState:
		case T_WindowAggState:
		{
			planstate_walk_node(outerPlanState(node), EagerFreeWalker, &ctx);
			break;
		}

		case T_SeqScanState:
		case T_AppendOnlyScanState:
		case T_AOCSScanState:
			insist_log(false, "SeqScan/AppendOnlyScan/AOCSScan are defunct");
			break;

		case T_NestLoopState:
		case T_MergeJoinState:
		case T_BitmapAndState:
		case T_BitmapOrState:
		case T_HashJoinState:
		case T_RecursiveUnionState:
		{
			planstate_walk_node(innerPlanState(node), EagerFreeWalker, &ctx);
			planstate_walk_node(outerPlanState(node), EagerFreeWalker, &ctx);
			break;
		}
		
		case T_AppendState:
		{
			AppendState *appendState = (AppendState *)node;
			for (int planNo = 0; planNo < appendState->as_nplans; planNo++)
			{
				planstate_walk_node(appendState->appendplans[planNo], EagerFreeWalker, &ctx);
			}
			
			break;
		}
			
		case T_MotionState:
		{
			/* do nothing */
			break;
		}
			
		default:
		{
			Insist(false);
			break;
		}
	}
}

/*
 * If the tlist contains set-returning functions, we can't support backward
 * scan, because the TupFromTlist code is direction-ignorant.
 */
static bool
TargetListSupportsBackwardScan(List *targetlist)
{
	if (expression_returns_set((Node *) targetlist))
		return false;
	return true;
}

/*
 * An IndexScan or IndexOnlyScan node supports backward scan only if the
 * index's AM does.
 */
static bool
IndexSupportsBackwardScan(Oid indexid)
{
	bool		result;
	HeapTuple	ht_idxrel;
	HeapTuple	ht_am;
	Form_pg_class idxrelrec;
	Form_pg_am	amrec;

	/* Fetch the pg_class tuple of the index relation */
	ht_idxrel = SearchSysCache1(RELOID, ObjectIdGetDatum(indexid));
	if (!HeapTupleIsValid(ht_idxrel))
		elog(ERROR, "cache lookup failed for relation %u", indexid);
	idxrelrec = (Form_pg_class) GETSTRUCT(ht_idxrel);

	/* Fetch the pg_am tuple of the index' access method */
	ht_am = SearchSysCache1(AMOID, ObjectIdGetDatum(idxrelrec->relam));
	if (!HeapTupleIsValid(ht_am))
		elog(ERROR, "cache lookup failed for access method %u",
			 idxrelrec->relam);
	amrec = (Form_pg_am) GETSTRUCT(ht_am);

	result = amrec->amcanbackward;

	ReleaseSysCache(ht_idxrel);
	ReleaseSysCache(ht_am);

	return result;
}

/*
 * ExecMaterializesOutput - does a plan type materialize its output?
 *
 * Returns true if the plan node type is one that automatically materializes
 * its output (typically by keeping it in a tuplestore).  For such plans,
 * a rescan without any parameter change will have zero startup cost and
 * very low per-tuple cost.
 */
bool
ExecMaterializesOutput(NodeTag plantype)
{
	switch (plantype)
	{
		case T_Material:
		case T_FunctionScan:
		case T_CteScan:
		case T_WorkTableScan:
		case T_Sort:
		case T_ShareInputScan:
			return true;

		default:
			break;
	}

	return false;
}<|MERGE_RESOLUTION|>--- conflicted
+++ resolved
@@ -13,6 +13,7 @@
 #include "postgres.h"
 
 #include "executor/execdebug.h"
+#include "executor/instrument.h"
 #include "executor/nodeAgg.h"
 #include "executor/nodeAppend.h"
 #include "executor/nodeBitmapAnd.h"
@@ -172,7 +173,6 @@
 			ExecReScanIndexScan((IndexScanState *) node);
 			break;
 
-<<<<<<< HEAD
 		case T_ExternalScanState:
 			ExecReScanExternal((ExternalScanState *) node);
 			break;			
@@ -191,10 +191,10 @@
 
 		case T_DynamicIndexScanState:
 			ExecReScanDynamicIndex((DynamicIndexScanState *) node);
-=======
+			break;
+
 		case T_IndexOnlyScanState:
 			ExecReScanIndexOnlyScan((IndexOnlyScanState *) node);
->>>>>>> 80edfd76
 			break;
 
 		case T_BitmapIndexScanState:
@@ -351,15 +351,13 @@
 			ExecIndexMarkPos((IndexScanState *) node);
 			break;
 
-<<<<<<< HEAD
 		case T_ExternalScanState:
 			elog(ERROR, "Marking scan position for external relation is not supported");
 			break;			
-=======
+
 		case T_IndexOnlyScanState:
 			ExecIndexOnlyMarkPos((IndexOnlyScanState *) node);
 			break;
->>>>>>> 80edfd76
 
 		case T_TidScanState:
 			ExecTidMarkPos((TidScanState *) node);
@@ -386,6 +384,10 @@
 				errcode(ERRCODE_INTERNAL_ERROR),
 				errmsg("unsupported call to mark position of Motion operator")
 				));
+			break;
+
+		case T_ForeignScanState:
+			elog(ERROR, "Marking scan position for foreign relation is not supported");
 			break;
 
 		default:
@@ -431,15 +433,13 @@
 			ExecIndexRestrPos((IndexScanState *) node);
 			break;
 
-<<<<<<< HEAD
 		case T_ExternalScanState:
 			elog(ERROR, "Restoring scan position is not yet supported for external relation scan");
 			break;			
-=======
+
 		case T_IndexOnlyScanState:
 			ExecIndexOnlyRestrPos((IndexOnlyScanState *) node);
 			break;
->>>>>>> 80edfd76
 
 		case T_TidScanState:
 			ExecTidRestrPos((TidScanState *) node);
@@ -466,6 +466,10 @@
 				errcode(ERRCODE_INTERNAL_ERROR),
 				errmsg("unsupported call to restore position of Motion operator")
 				));
+			break;
+
+		case T_ForeignScanState:
+			elog(ERROR, "Restoring scan position is not yet supported for foreign relation scan");
 			break;
 
 		default:
@@ -626,9 +630,11 @@
 		case T_TableFunctionState:
 		case T_DynamicTableScanState:
 		case T_DynamicIndexScanState:
+		case T_IndexOnlyScanState:
 		case T_SequenceState:
 		case T_PartitionSelectorState:
 		case T_WorkTableScanState:
+		case T_ForeignScanState:
 			break;
 
 		case T_TableScanState:
@@ -810,6 +816,7 @@
 		case T_SortState:
 		case T_AggState:
 		case T_WindowAggState:
+		case T_ForeignScanState:
 		{
 			planstate_walk_node(outerPlanState(node), EagerFreeWalker, &ctx);
 			break;
