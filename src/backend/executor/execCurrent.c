--- conflicted
+++ resolved
@@ -529,11 +529,8 @@
 			 * Relation scan nodes can all be treated alike
 			 */
 		case T_SeqScanState:
-<<<<<<< HEAD
 		case T_DynamicSeqScanState:
-=======
 		case T_SampleScanState:
->>>>>>> ab93f90c
 		case T_IndexScanState:
 		case T_DynamicIndexScanState:
 		case T_IndexOnlyScanState:
