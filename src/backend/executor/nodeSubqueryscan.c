--- conflicted
+++ resolved
@@ -7,13 +7,9 @@
  * we need two sets of code.  Ought to look at trying to unify the cases.
  *
  *
-<<<<<<< HEAD
  * Portions Copyright (c) 2006-2008, Greenplum inc
  * Portions Copyright (c) 2012-Present Pivotal Software, Inc.
- * Portions Copyright (c) 1996-2010, PostgreSQL Global Development Group
-=======
  * Portions Copyright (c) 1996-2011, PostgreSQL Global Development Group
->>>>>>> a4bebdd9
  * Portions Copyright (c) 1994, Regents of the University of California
  *
  *
@@ -247,11 +243,7 @@
 	 * first ExecProcNode.
 	 */
 	if (node->subplan->chgParam == NULL)
-<<<<<<< HEAD
-		ExecReScan(node->subplan, NULL);
+		ExecReScan(node->subplan);
 
 	CheckSendPlanStateGpmonPkt(&node->ss.ps);
-=======
-		ExecReScan(node->subplan);
->>>>>>> a4bebdd9
 }