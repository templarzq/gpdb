--- conflicted
+++ resolved
@@ -62,8 +62,6 @@
 	 * extra cycles for ExecCopySlot().  (Our own ScanTupleSlot is used
 	 * only for EvalPlanQual rechecks.)
 	 */
-<<<<<<< HEAD
-	node->ss.ss_ScanTupleSlot = slot;
 
     /*
      * CDB: Label each row with a synthetic ctid if needed for subquery dedup.
@@ -74,8 +72,6 @@
     	slot_set_ctid_from_fake(slot, &node->cdb_fake_ctid);
     }
 
-=======
->>>>>>> 78a09145
 	return slot;
 }
 
@@ -159,15 +155,10 @@
 		ExecInitExpr((Expr *) node->scan.plan.qual,
 					 (PlanState *) subquerystate);
 
-<<<<<<< HEAD
 	/* Check if targetlist or qual contains a var node referencing the ctid column */
 	subquerystate->cdb_want_ctid = contain_ctid_var_reference(&node->scan);
 	ItemPointerSetInvalid(&subquerystate->cdb_fake_ctid);
 
-#define SUBQUERYSCAN_NSLOTS 2
-
-=======
->>>>>>> 78a09145
 	/*
 	 * tuple table initialization
 	 */
@@ -211,19 +202,14 @@
 	/*
 	 * clean out the upper tuple table
 	 */
-<<<<<<< HEAD
 	if (node->ss.ss_ScanTupleSlot != NULL)
 	{
 		ExecClearTuple(node->ss.ps.ps_ResultTupleSlot);
-		node->ss.ss_ScanTupleSlot = NULL;	/* not ours to clear */
+		ExecClearTuple(node->ss.ss_ScanTupleSlot);
 	}
 
 	/* gpmon */
 	EndPlanStateGpmonPkt(&node->ss.ps);
-=======
-	ExecClearTuple(node->ss.ps.ps_ResultTupleSlot);
-	ExecClearTuple(node->ss.ss_ScanTupleSlot);
->>>>>>> 78a09145
 
 	/*
 	 * close down subquery
@@ -258,12 +244,6 @@
 	 */
 	if (node->subplan->chgParam == NULL)
 		ExecReScan(node->subplan, NULL);
-<<<<<<< HEAD
-
-	node->ss.ss_ScanTupleSlot = NULL;
-	/*node->ss.ps.ps_TupFromTlist = false;*/
 
 	CheckSendPlanStateGpmonPkt(&node->ss.ps);
-=======
->>>>>>> 78a09145
 }