/*-------------------------------------------------------------------------
 *
 * execMain.c
 *	  top level executor interface routines
 *
 * INTERFACE ROUTINES
 *	ExecutorStart()
 *	ExecutorRun()
 *	ExecutorEnd()
 *
 *	The old ExecutorMain() has been replaced by ExecutorStart(),
 *	ExecutorRun() and ExecutorEnd()
 *
 *	These three procedures are the external interfaces to the executor.
 *	In each case, the query descriptor is required as an argument.
 *
 *	ExecutorStart() must be called at the beginning of execution of any
 *	query plan and ExecutorEnd() should always be called at the end of
 *	execution of a plan.
 *
 *	ExecutorRun accepts direction and count arguments that specify whether
 *	the plan is to be executed forwards, backwards, and for how many tuples.
 *
 * Portions Copyright (c) 2005-2010, Greenplum inc
 * Portions Copyright (c) 2012-Present Pivotal Software, Inc.
 * Portions Copyright (c) 1996-2009, PostgreSQL Global Development Group
 * Portions Copyright (c) 1994, Regents of the University of California
 *
 *
 * IDENTIFICATION
<<<<<<< HEAD
 *	  $PostgreSQL: pgsql/src/backend/executor/execMain.c,v 1.303.2.3 2009/12/09 21:58:16 tgl Exp $
=======
 *	  $PostgreSQL: pgsql/src/backend/executor/execMain.c,v 1.305 2008/03/28 00:21:55 tgl Exp $
>>>>>>> f260edb1
 *
 *-------------------------------------------------------------------------
 */
#include "postgres.h"
#include "gpmon/gpmon.h"

#include "access/heapam.h"
#include "access/aosegfiles.h"
#include "access/appendonlywriter.h"
#include "access/fileam.h"
#include "access/reloptions.h"
#include "access/transam.h"
#include "access/xact.h"
#include "catalog/heap.h"
#include "catalog/namespace.h"
#include "catalog/pg_tablespace.h"
#include "catalog/toasting.h"
#include "catalog/aoseg.h"
#include "catalog/aoblkdir.h"
#include "catalog/aovisimap.h"
#include "catalog/catalog.h"
#include "catalog/pg_attribute_encoding.h"
#include "catalog/pg_type.h"
#include "cdb/cdbpartition.h"
#include "commands/tablecmds.h" /* XXX: temp for get_parts() */
#include "commands/tablespace.h"
#include "commands/trigger.h"
#include "executor/execDML.h"
#include "executor/execdebug.h"
#include "executor/execUtils.h"
#include "executor/instrument.h"
#include "executor/nodeSubplan.h"
#include "libpq/pqformat.h"
#include "miscadmin.h"
#include "nodes/makefuncs.h" /* temporary */
#include "optimizer/clauses.h"
#include "parser/parse_clause.h"
#include "parser/parse_expr.h"
#include "parser/parse_relation.h"
#include "parser/parsetree.h"
#include "storage/smgr.h"
#include "utils/acl.h"
#include "utils/builtins.h"
#include "utils/lsyscache.h"
#include "utils/memutils.h"
<<<<<<< HEAD
#include "utils/ps_status.h"
#include "utils/typcache.h"
#include "utils/workfile_mgr.h"
#include "utils/faultinjector.h"

#include "catalog/pg_statistic.h"
#include "catalog/pg_class.h"

#include "tcop/tcopprot.h"

#include "cdb/cdbappendonlyam.h"
#include "cdb/cdbaocsam.h"
#include "cdb/cdbdisp_query.h"
#include "cdb/cdbdispatchresult.h"
#include "cdb/cdbexplain.h"             /* cdbexplain_sendExecStats() */
#include "cdb/cdbplan.h"
#include "cdb/cdbsrlz.h"
#include "cdb/cdbsubplan.h"
#include "cdb/cdbvars.h"
#include "cdb/ml_ipc.h"
#include "cdb/cdbmotion.h"
#include "cdb/cdbtm.h"
#include "cdb/cdboidsync.h"
#include "cdb/cdbmirroredbufferpool.h"
#include "cdb/cdbpersistentstore.h"
#include "cdb/cdbpersistentfilesysobj.h"
#include "cdb/cdbllize.h"
#include "cdb/memquota.h"
#include "cdb/cdbtargeteddispatch.h"

extern bool cdbpathlocus_querysegmentcatalogs;
=======
#include "utils/tqual.h"
>>>>>>> f260edb1


typedef struct evalPlanQual
{
	Index		rti;
	EState	   *estate;
	PlanState  *planstate;
	struct evalPlanQual *next;	/* stack of active PlanQual plans */
	struct evalPlanQual *free;	/* list of free PlanQual plans */
} evalPlanQual;

/* decls for local routines only used within this module */
static void InitPlan(QueryDesc *queryDesc, int eflags);
<<<<<<< HEAD
static void initResultRelInfo(ResultRelInfo *resultRelInfo,
				  Relation resultRelationDesc,
				  Index resultRelationIndex,
				  CmdType operation,
				  bool doInstrument);
static void ExecCheckPlanOutput(Relation resultRel, List *targetList);
=======
static void ExecEndPlan(PlanState *planstate, EState *estate);
>>>>>>> f260edb1
static TupleTableSlot *ExecutePlan(EState *estate, PlanState *planstate,
			CmdType operation,
			long numberTuples,
			ScanDirection direction,
			DestReceiver *dest);
static void ExecSelect(TupleTableSlot *slot,
		   DestReceiver *dest, EState *estate);

static TupleTableSlot *EvalPlanQualNext(EState *estate);
static void EndEvalPlanQual(EState *estate);
static void ExecCheckXactReadOnly(PlannedStmt *plannedstmt);
static void EvalPlanQualStart(evalPlanQual *epq, EState *estate,
				  evalPlanQual *priorepq);
static void EvalPlanQualStop(evalPlanQual *epq);
static void OpenIntoRel(QueryDesc *queryDesc);
static void CloseIntoRel(QueryDesc *queryDesc);
static void intorel_startup(DestReceiver *self, int operation, TupleDesc typeinfo);
static void intorel_receive(TupleTableSlot *slot, DestReceiver *self);
static void intorel_shutdown(DestReceiver *self);
static void intorel_destroy(DestReceiver *self);

static void FillSliceTable(EState *estate, PlannedStmt *stmt);

void ExecCheckRTPerms(List *rangeTable);
void ExecCheckRTEPerms(RangeTblEntry *rte);

/*
 * For a partitioned insert target only:  
 * This type represents an entry in the per-part hash table stored at
 * estate->es_partition_state->result_partition_hash.   The table maps 
 * part OID -> ResultRelInfo and avoids repeated calculation of the
 * result information.
 */
typedef struct ResultPartHashEntry 
{
	Oid targetid; /* OID of part relation */
	int offset; /* Index ResultRelInfo in es_result_partitions */
} ResultPartHashEntry;


typedef struct CopyDirectDispatchToSliceContext
{
	plan_tree_base_prefix	base; /* Required prefix for plan_tree_walker/mutator */
	EState					*estate; /* EState instance */
} CopyDirectDispatchToSliceContext;

static bool CopyDirectDispatchFromPlanToSliceTableWalker( Node *node, CopyDirectDispatchToSliceContext *context);

static void
CopyDirectDispatchToSlice( Plan *ddPlan, int sliceId, CopyDirectDispatchToSliceContext *context)
{
	EState	*estate = context->estate;
	Slice *slice = (Slice *)list_nth(estate->es_sliceTable->slices, sliceId);

	Assert( ! slice->directDispatch.isDirectDispatch );	/* should not have been set by some other process */
	Assert(ddPlan != NULL);

	if ( ddPlan->directDispatch.isDirectDispatch)
	{
		slice->directDispatch.isDirectDispatch = true;
		slice->directDispatch.contentIds = list_copy(ddPlan->directDispatch.contentIds);
	}
}

static bool
CopyDirectDispatchFromPlanToSliceTableWalker( Node *node, CopyDirectDispatchToSliceContext *context)
{
	int sliceId = -1;
	Plan *ddPlan = NULL;

	if (node == NULL)
		return false;

	if (IsA(node, Motion))
	{
		Motion *motion = (Motion *) node;

		ddPlan = (Plan*)node;
		sliceId = motion->motionID;
	}

	if (ddPlan != NULL)
	{
		CopyDirectDispatchToSlice(ddPlan, sliceId, context);
	}
	return plan_tree_walker(node, CopyDirectDispatchFromPlanToSliceTableWalker, context);
}

static void
CopyDirectDispatchFromPlanToSliceTable(PlannedStmt *stmt, EState *estate)
{
	CopyDirectDispatchToSliceContext context;
	exec_init_plan_tree_base(&context.base, stmt);
	context.estate = estate;
	CopyDirectDispatchToSlice( stmt->planTree, 0, &context);
	CopyDirectDispatchFromPlanToSliceTableWalker((Node *) stmt->planTree, &context);
}

/* ----------------------------------------------------------------
 *		ExecutorStart
 *
 *		This routine must be called at the beginning of any execution of any
 *		query plan
 *
 * Takes a QueryDesc previously created by CreateQueryDesc (it's not real
 * clear why we bother to separate the two functions, but...).	The tupDesc
 * field of the QueryDesc is filled in to describe the tuples that will be
 * returned, and the internal fields (estate and planstate) are set up.
 *
 * eflags contains flag bits as described in executor.h.
 *
 * NB: the CurrentMemoryContext when this is called will become the parent
 * of the per-query context used for this Executor invocation.
 *
 * MPP: In here we take care of setting up all the necessary items that
 * will be needed to service the query, such as setting up interconnect,
 * and dispatching the query. Any other items in the future
 * must be added here.
 * ----------------------------------------------------------------
 */
void
ExecutorStart(QueryDesc *queryDesc, int eflags)
{
	EState	   *estate;
	MemoryContext oldcontext;
	GpExecIdentity exec_identity;
	bool		shouldDispatch;
	bool		needDtxTwoPhase;
	QueryDispatchDesc *ddesc;

	/* sanity checks: queryDesc must not be started already */
	Assert(queryDesc != NULL);
	Assert(queryDesc->estate == NULL);
	Assert(queryDesc->plannedstmt != NULL);

	PlannedStmt *plannedStmt = queryDesc->plannedstmt;

	if (MEMORY_OWNER_TYPE_Undefined == plannedStmt->memoryAccountId)
	{
		plannedStmt->memoryAccountId = MemoryAccounting_CreateAccount(0, MEMORY_OWNER_TYPE_EXECUTOR);
	}

	START_MEMORY_ACCOUNT(plannedStmt->memoryAccountId);

	Assert(queryDesc->plannedstmt->intoPolicy == NULL
		   || queryDesc->plannedstmt->intoPolicy->ptype == POLICYTYPE_PARTITIONED);

	/**
	 * Perfmon related stuff.
	 */
	if (gp_enable_gpperfmon
		&& Gp_role == GP_ROLE_DISPATCH
		&& queryDesc->gpmon_pkt)
	{
		gpmon_qlog_query_start(queryDesc->gpmon_pkt);
	}

	/**
	 * Distribute memory to operators.
	 */
	if (Gp_role == GP_ROLE_DISPATCH)
	{
		if (!IsResManagerMemoryPolicyNone() &&
			LogResManagerMemory())
		{
			elog(GP_RESMANAGER_MEMORY_LOG_LEVEL, "query requested %.0fKB of memory",
				 (double) queryDesc->plannedstmt->query_mem / 1024.0);
		}

		/**
		 * There are some statements that do not go through the resource queue, so we cannot
		 * put in a strong assert here. Someday, we should fix resource queues.
		 */
		if (queryDesc->plannedstmt->query_mem > 0)
		{
			switch(*gp_resmanager_memory_policy)
			{
				case RESMANAGER_MEMORY_POLICY_AUTO:
					PolicyAutoAssignOperatorMemoryKB(queryDesc->plannedstmt,
													 queryDesc->plannedstmt->query_mem);
					break;
				case RESMANAGER_MEMORY_POLICY_EAGER_FREE:
					PolicyEagerFreeAssignOperatorMemoryKB(queryDesc->plannedstmt,
														  queryDesc->plannedstmt->query_mem);
					break;
				default:
					Assert(IsResManagerMemoryPolicyNone());
					break;
			}
		}
	}

	/*
	 * If the transaction is read-only, we need to check if any writes are
	 * planned to non-temporary tables.  EXPLAIN is considered read-only.
	 */
	if ((XactReadOnly || Gp_role == GP_ROLE_DISPATCH) && !(eflags & EXEC_FLAG_EXPLAIN_ONLY))
		ExecCheckXactReadOnly(queryDesc->plannedstmt);

	/*
	 * Build EState, switch into per-query memory context for startup.
	 */
	estate = CreateExecutorState();
	queryDesc->estate = estate;

	oldcontext = MemoryContextSwitchTo(estate->es_query_cxt);

	/**
	 * Attached the plannedstmt from queryDesc
	 */
	estate->es_plannedstmt = queryDesc->plannedstmt;

	/*
	 * Fill in parameters, if any, from queryDesc
	 */
	estate->es_param_list_info = queryDesc->params;

	if (queryDesc->plannedstmt->nParamExec > 0)
		estate->es_param_exec_vals = (ParamExecData *)
			palloc0(queryDesc->plannedstmt->nParamExec * sizeof(ParamExecData));

	/*
	 * If non-read-only query, set the command ID to mark output tuples with
	 */
	switch (queryDesc->operation)
	{
		case CMD_SELECT:
			/* SELECT INTO and SELECT FOR UPDATE/SHARE need to mark tuples */
			if (queryDesc->plannedstmt->intoClause != NULL ||
				queryDesc->plannedstmt->rowMarks != NIL)
				estate->es_output_cid = GetCurrentCommandId(true);
			break;

		case CMD_INSERT:
		case CMD_DELETE:
		case CMD_UPDATE:
			estate->es_output_cid = GetCurrentCommandId(true);
			break;

		default:
			elog(ERROR, "unrecognized operation code: %d",
				 (int) queryDesc->operation);
			break;
	}

	/*
	 * Copy other important information into the EState
	 */
	estate->es_snapshot = queryDesc->snapshot;
	estate->es_crosscheck_snapshot = queryDesc->crosscheck_snapshot;
	estate->es_instrument = queryDesc->doInstrument;
	estate->showstatctx = queryDesc->showstatctx;

	/*
	 * Shared input info is needed when ROLE_EXECUTE or sequential plan
	 */
	estate->es_sharenode = (List **) palloc0(sizeof(List *));

	/*
	 * Initialize the motion layer for this query.
	 *
	 * NOTE: need to be in estate->es_query_cxt before the call.
	 */
	initMotionLayerStructs((MotionLayerState **)&estate->motionlayer_context);

	/* Reset workfile disk full flag */
	WorkfileDiskspace_SetFull(false /* isFull */);
	/* Initialize per-query resource (diskspace) tracking */
	WorkfileQueryspace_InitEntry(gp_session_id, gp_command_count);

	/*
	 * Handling of the Slice table depends on context.
	 */
	if (Gp_role == GP_ROLE_DISPATCH && queryDesc->plannedstmt->planTree->dispatch == DISPATCH_PARALLEL)
	{
		ddesc = makeNode(QueryDispatchDesc);
		queryDesc->ddesc = ddesc;

		/*
		 * If this is an extended query (normally cursor or bind/exec) - before
		 * starting the portal, we need to make sure that the shared snapshot is
		 * already set by a writer gang, or the cursor query readers will
		 * timeout waiting for one that may not exist (in some cases). Therefore
		 * we insert a small hack here and dispatch a SET query that will do it
		 * for us. (This is also done in performOpenCursor() for the simple
		 * query protocol).
		 *
		 * MPP-7504/MPP-7448: We also call this down inside the dispatcher after
		 * the pre-dispatch evaluator has run.
		 */
		if (queryDesc->extended_query)
		{
			verify_shared_snapshot_ready();
		}

		/* Set up blank slice table to be filled in during InitPlan. */
		InitSliceTable(estate, queryDesc->plannedstmt->nMotionNodes, queryDesc->plannedstmt->nInitPlans);

		/**
		 * Copy direct dispatch decisions out of the plan and into the slice table.  Must be done after slice table is built.
		 * Note that this needs to happen whether or not the plan contains direct dispatch decisions. This
		 * is because the direct dispatch partially forgets some of the decisions it has taken.
		 **/
		if (gp_enable_direct_dispatch)
		{
			CopyDirectDispatchFromPlanToSliceTable(queryDesc->plannedstmt, estate );
		}

		/* Pass EXPLAIN ANALYZE flag to qExecs. */
		estate->es_sliceTable->doInstrument = queryDesc->doInstrument;

		/* set our global sliceid variable for elog. */
		currentSliceId = LocallyExecutingSliceIndex(estate);

		/* Determine OIDs for into relation, if any */
		if (queryDesc->plannedstmt->intoClause != NULL)
		{
			IntoClause *intoClause = queryDesc->plannedstmt->intoClause;
			Oid         reltablespace;

			cdb_sync_oid_to_segments();

			/* MPP-10329 - must always dispatch the tablespace */
			if (intoClause->tableSpaceName)
			{
				reltablespace = get_tablespace_oid(intoClause->tableSpaceName, false);
				ddesc->intoTableSpaceName = intoClause->tableSpaceName;
			}
			else
			{
				reltablespace = GetDefaultTablespace(intoClause->rel->istemp);

				/* Need the real tablespace id for dispatch */
				if (!OidIsValid(reltablespace))
					reltablespace = MyDatabaseTableSpace;

				ddesc->intoTableSpaceName = get_tablespace_name(reltablespace);
			}
		}
	}
	else if (Gp_role == GP_ROLE_EXECUTE)
	{
		ddesc = queryDesc->ddesc;

		/* qDisp should have sent us a slice table via MPPEXEC */
		if (ddesc && ddesc->sliceTable != NULL)
		{
			SliceTable *sliceTable;
			Slice	   *slice;

			sliceTable = queryDesc->ddesc->sliceTable;
			Assert(IsA(sliceTable, SliceTable));
			slice = (Slice *)list_nth(sliceTable->slices, sliceTable->localSlice);
			Assert(IsA(slice, Slice));

			estate->es_sliceTable = sliceTable;
			estate->es_cursorPositions = queryDesc->ddesc->cursorPositions;

			estate->currentSliceIdInPlan = slice->rootIndex;
			estate->currentExecutingSliceId = slice->rootIndex;

			/* set our global sliceid variable for elog. */
			currentSliceId = LocallyExecutingSliceIndex(estate);

			/* Should we collect statistics for EXPLAIN ANALYZE? */
			estate->es_instrument = sliceTable->doInstrument;
			queryDesc->doInstrument = sliceTable->doInstrument;
		}

		/* InitPlan() will acquire locks by walking the entire plan
		 * tree -- we'd like to avoid acquiring the locks until
		 * *after* we've set up the interconnect */
		if (queryDesc->plannedstmt->nMotionNodes > 0)
		{
			int			i;

			PG_TRY();
			{
				for (i=1; i <= queryDesc->plannedstmt->nMotionNodes; i++)
				{
					InitMotionLayerNode(estate->motionlayer_context, i);
				}

				estate->es_interconnect_is_setup = true;

				Assert(!estate->interconnect_context);
				SetupInterconnect(estate);

				SIMPLE_FAULT_INJECTOR(QEGotSnapshotAndInterconnect);
				Assert(estate->interconnect_context);
			}
			PG_CATCH();
			{
				mppExecutorCleanup(queryDesc);
				PG_RE_THROW();
			}
			PG_END_TRY();
		}
	}

	/*
	 * We don't eliminate aliens if we don't have an MPP plan
	 * or we are executing on master.
	 *
	 * TODO: eliminate aliens even on master, if not EXPLAIN ANALYZE
	 */
	estate->eliminateAliens = execute_pruned_plan && queryDesc->plannedstmt->nMotionNodes > 0 && Gp_segment != -1;

	/*
	 * Assign a Motion Node to every Plan Node. This makes it
	 * easy to identify which slice any Node belongs to
	 */
	AssignParentMotionToPlanNodes(queryDesc->plannedstmt);

	/* If the interconnect has been set up; we need to catch any
	 * errors to shut it down -- so we have to wrap InitPlan in a PG_TRY() block. */
	PG_TRY();
	{
		/*
		 * Initialize the plan state tree
		 */
		Assert(CurrentMemoryContext == estate->es_query_cxt);
		InitPlan(queryDesc, eflags);

		Assert(queryDesc->planstate);

		if (Gp_role == GP_ROLE_DISPATCH &&
			queryDesc->plannedstmt->planTree->dispatch == DISPATCH_PARALLEL)
		{
			/* Assign gang descriptions to the root slices of the slice forest. */
			InitRootSlices(queryDesc);

			if (!(eflags & EXEC_FLAG_EXPLAIN_ONLY))
			{
				/*
				 * Since we intend to execute the plan, inventory the slice tree,
				 * allocate gangs, and associate them with slices.
				 *
				 * For now, always use segment 'gp_singleton_segindex' for
				 * singleton gangs.
				 *
				 * On return, gangs have been allocated and CDBProcess lists have
				 * been filled in in the slice table.)
				 */
				AssignGangs(queryDesc);
			}
		}

#ifdef USE_ASSERT_CHECKING
		AssertSliceTableIsValid((struct SliceTable *) estate->es_sliceTable, queryDesc->plannedstmt);
#endif

		if (Debug_print_slice_table && Gp_role == GP_ROLE_DISPATCH)
			elog_node_display(DEBUG3, "slice table", estate->es_sliceTable, true);

		/*
		 * If we're running as a QE and there's a slice table in our queryDesc,
		 * then we need to finish the EState setup we prepared for back in
		 * CdbExecQuery.
		 */
		if (Gp_role == GP_ROLE_EXECUTE && estate->es_sliceTable != NULL)
		{
			MotionState *motionstate = NULL;

			/*
			 * Note that, at this point on a QE, the estate is setup (based on the
			 * slice table transmitted from the QD via MPPEXEC) so that fields
			 * es_sliceTable, cur_root_idx and es_cur_slice_idx are correct for
			 * the QE.
			 *
			 * If responsible for a non-root slice, arrange to enter the plan at the
			 * slice's sending Motion node rather than at the top.
			 */
			if (LocallyExecutingSliceIndex(estate) != RootSliceIndex(estate))
			{
				motionstate = getMotionState(queryDesc->planstate, LocallyExecutingSliceIndex(estate));
				Assert(motionstate != NULL && IsA(motionstate, MotionState));

				/* Patch Motion node so it looks like a top node. */
				motionstate->ps.plan->nMotionNodes = estate->es_sliceTable->nMotions;
			}

			if (Debug_print_slice_table)
				elog_node_display(DEBUG3, "slice table", estate->es_sliceTable, true);

			if (gp_log_interconnect >= GPVARS_VERBOSITY_DEBUG)
				elog(DEBUG1, "seg%d executing slice%d under root slice%d",
					 Gp_segment,
					 LocallyExecutingSliceIndex(estate),
					 RootSliceIndex(estate));
		}

		/*
		 * Are we going to dispatch this plan parallel?  Only if we're running as
		 * a QD and the plan is a parallel plan.
		 */
		if (Gp_role == GP_ROLE_DISPATCH &&
			queryDesc->plannedstmt->planTree->dispatch == DISPATCH_PARALLEL &&
			!(eflags & EXEC_FLAG_EXPLAIN_ONLY))
		{
			shouldDispatch = true;
		}
		else
		{
			shouldDispatch = false;
		}

		/*
		 * if in dispatch mode, time to serialize plan and query
		 * trees, and fire off cdb_exec command to each of the qexecs
		 */
		if (shouldDispatch)
		{
			/*
			 * MPP-2869: preprocess_initplans() may
			 * dispatch. (interacted with MPP-2859, which caused an
			 * initPlan to do a write which should have happened in
			 * main body of query) We need to call
			 * ExecutorSaysTransactionDoesWrites() before any dispatch
			 * work for this query.
			 */
			needDtxTwoPhase = ExecutorSaysTransactionDoesWrites();
			dtmPreCommand("ExecutorStart", "(none)", queryDesc->plannedstmt,
						  needDtxTwoPhase, true /* wantSnapshot */, queryDesc->extended_query );

			queryDesc->ddesc->sliceTable = estate->es_sliceTable;

			queryDesc->ddesc->oidAssignments = GetAssignedOidsForDispatch();

			/*
			 * First, see whether we need to pre-execute any initPlan subplans.
			 */
			if (queryDesc->plannedstmt->nParamExec > 0)
			{
				preprocess_initplans(queryDesc);

				/*
				 * Copy the values of the preprocessed subplans to the
				 * external parameters.
				 */
				queryDesc->params = addRemoteExecParamsToParamList(queryDesc->plannedstmt,
																   queryDesc->params,
																   queryDesc->estate->es_param_exec_vals);
			}

			/*
			 * This call returns after launching the threads that send the
			 * plan to the appropriate segdbs.  It does not wait for them to
			 * finish unless an error is detected before all slices have been
			 * dispatched.
			 */
			CdbDispatchPlan(queryDesc, needDtxTwoPhase, true, estate->dispatcherState);
		}

		/*
		 * Get executor identity (who does the executor serve). we can assume
		 * Forward scan direction for now just for retrieving the identity.
		 */
		if (!(eflags & EXEC_FLAG_EXPLAIN_ONLY))
			exec_identity = getGpExecIdentity(queryDesc, ForwardScanDirection, estate);
		else
			exec_identity = GP_IGNORE;

		/* non-root on QE */
		if (exec_identity == GP_NON_ROOT_ON_QE)
		{
			MotionState *motionState = getMotionState(queryDesc->planstate, LocallyExecutingSliceIndex(estate));

			Assert(motionState);

			Assert(IsA(motionState->ps.plan, Motion));

			/* update the connection information, if needed */
			if (((PlanState *) motionState)->plan->nMotionNodes > 0)
			{
				ExecUpdateTransportState((PlanState *)motionState,
										 estate->interconnect_context);
			}
		}
		else if (exec_identity == GP_ROOT_SLICE)
		{
			/* Run a root slice. */
			if (queryDesc->planstate != NULL &&
				queryDesc->planstate->plan->nMotionNodes > 0 && !estate->es_interconnect_is_setup)
			{
				estate->es_interconnect_is_setup = true;

				Assert(!estate->interconnect_context);
				SetupInterconnect(estate);
				Assert(estate->interconnect_context);
			}
			if (estate->es_interconnect_is_setup)
			{
				ExecUpdateTransportState(queryDesc->planstate,
										 estate->interconnect_context);
			}
		}
		else if (exec_identity != GP_IGNORE)
		{
			/* should never happen */
			Assert(!"unsupported parallel execution strategy");
		}

		if(estate->es_interconnect_is_setup)
			Assert(estate->interconnect_context != NULL);

	}
	PG_CATCH();
	{
		mppExecutorCleanup(queryDesc);
		PG_RE_THROW();
	}
	PG_END_TRY();

	if (DEBUG1 >= log_min_messages)
	{
		char		msec_str[32];
		switch (check_log_duration(msec_str, false))
		{
			case 1:
			case 2:
				ereport(LOG, (errmsg("duration to ExecutorStart end: %s ms", msec_str)));
				break;
		}
	}

	END_MEMORY_ACCOUNT();

	MemoryContextSwitchTo(oldcontext);
}

/* ----------------------------------------------------------------
 *		ExecutorRun
 *
 *		This is the main routine of the executor module. It accepts
 *		the query descriptor from the traffic cop and executes the
 *		query plan.
 *
 *		ExecutorStart must have been called already.
 *
 *		If direction is NoMovementScanDirection then nothing is done
 *		except to start up/shut down the destination.  Otherwise,
 *		we retrieve up to 'count' tuples in the specified direction.
 *
 *		Note: count = 0 is interpreted as no portal limit, i.e., run to
 *		completion.
 *
 *		MPP: In here we must ensure to only run the plan and not call
 *		any setup/teardown items (unless in a CATCH block).
 *
 * ----------------------------------------------------------------
 */
TupleTableSlot *
ExecutorRun(QueryDesc *queryDesc,
			ScanDirection direction, long count)
{
	EState	   *estate;
	CmdType		operation;
	DestReceiver *dest;
	bool		sendTuples;
	TupleTableSlot *result = NULL;
	MemoryContext oldcontext;
	/*
	 * NOTE: Any local vars that are set in the PG_TRY block and examined in the
	 * PG_CATCH block should be declared 'volatile'. (setjmp shenanigans)
	 */
	Slice              *currentSlice;
	GpExecIdentity		exec_identity;

	/* sanity checks */
	Assert(queryDesc != NULL);

	estate = queryDesc->estate;

	Assert(estate != NULL);

	Assert(NULL != queryDesc->plannedstmt && MEMORY_OWNER_TYPE_Undefined != queryDesc->plannedstmt->memoryAccountId);

	START_MEMORY_ACCOUNT(queryDesc->plannedstmt->memoryAccountId);

	/*
	 * Switch into per-query memory context
	 */
	oldcontext = MemoryContextSwitchTo(estate->es_query_cxt);

	/*
     * CDB: Update global slice id for log messages.
     */
    currentSlice = getCurrentSlice(estate, LocallyExecutingSliceIndex(estate));
    if (currentSlice)
    {
        if (Gp_role == GP_ROLE_EXECUTE ||
            sliceRunsOnQD(currentSlice))
            currentSliceId = currentSlice->sliceIndex;
    }

	/*
	 * extract information from the query descriptor and the query feature.
	 */
	operation = queryDesc->operation;
	dest = queryDesc->dest;

	/*
	 * startup tuple receiver, if we will be emitting tuples
	 */
	estate->es_processed = 0;
	estate->es_lastoid = InvalidOid;

	sendTuples = (queryDesc->tupDesc != NULL &&
				  (operation == CMD_SELECT ||
				   queryDesc->plannedstmt->returningLists));

	if (sendTuples)
		(*dest->rStartup) (dest, operation, queryDesc->tupDesc);

	/*
	 * Need a try/catch block here so that if an ereport is called from
	 * within ExecutePlan, we can clean up by calling CdbCheckDispatchResult.
	 * This cleans up the asynchronous commands running through the threads launched from
	 * CdbDispatchCommand.
	 */
	PG_TRY();
	{
		/*
		 * Run the plan locally.  There are three ways;
		 *
		 * 1. Do nothing
		 * 2. Run a root slice
		 * 3. Run a non-root slice on a QE.
		 *
		 * Here we decide what is our identity -- root slice, non-root
		 * on QE or other (in which case we do nothing), and then run
		 * the plan if required. For more information see
		 * getGpExecIdentity() in execUtils.
		 */
		exec_identity = getGpExecIdentity(queryDesc, direction, estate);

		if (exec_identity == GP_IGNORE)
		{
			result = NULL;
		}
		else if (exec_identity == GP_NON_ROOT_ON_QE)
		{
			/*
			 * Run a non-root slice on a QE.
			 *
			 * Since the top Plan node is a (Sending) Motion, run the plan
			 * forward to completion. The plan won't return tuples locally
			 * (tuples go out over the interconnect), so the destination is
			 * uninteresting.  The command type should be SELECT, however, to
			 * avoid other sorts of DML processing..
			 *
			 * This is the center of slice plan activity -- here we arrange to
			 * blunder into the middle of the plan rather than entering at the
			 * root.
			 */

			MotionState *motionState = getMotionState(queryDesc->planstate, LocallyExecutingSliceIndex(estate));

			Assert(motionState);

			result = ExecutePlan(estate,
								 (PlanState *) motionState,
								 CMD_SELECT,
								 0,
								 ForwardScanDirection,
								 dest);
		}
		else if (exec_identity == GP_ROOT_SLICE)
		{
			/*
			 * Run a root slice
			 * It corresponds to the "normal" path through the executor
			 * in that we enter the plan at the top and count on the
			 * motion nodes at the fringe of the top slice to return
			 * without ever calling nodes below them.
			 */
			result = ExecutePlan(estate,
								 queryDesc->planstate,
								 operation,
								 count,
								 direction,
								 dest);
		}
		else
		{
			/* should never happen */
			Assert(!"undefined parallel execution strategy");
		}

		/*
		 * if result is null we got end-of-stream. We need to mark it
		 * since with a cursor end-of-stream will only be received with
		 * the fetch that returns the last tuple. ExecutorEnd needs to
		 * know if EOS was received in order to do the right cleanup.
		 */
		if(result == NULL)
			estate->es_got_eos = true;
    }
	PG_CATCH();
	{
        /* If EXPLAIN ANALYZE, let qExec try to return stats to qDisp. */
        if (estate->es_sliceTable &&
            estate->es_sliceTable->doInstrument &&
            Gp_role == GP_ROLE_EXECUTE)
        {
            PG_TRY();
            {
                cdbexplain_sendExecStats(queryDesc);
            }
            PG_CATCH();
            {
                /* Close down interconnect etc. */
				mppExecutorCleanup(queryDesc);
		        PG_RE_THROW();
            }
            PG_END_TRY();
        }

        /* Close down interconnect etc. */
		mppExecutorCleanup(queryDesc);
		PG_RE_THROW();
	}
	PG_END_TRY();

	/*
	 * shutdown tuple receiver, if we started it
	 */
	if (sendTuples)
		(*dest->rShutdown) (dest);

	MemoryContextSwitchTo(oldcontext);
	END_MEMORY_ACCOUNT();

	return result;
}

/* ----------------------------------------------------------------
 *		ExecutorEnd
 *
 *		This routine must be called at the end of execution of any
 *		query plan
 * ----------------------------------------------------------------
 */
void
ExecutorEnd(QueryDesc *queryDesc)
{
	EState	   *estate;
	MemoryContext oldcontext;

	/* sanity checks */
	Assert(queryDesc != NULL);

	estate = queryDesc->estate;

	Assert(estate != NULL);

	Assert(NULL != queryDesc->plannedstmt && MEMORY_OWNER_TYPE_Undefined != queryDesc->plannedstmt->memoryAccountId);

	START_MEMORY_ACCOUNT(queryDesc->plannedstmt->memoryAccountId);

	if (DEBUG1 >= log_min_messages)
	{
		char		msec_str[32];
		switch (check_log_duration(msec_str, false))
		{
			case 1:
			case 2:
				ereport(LOG, (errmsg("duration to ExecutorEnd starting: %s ms", msec_str)));
				break;
		}
	}

	if (gp_partitioning_dynamic_selection_log &&
		estate->dynamicTableScanInfo != NULL &&
		estate->dynamicTableScanInfo->numScans > 0)
	{
		for (int scanNo = 0; scanNo < estate->dynamicTableScanInfo->numScans; scanNo++)
		{
			dumpDynamicTableScanPidIndex(estate, scanNo);
		}
	}

	/*
	 * Switch into per-query memory context to run ExecEndPlan
	 */
	oldcontext = MemoryContextSwitchTo(estate->es_query_cxt);

    /*
     * If EXPLAIN ANALYZE, qExec returns stats to qDisp now.
     */
    if (estate->es_sliceTable &&
        estate->es_sliceTable->doInstrument &&
        Gp_role == GP_ROLE_EXECUTE)
        cdbexplain_sendExecStats(queryDesc);

	/*
	 * if needed, collect mpp dispatch results and tear down
	 * all mpp specific resources (interconnect, seq server).
	 */
	PG_TRY();
	{
		mppExecutorFinishup(queryDesc);
	}
	PG_CATCH();
	{
		/*
		 * we got an error. do all the necessary cleanup.
		 */
		mppExecutorCleanup(queryDesc);

		/*
		 * Remove our own query's motion layer.
		 */
		RemoveMotionLayer(estate->motionlayer_context, true);

		/*
		 * Release EState and per-query memory context.
		 */
		FreeExecutorState(estate);

		PG_RE_THROW();
	}
	PG_END_TRY();

    /*
     * If normal termination, let each operator clean itself up.
     * Otherwise don't risk it... an error might have left some
     * structures in an inconsistent state.
     */
	ExecEndPlan(queryDesc->planstate, estate);

	WorkfileQueryspace_ReleaseEntry();

	/*
	 * Release any gangs we may have assigned.
	 */
	if (Gp_role == GP_ROLE_DISPATCH && queryDesc->plannedstmt->planTree->dispatch == DISPATCH_PARALLEL)
		ReleaseGangs(queryDesc);

	/*
	 * Remove our own query's motion layer.
	 */
	RemoveMotionLayer(estate->motionlayer_context, true);

	/*
	 * Close the SELECT INTO relation if any
	 */
	if (estate->es_select_into)
		CloseIntoRel(queryDesc);

	/*
	 * Must switch out of context before destroying it
	 */
	MemoryContextSwitchTo(oldcontext);

	queryDesc->es_processed = estate->es_processed;
	queryDesc->es_lastoid = estate->es_lastoid;

	/*
	 * Release EState and per-query memory context
	 */
	FreeExecutorState(estate);
	
	/**
	 * Perfmon related stuff.
	 */
	if (gp_enable_gpperfmon 
			&& Gp_role == GP_ROLE_DISPATCH
			&& queryDesc->gpmon_pkt)
	{			
		gpmon_qlog_query_end(queryDesc->gpmon_pkt);
		queryDesc->gpmon_pkt = NULL;
	}

	/* Reset queryDesc fields that no longer point to anything */
	queryDesc->tupDesc = NULL;
	queryDesc->estate = NULL;
	queryDesc->planstate = NULL;
	if (DEBUG1 >= log_min_messages)
	{
		char		msec_str[32];
		switch (check_log_duration(msec_str, false))
		{
			case 1:
			case 2:
				ereport(LOG, (errmsg("duration to ExecutorEnd end: %s ms", msec_str)));
				break;
		}
	}
	END_MEMORY_ACCOUNT();

	ReportOOMConsumption();
}

/* ----------------------------------------------------------------
 *		ExecutorRewind
 *
 *		This routine may be called on an open queryDesc to rewind it
 *		to the start.
 * ----------------------------------------------------------------
 */
void
ExecutorRewind(QueryDesc *queryDesc)
{
	EState	   *estate;
	MemoryContext oldcontext;

	/* sanity checks */
	Assert(queryDesc != NULL);

	estate = queryDesc->estate;

	Assert(estate != NULL);

	Assert(NULL != queryDesc->plannedstmt && MEMORY_OWNER_TYPE_Undefined != queryDesc->plannedstmt->memoryAccountId);

	START_MEMORY_ACCOUNT(queryDesc->plannedstmt->memoryAccountId);

	/* It's probably not sensible to rescan updating queries */
	Assert(queryDesc->operation == CMD_SELECT);

	/*
	 * Switch into per-query memory context
	 */
	oldcontext = MemoryContextSwitchTo(estate->es_query_cxt);

	/*
	 * rescan plan
	 */
	ExecReScan(queryDesc->planstate, NULL);

	MemoryContextSwitchTo(oldcontext);

	END_MEMORY_ACCOUNT();
}


/*
 * ExecCheckRTPerms
 *		Check access permissions for all relations listed in a range table.
 */
void
ExecCheckRTPerms(List *rangeTable)
{
	ListCell   *l;

	foreach(l, rangeTable)
	{
		ExecCheckRTEPerms((RangeTblEntry *) lfirst(l));
	}
}

/*
 * ExecCheckRTEPerms
 *		Check access permissions for a single RTE.
 */
void
ExecCheckRTEPerms(RangeTblEntry *rte)
{
	AclMode		requiredPerms;
	Oid			relOid;
	Oid			userid;

	/*
	 * Only plain-relation RTEs need to be checked here.  Function RTEs are
	 * checked by init_fcache when the function is prepared for execution.
	 * Join, subquery, and special RTEs need no checks.
	 */
	if (rte->rtekind != RTE_RELATION)
		return;

	/*
	 * No work if requiredPerms is empty.
	 */
	requiredPerms = rte->requiredPerms;
	if (requiredPerms == 0)
		return;

	relOid = rte->relid;

	/*
	 * userid to check as: current user unless we have a setuid indication.
	 *
	 * Note: GetUserId() is presently fast enough that there's no harm in
	 * calling it separately for each RTE.	If that stops being true, we could
	 * call it once in ExecCheckRTPerms and pass the userid down from there.
	 * But for now, no need for the extra clutter.
	 */
	userid = rte->checkAsUser ? rte->checkAsUser : GetUserId();

	/*
	 * We must have *all* the requiredPerms bits, so use aclmask not aclcheck.
	 */
	if (pg_class_aclmask(relOid, userid, requiredPerms, ACLMASK_ALL)
		!= requiredPerms)
	{
		/*
		 * If the table is a partition, return an error message that includes
		 * the name of the parent table.
		 */
		const char *rel_name = get_rel_name_partition(relOid);
		aclcheck_error(ACLCHECK_NO_PRIV, ACL_KIND_CLASS, rel_name);
	}
}

/*
 * This function is used to check if the current statement will perform any writes.
 * It is used to enforce:
 *  (1) read-only mode (both fts and transcation isolation level read only)
 *      as well as
 *  (2) to keep track of when a distributed transaction becomes
 *      "dirty" and will require 2pc.
 Check that the query does not imply any writes to non-temp tables.
 */
static void
ExecCheckXactReadOnly(PlannedStmt *plannedstmt)
{
	ListCell   *l;
    int         rti;
    bool		changesTempTables = false;

	/*
	 * CREATE TABLE AS or SELECT INTO?
	 *
	 * XXX should we allow this if the destination is temp?
	 */
	if (plannedstmt->intoClause != NULL)
	{
		Assert(plannedstmt->intoClause->rel);
		if (plannedstmt->intoClause->rel->istemp)
			changesTempTables = true;
		else
			goto fail;
	}

	/* Fail if write permissions are requested on any non-temp table */
    rti = 0;
	foreach(l, plannedstmt->rtable)
	{
		RangeTblEntry *rte = (RangeTblEntry *) lfirst(l);

		rti++;

		if (rte->rtekind != RTE_RELATION)
			continue;

		if ((rte->requiredPerms & (~ACL_SELECT)) == 0)
			continue;

		if (isTempNamespace(get_rel_namespace(rte->relid)))
		{
			changesTempTables = true;
			continue;
		}

        /* CDB: Allow SELECT FOR SHARE/UPDATE *
         *
         */
        if ((rte->requiredPerms & ~(ACL_SELECT | ACL_SELECT_FOR_UPDATE)) == 0)
        {
        	ListCell   *cell;
        	bool foundRTI = false;

        	foreach(cell, plannedstmt->rowMarks)
			{
				RowMarkClause *rmc = lfirst(cell);
				if( rmc->rti == rti )
				{
					foundRTI = true;
					break;
				}
			}

			if (foundRTI)
				continue;
        }

		goto fail;
	}
	if (changesTempTables)
		ExecutorMarkTransactionDoesWrites();
	return;

fail:
	if (XactReadOnly)
		ereport(ERROR,
				(errcode(ERRCODE_READ_ONLY_SQL_TRANSACTION),
				 errmsg("transaction is read-only")));
	else
		ExecutorMarkTransactionDoesWrites();
}

/*
 * BuildPartitionNodeFromRoot
 *   Build PartitionNode for the root partition of a given partition oid.
 */
static PartitionNode *
BuildPartitionNodeFromRoot(Oid relid)
{
	PartitionNode *partitionNode = NULL;
	
	if (rel_is_child_partition(relid))
	{
		relid = rel_partition_get_master(relid);
	}

	partitionNode = RelationBuildPartitionDescByOid(relid, false /* inctemplate */);

	return partitionNode;
}

/*
 * createPartitionAccessMethods
 *   Create a PartitionAccessMethods object.
 *
 * Note that the memory context for the access method is not set at this point. It will
 * be set during execution.
 */
static PartitionAccessMethods *
createPartitionAccessMethods(int numLevels)
{
	PartitionAccessMethods *accessMethods = palloc(sizeof(PartitionAccessMethods));;
	accessMethods->partLevels = numLevels;
	accessMethods->amstate = palloc0(numLevels * sizeof(void *));
	accessMethods->part_cxt = NULL;

	return accessMethods;
}

/*
 * createPartitionState
 *   Create a PartitionState object.
 *
 * Note that the memory context for the access method is not set at this point. It will
 * be set during execution.
 */
PartitionState *
createPartitionState(PartitionNode *partsAndRules,
					 int resultPartSize)
{
	Assert(partsAndRules != NULL);
	
	PartitionState *partitionState = makeNode(PartitionState);
	partitionState->accessMethods = createPartitionAccessMethods(num_partition_levels(partsAndRules));
	partitionState->max_partition_attr = max_partition_attr(partsAndRules);
	partitionState->result_partition_array_size = resultPartSize;

	return partitionState;
}

/*
 * InitializeResultRelations
 *   Initialize result relation relevant information
 *
 * CDB: Note that we need this info even if we aren't the slice that will be doing
 * the actual updating, since it's where we learn things, such as if the row needs to
 * contain OIDs or not.
 */
static void
InitializeResultRelations(PlannedStmt *plannedstmt, EState *estate, CmdType operation)
{
	List	   *rangeTable = estate->es_range_table;
	ListCell   *l;
	LOCKMODE    lockmode;
	List	   *resultRelations = plannedstmt->resultRelations;
	int			numResultRelations = list_length(resultRelations);
	ResultRelInfo *resultRelInfos;
	ResultRelInfo *resultRelInfo;

	/*
	 * MPP-2879: The QEs don't pass their MPPEXEC statements through
	 * the parse (where locks would ordinarily get acquired). So we
	 * need to take some care to pick them up here (otherwise we get
	 * some very strange interactions with QE-local operations (vacuum?
	 * utility-mode ?)).
	 *
	 * NOTE: There is a comment in lmgr.c which reads forbids use of
	 * heap_open/relation_open with "NoLock" followed by use of
	 * RelationOidLock/RelationLock with a stronger lock-mode:
	 * RelationOidLock/RelationLock expect a relation to already be
	 * locked.
	 *
	 * But we also need to serialize CMD_UPDATE && CMD_DELETE to preserve
	 * order on mirrors.
	 *
	 * So we're going to ignore the "NoLock" issue above.
	 */
	/* CDB: we must promote locks for UPDATE and DELETE operations. */
	lockmode = (Gp_role != GP_ROLE_EXECUTE || Gp_is_writer) ? RowExclusiveLock : NoLock;
	
	Assert(plannedstmt != NULL && estate != NULL);

	if (plannedstmt->resultRelations)
	{
		resultRelInfos = (ResultRelInfo *)
			palloc(numResultRelations * sizeof(ResultRelInfo));
		resultRelInfo = resultRelInfos;
		foreach(l, resultRelations)
		{
			Index		resultRelationIndex = lfirst_int(l);
			Oid			resultRelationOid;
			Relation	resultRelation;

			resultRelationOid = getrelid(resultRelationIndex, rangeTable);
<<<<<<< HEAD
			if (operation == CMD_UPDATE || operation == CMD_DELETE)
			{
				resultRelation = CdbOpenRelation(resultRelationOid,
													 lockmode,
													 false, /* noWait */
													 NULL); /* lockUpgraded */
			}
			else
			{
				resultRelation = heap_open(resultRelationOid, lockmode);
			}
			initResultRelInfo(resultRelInfo,
=======
			resultRelation = heap_open(resultRelationOid, RowExclusiveLock);
			InitResultRelInfo(resultRelInfo,
>>>>>>> f260edb1
							  resultRelation,
							  resultRelationIndex,
							  operation,
							  estate->es_instrument);
			
			resultRelInfo++;
		}
		estate->es_result_relations = resultRelInfos;
		estate->es_num_result_relations = numResultRelations;
		/* Initialize to first or only result rel */
		estate->es_result_relation_info = resultRelInfos;
	}
	else
	{
		/*
		 * if no result relation, then set state appropriately
		 */
		estate->es_result_relations = NULL;
		estate->es_num_result_relations = 0;
		estate->es_result_relation_info = NULL;
		estate->es_result_partitions = NULL;
		estate->es_result_aosegnos = NIL;

		return;
	}

	/*
	 * In some occasions when inserting data into a target relations we
	 * need to pass some specific information from the QD to the QEs.
	 * we do this information exchange here, via the parseTree. For now
	 * this is used for partitioned and append-only tables.
	 */
	
	if (Gp_role == GP_ROLE_EXECUTE)
	{
		estate->es_result_partitions = plannedstmt->result_partitions;
		estate->es_result_aosegnos = plannedstmt->result_aosegnos;
	}
	else
	{
		List 	*all_relids = NIL;
		Oid		 relid = getrelid(linitial_int(plannedstmt->resultRelations), rangeTable);

		if (rel_is_child_partition(relid))
		{
			relid = rel_partition_get_master(relid);
		}

		estate->es_result_partitions = BuildPartitionNodeFromRoot(relid);
		
		/*
		 * list all the relids that may take part in this insert operation
		 */
		all_relids = lappend_oid(all_relids, relid);
		all_relids = list_concat(all_relids,
								 all_partition_relids(estate->es_result_partitions));
		
        /* 
         * We also assign a segno for a deletion operation.
         * That segno will later be touched to ensure a correct
         * incremental backup.
         */
		estate->es_result_aosegnos = assignPerRelSegno(all_relids);

		plannedstmt->result_partitions = estate->es_result_partitions;
		plannedstmt->result_aosegnos = estate->es_result_aosegnos;
		
		/* Set any QD resultrels segno, just in case. The QEs set their own in ExecInsert(). */
        int relno = 0;
        ResultRelInfo* relinfo;
        for (relno = 0; relno < numResultRelations; relno ++)
        {
            relinfo = &(resultRelInfos[relno]);
            ResultRelInfoSetSegno(relinfo, estate->es_result_aosegnos);
        }
	}
	
	estate->es_partition_state = NULL;
	if (estate->es_result_partitions)
	{
		estate->es_partition_state = createPartitionState(estate->es_result_partitions,
														  estate->es_num_result_relations);
	}
}

/*
 * InitializeQueryPartsMetadata
 *   Initialize partitioning metadata for all partitions involved in the query.
 */
static void
InitializeQueryPartsMetadata(PlannedStmt *plannedstmt, EState *estate)
{
	Assert(plannedstmt != NULL && estate != NULL);
	
	if (plannedstmt->queryPartOids == NIL)
	{
		plannedstmt->queryPartsMetadata = NIL;
		return;
	}

	if (Gp_role != GP_ROLE_EXECUTE)
	{
		/*
		 * Non-QEs populate the partitioning metadata for all
		 * relevant partitions in the query.
		 */
		plannedstmt->queryPartsMetadata = NIL;
		ListCell *lc = NULL;
		foreach (lc, plannedstmt->queryPartOids)
		{
			Oid relid = (Oid)lfirst_oid(lc);
			PartitionNode *partitionNode = BuildPartitionNodeFromRoot(relid);
			Assert(partitionNode != NULL);
			plannedstmt->queryPartsMetadata =
				lappend(plannedstmt->queryPartsMetadata, partitionNode);
		}
	}
	
	/* Populate the partitioning metadata to EState */
	Assert(estate->dynamicTableScanInfo != NULL);
	
	MemoryContext oldContext = MemoryContextSwitchTo(estate->es_query_cxt);
	
	ListCell *lc = NULL;
	foreach(lc, plannedstmt->queryPartsMetadata)
	{
		PartitionNode *partsAndRules = (PartitionNode *)lfirst(lc);
		
		PartitionMetadata *metadata = palloc(sizeof(PartitionMetadata));
		metadata->partsAndRules = partsAndRules;
		Assert(metadata->partsAndRules != NULL);
		metadata->accessMethods = createPartitionAccessMethods(num_partition_levels(metadata->partsAndRules));
		estate->dynamicTableScanInfo->partsMetadata =
			lappend(estate->dynamicTableScanInfo->partsMetadata, metadata);
	}
	
	MemoryContextSwitchTo(oldContext);
}

/*
 * InitializePartsMetadata
 *   Initialize partitioning metadata for the given partitioned table oid
 */
List *
InitializePartsMetadata(Oid rootOid)
{
	PartitionMetadata *metadata = palloc(sizeof(PartitionMetadata));
	metadata->partsAndRules = BuildPartitionNodeFromRoot(rootOid);
	Assert(metadata->partsAndRules != NULL);

	metadata->accessMethods = createPartitionAccessMethods(num_partition_levels(metadata->partsAndRules));
	return list_make1(metadata);
}

/* ----------------------------------------------------------------
 *		InitPlan
 *
 *		Initializes the query plan: open files, allocate storage
 *		and start up the rule manager
 * ----------------------------------------------------------------
 */
static void
InitPlan(QueryDesc *queryDesc, int eflags)
{
	CmdType		operation = queryDesc->operation;
	PlannedStmt *plannedstmt = queryDesc->plannedstmt;
	Plan	   *plan = plannedstmt->planTree;
	List	   *rangeTable = plannedstmt->rtable;
	EState	   *estate = queryDesc->estate;
	PlanState  *planstate;
	TupleDesc	tupType;
	ListCell   *l;
	bool		shouldDispatch = Gp_role == GP_ROLE_DISPATCH && plannedstmt->planTree->dispatch == DISPATCH_PARALLEL;

	Assert(plannedstmt->intoPolicy == NULL
		   || plannedstmt->intoPolicy->ptype == POLICYTYPE_PARTITIONED);

	if (DEBUG1 >= log_min_messages)
	{
		char msec_str[32];
		switch (check_log_duration(msec_str, false))
		{
			case 1:
			case 2:
				ereport(LOG, (errmsg("duration to InitPlan start: %s ms", msec_str)));
				break;
			default:
				/* do nothing */
				break;
		}
	}

	/*
	 * Do permissions checks.
	 */
	if (operation != CMD_SELECT ||
		(Gp_role != GP_ROLE_EXECUTE &&
		 !(shouldDispatch && cdbpathlocus_querysegmentcatalogs)))
	{
		ExecCheckRTPerms(rangeTable);
	}
	else
	{
		/*
		 * We don't check the rights here, so we can query pg_statistic even if we are a non-privileged user.
		 * This shouldn't cause a problem, because "cdbpathlocus_querysegmentcatalogs" can only be true if we
		 * are doing special catalog queries for ANALYZE.  Otherwise, the QD will execute the normal access right
		 * check.  This does open a security hole, as it's possible for a hacker to connect to a segdb with GP_ROLE_EXECUTE,
		 * (at least, in theory, although it isn't easy) and then do a query.  But all they can see is
		 * pg_statistic and pg_class, and pg_class is normally readable by everyone.
		 */

		ListCell *lc = NULL;

		foreach(lc, rangeTable)
		{
			RangeTblEntry *rte = lfirst(lc);

			if (rte->rtekind != RTE_RELATION)
				continue;

			if (rte->requiredPerms == 0)
				continue;

			/*
			 * Ignore access rights check on pg_statistic and pg_class, so
			 * the QD can retrieve the statistics from the QEs.
			 */
			if (rte->relid != StatisticRelationId && rte->relid != RelationRelationId)
			{
				ExecCheckRTEPerms(rte);
			}
		}
	}

	/*
	 * initialize the node's execution state
	 */
	estate->es_range_table = rangeTable;

	/*
	 * initialize result relation stuff
	 *
	 * CDB: Note that we need this info even if we aren't the slice that will be doing
	 * the actual updating, since it's where we learn things, such as if the row needs to
	 * contain OIDs or not.
	 */
	InitializeResultRelations(plannedstmt, estate, operation);

	/*
	 * If there are partitions involved in the query, initialize partitioning metadata.
	 */
	InitializeQueryPartsMetadata(plannedstmt, estate);

	/*
	 * set the number of partition selectors for every dynamic scan id
	 */
	estate->dynamicTableScanInfo->numSelectorsPerScanId = plannedstmt->numSelectorsPerScanId;

	/*
	 * Detect whether we're doing SELECT INTO.  If so, set the es_into_oids
	 * flag appropriately so that the plan tree will be initialized with the
	 * correct tuple descriptors.  (Other SELECT INTO stuff comes later.)
	 */
	estate->es_select_into = false;
	if (operation == CMD_SELECT && plannedstmt->intoClause != NULL)
	{
		estate->es_select_into = true;
		estate->es_into_oids = interpretOidsOption(plannedstmt->intoClause->options);
	}

	/*
	 * Have to lock relations selected FOR UPDATE/FOR SHARE before we
	 * initialize the plan tree, else we'd be doing a lock upgrade. While we
	 * are at it, build the ExecRowMark list.
	 */
	estate->es_rowMarks = NIL;
	foreach(l, plannedstmt->rowMarks)
	{
		RowMarkClause *rc = (RowMarkClause *) lfirst(l);
		Oid			relid = getrelid(rc->rti, rangeTable);
		Relation	relation;
		LOCKMODE    lockmode;
		bool        lockUpgraded;
		ExecRowMark *erm;

        /* CDB: On QD, lock whole table in S or X mode, if distributed. */
		lockmode = rc->forUpdate ? RowExclusiveLock : RowShareLock;
		relation = CdbOpenRelation(relid, lockmode, rc->noWait, &lockUpgraded);
		if (lockUpgraded)
		{
            heap_close(relation, NoLock);
            continue;
        }

		/*
		 * Check that relation is a legal target for marking.
		 *
		 * In most cases parser and/or planner should have noticed this
		 * already, but they don't cover all cases.
		 */
		switch (relation->rd_rel->relkind)
		{
			case RELKIND_RELATION:
				/* OK */
				break;
			case RELKIND_SEQUENCE:
				/* Must disallow this because we don't vacuum sequences */
				ereport(ERROR,
						(errcode(ERRCODE_WRONG_OBJECT_TYPE),
						 errmsg("cannot lock rows in sequence \"%s\"",
								RelationGetRelationName(relation))));
				break;
			case RELKIND_TOASTVALUE:
				/* This will be disallowed in 9.1, but for now OK */
				break;
			case RELKIND_VIEW:
				/* Should not get here */
				ereport(ERROR,
						(errcode(ERRCODE_WRONG_OBJECT_TYPE),
						 errmsg("cannot lock rows in view \"%s\"",
								RelationGetRelationName(relation))));
				break;
			default:
				ereport(ERROR,
						(errcode(ERRCODE_WRONG_OBJECT_TYPE),
						 errmsg("cannot lock rows in relation \"%s\"",
								RelationGetRelationName(relation))));
				break;
		}

		erm = (ExecRowMark *) palloc(sizeof(ExecRowMark));
		erm->relation = relation;
		erm->rti = rc->rti;
		erm->forUpdate = rc->forUpdate;
		erm->noWait = rc->noWait;
		/* We'll set up ctidAttno below */
		erm->ctidAttNo = InvalidAttrNumber;
		estate->es_rowMarks = lappend(estate->es_rowMarks, erm);
	}

	/*
	 * Initialize the executor's tuple table.  Also, if it's not a SELECT,
	 * set up a tuple table slot for use for trigger output tuples.
	 */
	estate->es_tupleTable = NIL;
	if (operation != CMD_SELECT)
		estate->es_trig_tuple_slot = ExecInitExtraTupleSlot(estate);

	/* mark EvalPlanQual not active */
	estate->es_plannedstmt = plannedstmt;
	estate->es_evalPlanQual = NULL;
	estate->es_evTupleNull = NULL;
	estate->es_evTuple = NULL;
	estate->es_useEvalPlan = false;

	/*
	 * Initialize the slice table.
	 */
	if (Gp_role == GP_ROLE_DISPATCH)
		FillSliceTable(estate, plannedstmt);

	/*
	 * Initialize private state information for each SubPlan.  We must do this
	 * before running ExecInitNode on the main query tree, since
	 * ExecInitSubPlan expects to be able to find these entries.
	 */
	Assert(estate->es_subplanstates == NIL);
	Bitmapset *locallyExecutableSubplans = NULL;
	Plan *start_plan_node = plannedstmt->planTree;

	/*
	 * If eliminateAliens is true then we extract the local Motion node
	 * and subplans for our current slice. This enables us to call ExecInitNode
	 * for only a subset of the plan tree.
	 */
	if (estate->eliminateAliens)
	{
		Motion *m = findSenderMotion(plannedstmt, LocallyExecutingSliceIndex(estate));

		/*
		 * We may not have any motion in the current slice, e.g., in insert query
		 * the root may not have any motion.
		 */
		if (NULL != m)
		{
			start_plan_node = (Plan *) m;
		}
		/* Compute SubPlans' root plan nodes for SubPlans reachable from this plan root */
		locallyExecutableSubplans = getLocallyExecutableSubplans(plannedstmt, start_plan_node);
	}

	int subplan_idx = 0;
	foreach(l, plannedstmt->subplans)
	{
		PlanState  *subplanstate = NULL;
		int			sp_eflags = 0;

		/*
		 * Initialize only the subplans that are reachable from our local slice.
		 * If alien elimination is not turned on, then all subplans are considered
		 * reachable.
		 */
		if (!estate->eliminateAliens || bms_is_member(subplan_idx, locallyExecutableSubplans))
		{
			/*
			 * A subplan will never need to do BACKWARD scan nor MARK/RESTORE.
			 *
			 * GPDB: We always set the REWIND flag, to delay eagerfree.
			 */
			sp_eflags = eflags & EXEC_FLAG_EXPLAIN_ONLY;
			sp_eflags |= EXEC_FLAG_REWIND;

			Plan	   *subplan = (Plan *) lfirst(l);
			subplanstate = ExecInitNode(subplan, estate, sp_eflags);
		}

		estate->es_subplanstates = lappend(estate->es_subplanstates, subplanstate);

		++subplan_idx;
	}

	/* No more use for locallyExecutableSubplans */
	bms_free(locallyExecutableSubplans);

	/* Extract all precomputed parameters from init plans */
	ExtractParamsFromInitPlans(plannedstmt, plannedstmt->planTree, estate);

	/*
	 * Initialize the private state information for all the nodes in the query
	 * tree.  This opens files, allocates storage and leaves us ready to start
	 * processing tuples.
	 */
	planstate = ExecInitNode(start_plan_node, estate, eflags);

	queryDesc->planstate = planstate;

	Assert(queryDesc->planstate);

	if (RootSliceIndex(estate) != LocallyExecutingSliceIndex(estate))
		return;
	
	/*
	 * Get the tuple descriptor describing the type of tuples to return. (this
	 * is especially important if we are creating a relation with "SELECT
	 * INTO")
	 */
	tupType = ExecGetResultType(planstate);

	/*
	 * Initialize the junk filter if needed.  SELECT and INSERT queries need a
	 * filter if there are any junk attrs in the tlist.  INSERT and SELECT
	 * INTO also need a filter if the plan may return raw disk tuples (else
	 * heap_insert will be scribbling on the source relation!). UPDATE and
	 * DELETE always need a filter, since there's always a junk 'ctid'
	 * attribute present --- no need to look first.
	 *
	 * This section of code is also a convenient place to verify that the
	 * output of an INSERT or UPDATE matches the target table(s).
	 */
	{
		bool		junk_filter_needed = false;
		ListCell   *tlist;

		switch (operation)
		{
			case CMD_SELECT:
			case CMD_INSERT:
				foreach(tlist, plan->targetlist)
				{
					TargetEntry *tle = (TargetEntry *) lfirst(tlist);

					if (tle->resjunk)
					{
						junk_filter_needed = true;
						break;
					}
				}
				if (!junk_filter_needed &&
					(operation == CMD_INSERT || estate->es_select_into) &&
					ExecMayReturnRawTuples(planstate))
					junk_filter_needed = true;
				break;
			case CMD_UPDATE:
			case CMD_DELETE:
				junk_filter_needed = true;
				break;
			default:
				break;
		}

		if (junk_filter_needed)
		{
			/*
			 * If there are multiple result relations, each one needs its own
			 * junk filter.  Note this is only possible for UPDATE/DELETE, so
			 * we can't be fooled by some needing a filter and some not.
			 */
			if (list_length(plannedstmt->resultRelations) > 1)
			{
				List *appendplans;
				int			as_nplans;
				ResultRelInfo *resultRelInfo;
				ListCell *lc;

				/* Top plan had better be an Append here. */
				Assert(IsA(plannedstmt->planTree, Append));
				Assert(((Append *) plannedstmt->planTree)->isTarget);
				Assert(IsA(planstate, AppendState));
				appendplans = ((Append *) plannedstmt->planTree)->appendplans;
				as_nplans = list_length(appendplans);
				Assert(as_nplans == estate->es_num_result_relations);
				resultRelInfo = estate->es_result_relations;
				foreach(lc, appendplans)
				{
					Plan  *subplan = (Plan *)lfirst(lc);
					JunkFilter *j;

					if (operation == CMD_UPDATE && PLANGEN_PLANNER == plannedstmt->planGen)
						ExecCheckPlanOutput(resultRelInfo->ri_RelationDesc,
											subplan->targetlist);

					j = ExecInitJunkFilter(subplan->targetlist,
								   resultRelInfo->ri_RelationDesc->rd_att->tdhasoid,
							       ExecInitExtraTupleSlot(estate));
					/*
					 * Since it must be UPDATE/DELETE, there had better be a
					 * "ctid" junk attribute in the tlist ... but ctid could
					 * be at a different resno for each result relation. We
					 * look up the ctid resnos now and save them in the
					 * junkfilters.
					 */
					j->jf_junkAttNo = ExecFindJunkAttribute(j, "ctid");
					if (!AttributeNumberIsValid(j->jf_junkAttNo))
						elog(ERROR, "could not find junk ctid column");
					resultRelInfo->ri_junkFilter = j;
					resultRelInfo++;
				}

				/*
				 * Set active junkfilter too; at this point ExecInitAppend has
				 * already selected an active result relation...
				 */
				estate->es_junkFilter =
					estate->es_result_relation_info->ri_junkFilter;

				/*
				 * We currently can't support rowmarks in this case, because
				 * the associated junk CTIDs might have different resnos in
				 * different subplans.
				 */
				if (estate->es_rowMarks)
					ereport(ERROR,
							(errcode(ERRCODE_FEATURE_NOT_SUPPORTED),
							 errmsg("SELECT FOR UPDATE/SHARE is not supported within a query with multiple result relations")));
			}
			else
			{

				/* Normal case with just one JunkFilter */
				JunkFilter *j;

				if (PLANGEN_PLANNER == plannedstmt->planGen && (operation == CMD_INSERT || operation == CMD_UPDATE))
					ExecCheckPlanOutput(estate->es_result_relation_info->ri_RelationDesc,
										planstate->plan->targetlist);

				j = ExecInitJunkFilter(planstate->plan->targetlist,
						       tupType->tdhasoid,
						       ExecInitExtraTupleSlot(estate));
				estate->es_junkFilter = j;
				if (estate->es_result_relation_info)
					estate->es_result_relation_info->ri_junkFilter = j;

				if (operation == CMD_SELECT)
				{
					/* For SELECT, want to return the cleaned tuple type */
					tupType = j->jf_cleanTupType;
				}
				else if (operation == CMD_UPDATE || operation == CMD_DELETE)
				{
					/* For UPDATE/DELETE, find the ctid junk attr now */
					j->jf_junkAttNo = ExecFindJunkAttribute(j, "ctid");
					if (!AttributeNumberIsValid(j->jf_junkAttNo))
						elog(ERROR, "could not find junk ctid column");
				}

				/* For SELECT FOR UPDATE/SHARE, find the ctid attrs now */
				foreach(l, estate->es_rowMarks)
				{
					ExecRowMark *erm = (ExecRowMark *) lfirst(l);
					char		resname[32];

					/* CDB: CTIDs were not fetched for distributed relation. */
					Relation relation = erm->relation;
					if (relation->rd_cdbpolicy &&
						relation->rd_cdbpolicy->ptype == POLICYTYPE_PARTITIONED)
						continue;

					snprintf(resname, sizeof(resname), "ctid%u", erm->rti);
					erm->ctidAttNo = ExecFindJunkAttribute(j, resname);
					if (!AttributeNumberIsValid(erm->ctidAttNo))
						elog(ERROR, "could not find junk \"%s\" column",
							 resname);
				}
			}
		}
		else
		{
			/* The planner requires that top node of the target list has the same
			 * number of columns than the output relation. This is not a requirement
			 * of the Optimizer. */
			if (operation == CMD_INSERT
					&& plannedstmt->planGen == PLANGEN_PLANNER)
			{
				ExecCheckPlanOutput(estate->es_result_relation_info->ri_RelationDesc,
									planstate->plan->targetlist);
			}

			estate->es_junkFilter = NULL;
			/*
			 * In Postgres the optimizer (planner) would add a junk
			 * TID column for each table in the rowMarks. And the
			 * executor will lock the tuples when executing the
			 * root node in the plan.
			 *
			 * The below check seems dormant even in Postgres: to
			 * actually cover the `elog(ERROR)`, the code path
			 * needs to have
			 *   1. No junk TID columns
			 *   2. A non-empty rowMarks list
			 *
			 * In Postgres the above conditions are all-or-nothing.
			 * So the check feels more like an `Assert` rather than
			 * an `elog(ERROR)`, and it seems to be dead code.
			 *
			 * In Greenplum, the above condition does not hold.
			 * Greenplum has a different (but compliant)
			 * implementation, where we place a lock on each table
			 * in the rowMarks.  Consequently, we do *not* generate
			 * the junk column in the plan (except for tables that
			 * are only on the master). See preprocess_targetlist
			 * in preptlist.c This is reasonable because the root
			 * node is most likely executing in a different slice
			 * from the leaf nodes (which are most likely SCAN's):
			 * by the time a (hypothetical) TID reaches the root
			 * node, there's no guarantee that the tuple has not
			 * passed through a motion node, hence it makes no
			 * sense locking it.
			 */
#if 0
			if (estate->es_rowMarks)
				elog(ERROR, "SELECT FOR UPDATE/SHARE, but no junk columns");
#endif
		}
	}

	/*
	 * Initialize RETURNING projections if needed.
	 */
	if (plannedstmt->returningLists)
	{
		TupleTableSlot *slot;
		ExprContext *econtext;
		ResultRelInfo *resultRelInfo;

		/*
		 * We set QueryDesc.tupDesc to be the RETURNING rowtype in this case.
		 * We assume all the sublists will generate the same output tupdesc.
		 */
		tupType = ExecTypeFromTL((List *) linitial(plannedstmt->returningLists),
								 false);

		/* Set up a slot for the output of the RETURNING projection(s) */
		slot = ExecInitExtraTupleSlot(estate);
		ExecSetSlotDescriptor(slot, tupType);
		/* Need an econtext too */
		econtext = CreateExprContext(estate);

		/*
		 * Build a projection for each result rel.	Note that any SubPlans in
		 * the RETURNING lists get attached to the topmost plan node.
		 */
		Assert(list_length(plannedstmt->returningLists) == estate->es_num_result_relations);
		resultRelInfo = estate->es_result_relations;
		foreach(l, plannedstmt->returningLists)
		{
			List	   *rlist = (List *) lfirst(l);
			List	   *rliststate;

			rliststate = (List *) ExecInitExpr((Expr *) rlist, planstate);
			resultRelInfo->ri_projectReturning =
				ExecBuildProjectionInfo(rliststate, econtext, slot,
									 resultRelInfo->ri_RelationDesc->rd_att);
			resultRelInfo++;
		}
	}

	queryDesc->tupDesc = tupType;

	/*
	 * If doing SELECT INTO, initialize the "into" relation.  We must wait
	 * till now so we have the "clean" result tuple type to create the new
	 * table from.
	 *
	 * If EXPLAIN, skip creating the "into" relation.
	 */
	if (estate->es_select_into && !(eflags & EXEC_FLAG_EXPLAIN_ONLY) &&
			/* Only create the table if root slice */
	        (Gp_role != GP_ROLE_EXECUTE || Gp_is_writer) )
		OpenIntoRel(queryDesc);


	if (DEBUG1 >= log_min_messages)
			{
				char		msec_str[32];
				switch (check_log_duration(msec_str, false))
				{
					case 1:
					case 2:
						ereport(LOG, (errmsg("duration to InitPlan end: %s ms", msec_str)));
						break;
				}
			}
}

/*
 * Initialize ResultRelInfo data for one result relation
 */
void
InitResultRelInfo(ResultRelInfo *resultRelInfo,
				  Relation resultRelationDesc,
				  Index resultRelationIndex,
				  CmdType operation,
				  bool doInstrument)
{
	/*
	 * Check valid relkind ... parser and/or planner should have noticed this
	 * already, but let's make sure.
	 */
	switch (resultRelationDesc->rd_rel->relkind)
	{
		case RELKIND_RELATION:
			/* OK */
			break;
		case RELKIND_SEQUENCE:
			ereport(ERROR,
					(errcode(ERRCODE_WRONG_OBJECT_TYPE),
					 errmsg("cannot change sequence \"%s\"",
							RelationGetRelationName(resultRelationDesc))));
			break;
		case RELKIND_TOASTVALUE:
			ereport(ERROR,
					(errcode(ERRCODE_WRONG_OBJECT_TYPE),
					 errmsg("cannot change TOAST relation \"%s\"",
							RelationGetRelationName(resultRelationDesc))));
			break;
		case RELKIND_AOSEGMENTS:
			if (!allowSystemTableModsDML)
				ereport(ERROR,
						(errcode(ERRCODE_WRONG_OBJECT_TYPE),
						 errmsg("cannot change AO segment listing relation \"%s\"",
								RelationGetRelationName(resultRelationDesc))));
			break;
		case RELKIND_AOBLOCKDIR:
			if (!allowSystemTableModsDML)
				ereport(ERROR,
						(errcode(ERRCODE_WRONG_OBJECT_TYPE),
						 errmsg("cannot change AO block directory relation \"%s\"",
								RelationGetRelationName(resultRelationDesc))));
			break;
		case RELKIND_AOVISIMAP:
			if (!allowSystemTableModsDML)
				ereport(ERROR,
						(errcode(ERRCODE_WRONG_OBJECT_TYPE),
						 errmsg("cannot change AO visibility map relation \"%s\"",
								RelationGetRelationName(resultRelationDesc))));
			break;

		case RELKIND_VIEW:
			ereport(ERROR,
					(errcode(ERRCODE_WRONG_OBJECT_TYPE),
					 errmsg("cannot change view \"%s\"",
							RelationGetRelationName(resultRelationDesc))));
			break;
		default:
			ereport(ERROR,
					(errcode(ERRCODE_WRONG_OBJECT_TYPE),
					 errmsg("cannot change relation \"%s\"",
							RelationGetRelationName(resultRelationDesc))));
			break;
	}

	/* OK, fill in the node */
	MemSet(resultRelInfo, 0, sizeof(ResultRelInfo));
	resultRelInfo->type = T_ResultRelInfo;
	resultRelInfo->ri_RangeTableIndex = resultRelationIndex;
	resultRelInfo->ri_RelationDesc = resultRelationDesc;
	resultRelInfo->ri_NumIndices = 0;
	resultRelInfo->ri_IndexRelationDescs = NULL;
	resultRelInfo->ri_IndexRelationInfo = NULL;
	/* make a copy so as not to depend on relcache info not changing... */
	resultRelInfo->ri_TrigDesc = CopyTriggerDesc(resultRelationDesc->trigdesc);
	if (resultRelInfo->ri_TrigDesc)
	{
		int			n = resultRelInfo->ri_TrigDesc->numtriggers;

		resultRelInfo->ri_TrigFunctions = (FmgrInfo *)
			palloc0(n * sizeof(FmgrInfo));
		if (doInstrument)
			resultRelInfo->ri_TrigInstrument = InstrAlloc(n);
		else
			resultRelInfo->ri_TrigInstrument = NULL;
	}
	else
	{
		resultRelInfo->ri_TrigFunctions = NULL;
		resultRelInfo->ri_TrigInstrument = NULL;
	}
	resultRelInfo->ri_ConstraintExprs = NULL;
	resultRelInfo->ri_junkFilter = NULL;
	resultRelInfo->ri_projectReturning = NULL;
	resultRelInfo->ri_aoInsertDesc = NULL;
	resultRelInfo->ri_aocsInsertDesc = NULL;
	resultRelInfo->ri_extInsertDesc = NULL;
	resultRelInfo->ri_deleteDesc = NULL;
	resultRelInfo->ri_updateDesc = NULL;
	resultRelInfo->ri_aosegno = InvalidFileSegNumber;

	/*
	 * If there are indices on the result relation, open them and save
	 * descriptors in the result relation info, so that we can add new index
	 * entries for the tuples we add/update.  We need not do this for a
	 * DELETE, however, since deletion doesn't affect indexes.
	 */
	if (Gp_role != GP_ROLE_EXECUTE || Gp_is_writer) /* only needed by the root slice who will do the actual updating */
	{
		if (resultRelationDesc->rd_rel->relhasindex &&
			operation != CMD_DELETE)
			ExecOpenIndices(resultRelInfo);
	}
}

/*
 * ResultRelInfoSetSegno
 *
 * based on a list of relid->segno mapping, look for our own resultRelInfo
 * relid in the mapping and find the segfile number that this resultrel should
 * use if it is inserting into an AO relation. for any non AO relation this is
 * irrelevant and will return early.
 *
 * Note that we rely on the fact that the caller has a well constructed mapping
 * and that it includes all the relids of *any* AO relation that may insert
 * data during this transaction. For non partitioned tables the mapping list
 * will have only one element - our table. for partitioning it may have
 * multiple (depending on how many partitions are AO).
 *
 */
void
ResultRelInfoSetSegno(ResultRelInfo *resultRelInfo, List *mapping)
{
   	ListCell *relid_to_segno;
   	bool	  found = false;

	/* only relevant for AO relations */
	if(!relstorage_is_ao(RelinfoGetStorage(resultRelInfo)))
		return;

	Assert(mapping);
	Assert(resultRelInfo->ri_RelationDesc);

   	/* lookup the segfile # to write into, according to my relid */

   	foreach(relid_to_segno, mapping)
   	{
		SegfileMapNode *n = (SegfileMapNode *)lfirst(relid_to_segno);
		Oid myrelid = RelationGetRelid(resultRelInfo->ri_RelationDesc);
		if(n->relid == myrelid)
		{
			Assert(n->segno != InvalidFileSegNumber);
			resultRelInfo->ri_aosegno = n->segno;

			elogif(Debug_appendonly_print_insert, LOG,
				"Appendonly: setting pre-assigned segno %d in result "
				"relation with relid %d", n->segno, n->relid);

			found = true;
		}
	}

	Assert(found);
}

/*
 *		ExecGetTriggerResultRel
 *
 * Get a ResultRelInfo for a trigger target relation.  Most of the time,
 * triggers are fired on one of the result relations of the query, and so
 * we can just return a member of the es_result_relations array.  (Note: in
 * self-join situations there might be multiple members with the same OID;
 * if so it doesn't matter which one we pick.)  However, it is sometimes
 * necessary to fire triggers on other relations; this happens mainly when an
 * RI update trigger queues additional triggers on other relations, which will
 * be processed in the context of the outer query.	For efficiency's sake,
 * we want to have a ResultRelInfo for those triggers too; that can avoid
 * repeated re-opening of the relation.  (It also provides a way for EXPLAIN
 * ANALYZE to report the runtimes of such triggers.)  So we make additional
 * ResultRelInfo's as needed, and save them in es_trig_target_relations.
 */
ResultRelInfo *
ExecGetTriggerResultRel(EState *estate, Oid relid)
{
	ResultRelInfo *rInfo;
	int			nr;
	ListCell   *l;
	Relation	rel;
	MemoryContext oldcontext;

	/* First, search through the query result relations */
	rInfo = estate->es_result_relations;
	nr = estate->es_num_result_relations;
	while (nr > 0)
	{
		if (RelationGetRelid(rInfo->ri_RelationDesc) == relid)
			return rInfo;
		rInfo++;
		nr--;
	}
	/* Nope, but maybe we already made an extra ResultRelInfo for it */
	foreach(l, estate->es_trig_target_relations)
	{
		rInfo = (ResultRelInfo *) lfirst(l);
		if (RelationGetRelid(rInfo->ri_RelationDesc) == relid)
			return rInfo;
	}
	/* Nope, so we need a new one */

	/*
	 * Open the target relation's relcache entry.  We assume that an
	 * appropriate lock is still held by the backend from whenever the trigger
	 * event got queued, so we need take no new lock here.
	 */
	rel = heap_open(relid, NoLock);

	/*
	 * Make the new entry in the right context.  Currently, we don't need any
	 * index information in ResultRelInfos used only for triggers, so tell
	 * InitResultRelInfo it's a DELETE.
	 */
	oldcontext = MemoryContextSwitchTo(estate->es_query_cxt);
	rInfo = makeNode(ResultRelInfo);
	InitResultRelInfo(rInfo,
					  rel,
					  0,		/* dummy rangetable index */
					  CMD_DELETE,
					  estate->es_instrument);
	estate->es_trig_target_relations =
		lappend(estate->es_trig_target_relations, rInfo);
	MemoryContextSwitchTo(oldcontext);

	return rInfo;
}

/*
 *		ExecContextForcesOids
 *
 * This is pretty grotty: when doing INSERT, UPDATE, or SELECT INTO,
 * we need to ensure that result tuples have space for an OID iff they are
 * going to be stored into a relation that has OIDs.  In other contexts
 * we are free to choose whether to leave space for OIDs in result tuples
 * (we generally don't want to, but we do if a physical-tlist optimization
 * is possible).  This routine checks the plan context and returns TRUE if the
 * choice is forced, FALSE if the choice is not forced.  In the TRUE case,
 * *hasoids is set to the required value.
 *
 * One reason this is ugly is that all plan nodes in the plan tree will emit
 * tuples with space for an OID, though we really only need the topmost node
 * to do so.  However, node types like Sort don't project new tuples but just
 * return their inputs, and in those cases the requirement propagates down
 * to the input node.  Eventually we might make this code smart enough to
 * recognize how far down the requirement really goes, but for now we just
 * make all plan nodes do the same thing if the top level forces the choice.
 *
 * We assume that estate->es_result_relation_info is already set up to
 * describe the target relation.  Note that in an UPDATE that spans an
 * inheritance tree, some of the target relations may have OIDs and some not.
 * We have to make the decisions on a per-relation basis as we initialize
 * each of the child plans of the topmost Append plan.
 *
 * SELECT INTO is even uglier, because we don't have the INTO relation's
 * descriptor available when this code runs; we have to look aside at a
 * flag set by InitPlan().
 */
bool
ExecContextForcesOids(PlanState *planstate, bool *hasoids)
{
	if (planstate->state->es_select_into)
	{
		*hasoids = planstate->state->es_into_oids;
		return true;
	}
	else
	{
		ResultRelInfo *ri = planstate->state->es_result_relation_info;

		if (ri != NULL)
		{
			Relation	rel = ri->ri_RelationDesc;

			if (rel != NULL)
			{
				*hasoids = rel->rd_rel->relhasoids;
				return true;
			}
		}
	}

	return false;
}

void
SendAOTupCounts(EState *estate)
{
	/*
	 * If we're inserting into partitions, send tuple counts for
	 * AO tables back to the QD.
	 */
	if (Gp_role == GP_ROLE_EXECUTE && estate->es_result_partitions)
	{
		StringInfoData buf;
		ResultRelInfo *resultRelInfo;
		int aocount = 0;
		int i;

		resultRelInfo = estate->es_result_relations;
		for (i = 0; i < estate->es_num_result_relations; i++)
		{
			if (relstorage_is_ao(RelinfoGetStorage(resultRelInfo)))
				aocount++;

			resultRelInfo++;
		}


		if (aocount)
		{
			if (Debug_appendonly_print_insert)
				ereport(LOG,(errmsg("QE sending tuple counts of %d partitioned "
									"AO relations... ", aocount)));

			pq_beginmessage(&buf, 'o');
			pq_sendint(&buf, aocount, 4);

			resultRelInfo = estate->es_result_relations;
			for (i = 0; i < estate->es_num_result_relations; i++)
			{
				if (relstorage_is_ao(RelinfoGetStorage(resultRelInfo)))
				{
					Oid relid = RelationGetRelid(resultRelInfo->ri_RelationDesc);
					uint64 tupcount = resultRelInfo->ri_aoprocessed;

					pq_sendint(&buf, relid, 4);
					pq_sendint64(&buf, tupcount);

					if (Debug_appendonly_print_insert)
						ereport(LOG,(errmsg("sent tupcount " INT64_FORMAT " for "
											"relation %d", tupcount, relid)));

				}
				resultRelInfo++;
			}
			pq_endmessage(&buf);
		}
	}

}
/* ----------------------------------------------------------------
 *		ExecEndPlan
 *
 *		Cleans up the query plan -- closes files and frees up storage
 *
 * NOTE: we are no longer very worried about freeing storage per se
 * in this code; FreeExecutorState should be guaranteed to release all
 * memory that needs to be released.  What we are worried about doing
 * is closing relations and dropping buffer pins.  Thus, for example,
 * tuple tables must be cleared or dropped to ensure pins are released.
 * ----------------------------------------------------------------
 */
void
ExecEndPlan(PlanState *planstate, EState *estate)
{
	ResultRelInfo *resultRelInfo;
	int			i;
	ListCell   *l;

	/*
	 * shut down any PlanQual processing we were doing
	 */
	if (estate->es_evalPlanQual != NULL)
		EndEvalPlanQual(estate);

	if (planstate != NULL)
		ExecEndNode(planstate);

	/*
	 * for subplans too
	 */
	foreach(l, estate->es_subplanstates)
	{
		PlanState  *subplanstate = (PlanState *) lfirst(l);
		if (subplanstate != NULL)
		{
			ExecEndNode(subplanstate);
		}
	}

	/*
	 * destroy the executor's tuple table.  Actually we only care about
	 * releasing buffer pins and tupdesc refcounts; there's no need to
	 * pfree the TupleTableSlots, since the containing memory context
	 * is about to go away anyway.
	 */
	ExecResetTupleTable(estate->es_tupleTable, false);

	/* Report how many tuples we may have inserted into AO tables */
	SendAOTupCounts(estate);

	/*
	 * close the result relation(s) if any, but hold locks until xact commit.
	 */
	resultRelInfo = estate->es_result_relations;
	for (i = 0; i < estate->es_num_result_relations; i++)
	{
		/* end (flush) the INSERT operation in the access layer */
		if (resultRelInfo->ri_aoInsertDesc)
			appendonly_insert_finish(resultRelInfo->ri_aoInsertDesc);
		if (resultRelInfo->ri_aocsInsertDesc)
			aocs_insert_finish(resultRelInfo->ri_aocsInsertDesc);
		if (resultRelInfo->ri_extInsertDesc)
			external_insert_finish(resultRelInfo->ri_extInsertDesc);

		if (resultRelInfo->ri_deleteDesc != NULL)
		{
			if (RelationIsAoRows(resultRelInfo->ri_RelationDesc))
				appendonly_delete_finish(resultRelInfo->ri_deleteDesc);
			else
			{
				Assert(RelationIsAoCols(resultRelInfo->ri_RelationDesc));
				aocs_delete_finish(resultRelInfo->ri_deleteDesc);
			}
			resultRelInfo->ri_deleteDesc = NULL;
		}
		if (resultRelInfo->ri_updateDesc != NULL)
		{
			if (RelationIsAoRows(resultRelInfo->ri_RelationDesc))
				appendonly_update_finish(resultRelInfo->ri_updateDesc);
			else
			{
				Assert(RelationIsAoCols(resultRelInfo->ri_RelationDesc));
				aocs_update_finish(resultRelInfo->ri_updateDesc);
			}
			resultRelInfo->ri_updateDesc = NULL;
		}
		
		if (resultRelInfo->ri_resultSlot)
		{
			Assert(resultRelInfo->ri_resultSlot->tts_tupleDescriptor);
			ReleaseTupleDesc(resultRelInfo->ri_resultSlot->tts_tupleDescriptor);
			ExecClearTuple(resultRelInfo->ri_resultSlot);
		}

		if (resultRelInfo->ri_PartitionParent)
			relation_close(resultRelInfo->ri_PartitionParent, AccessShareLock);

		/* Close indices and then the relation itself */
		ExecCloseIndices(resultRelInfo);
		heap_close(resultRelInfo->ri_RelationDesc, NoLock);
		resultRelInfo++;
	}

	/*
	 * likewise close any trigger target relations
	 */
	foreach(l, estate->es_trig_target_relations)
	{
		resultRelInfo = (ResultRelInfo *) lfirst(l);
		/* Close indices and then the relation itself */
		ExecCloseIndices(resultRelInfo);
		heap_close(resultRelInfo->ri_RelationDesc, NoLock);
	}

	/*
	 * close any relations selected FOR UPDATE/FOR SHARE, again keeping locks
	 */
	foreach(l, estate->es_rowMarks)
	{
		ExecRowMark *erm = lfirst(l);

		heap_close(erm->relation, NoLock);
	}
}

/*
 * Verify that the tuples to be produced by INSERT or UPDATE match the
 * target relation's rowtype
 *
 * We do this to guard against stale plans.  If plan invalidation is
 * functioning properly then we should never get a failure here, but better
 * safe than sorry.  Note that this is called after we have obtained lock
 * on the target rel, so the rowtype can't change underneath us.
 *
 * The plan output is represented by its targetlist, because that makes
 * handling the dropped-column case easier.
 */
static void
ExecCheckPlanOutput(Relation resultRel, List *targetList)
{
	TupleDesc	resultDesc = RelationGetDescr(resultRel);
	int			attno = 0;
	ListCell   *lc;

	/*
	 * Don't do this during dispatch because the plan is not suitable
	 * structured to meet these tests
	 */
	if (Gp_role == GP_ROLE_DISPATCH)
		return;

	foreach(lc, targetList)
	{
		TargetEntry *tle = (TargetEntry *) lfirst(lc);
		Form_pg_attribute attr;

		if (tle->resjunk)
			continue;			/* ignore junk tlist items */

		if (attno >= resultDesc->natts)
			ereport(ERROR,
					(errcode(ERRCODE_DATATYPE_MISMATCH),
					 errmsg("table row type and query-specified row type do not match"),
					 errdetail("Query has too many columns.")));
		attr = resultDesc->attrs[attno++];

		if (!attr->attisdropped)
		{
			/* Normal case: demand type match */
			if (exprType((Node *) tle->expr) != attr->atttypid)
				ereport(ERROR,
						(errcode(ERRCODE_DATATYPE_MISMATCH),
						 errmsg("table row type and query-specified row type do not match"),
						 errdetail("Table has type %s at ordinal position %d, but query expects %s.",
								   format_type_be(attr->atttypid),
								   attno,
								   format_type_be(exprType((Node *) tle->expr)))));
		}
		else
		{
			/*
			 * For a dropped column, we can't check atttypid (it's likely 0).
			 * In any case the planner has most likely inserted an INT4 null.
			 * What we insist on is just *some* NULL constant.
			 */
			if (!IsA(tle->expr, Const) ||
				!((Const *) tle->expr)->constisnull)
				ereport(ERROR,
						(errcode(ERRCODE_DATATYPE_MISMATCH),
						 errmsg("table row type and query-specified row type do not match"),
						 errdetail("Query provides a value for a dropped column at ordinal position %d.",
								   attno)));
		}
	}
	if (attno != resultDesc->natts)
		ereport(ERROR,
				(errcode(ERRCODE_DATATYPE_MISMATCH),
				 errmsg("table row type and query-specified row type do not match"),
				 errdetail("Query has too few columns.")));
}


/* ----------------------------------------------------------------
 *		ExecutePlan
 *
 *		processes the query plan to retrieve 'numberTuples' tuples in the
 *		direction specified.
 *
 *		Retrieves all tuples if numberTuples is 0
 *
 *		result is either a slot containing the last tuple in the case
 *		of a SELECT or NULL otherwise.
 *
 * Note: the ctid attribute is a 'junk' attribute that is removed before the
 * user can see it
 * ----------------------------------------------------------------
 */
static TupleTableSlot *
ExecutePlan(EState *estate,
			PlanState *planstate,
			CmdType operation,
			long numberTuples,
			ScanDirection direction,
			DestReceiver *dest)
{
	JunkFilter *junkfilter;
	TupleTableSlot *planSlot;
	TupleTableSlot *slot;
	ItemPointer tupleid = NULL;
	ItemPointerData tuple_ctid;
	long		current_tuple_count;
	TupleTableSlot *result;

	/*
	 * initialize local variables
	 */
	current_tuple_count = 0;
	result = NULL;

	/*
	 * Set the direction.
	 */
	estate->es_direction = direction;

	/*
	 * Process BEFORE EACH STATEMENT triggers
	 */
if (Gp_role != GP_ROLE_EXECUTE || Gp_is_writer)
{
	switch (operation)
	{
		case CMD_UPDATE:
			ExecBSUpdateTriggers(estate, estate->es_result_relation_info);
			break;
		case CMD_DELETE:
			ExecBSDeleteTriggers(estate, estate->es_result_relation_info);
			break;
		case CMD_INSERT:
			ExecBSInsertTriggers(estate, estate->es_result_relation_info);
			break;
		default:
			/* do nothing */
			break;
	}
}

	/*
	 * Make sure slice dependencies are met
	 */
	ExecSliceDependencyNode(planstate);

	/*
	 * Loop until we've processed the proper number of tuples from the plan.
	 */

	for (;;)
	{
		/* Reset the per-output-tuple exprcontext */
		ResetPerTupleExprContext(estate);

		/*
		 * Execute the plan and obtain a tuple
		 */
lnext:	;
		if (estate->es_useEvalPlan)
		{
			planSlot = EvalPlanQualNext(estate);
			if (TupIsNull(planSlot))
				planSlot = ExecProcNode(planstate);
		}
		else
			planSlot = ExecProcNode(planstate);

		/*
		 * if the tuple is null, then we assume there is nothing more to
		 * process so we just return null...
		 */
		if (TupIsNull(planSlot))
		{
			result = NULL;
			break;
		}

		/* ORCA plans of UPDATES/DELETES/INSERTS are handled elsewhere. */
		if (estate->es_plannedstmt->planGen != PLANGEN_PLANNER && operation != CMD_SELECT)
			goto executed;

		slot = planSlot;

		/*
		 * If we have a junk filter, then project a new tuple with the junk
		 * removed.
		 *
		 * Store this new "clean" tuple in the junkfilter's resultSlot.
		 * (Formerly, we stored it back over the "dirty" tuple, which is WRONG
		 * because that tuple slot has the wrong descriptor.)
		 *
		 * But first, extract all the junk information we need.
		 */
		if ((junkfilter = estate->es_junkFilter) != NULL)
		{
			/*
			 * Process any FOR UPDATE or FOR SHARE locking requested.
			 */
			if (estate->es_rowMarks != NIL)
			{
				ListCell   *l;

		lmark:	;
				foreach(l, estate->es_rowMarks)
				{
					ExecRowMark *erm = lfirst(l);
					Datum		datum;
					bool		isNull;
					HeapTupleData tuple;
					Buffer		buffer;
					ItemPointerData update_ctid;
					TransactionId update_xmax;
					TupleTableSlot *newSlot;
					LockTupleMode lockmode;
					HTSU_Result test;

					/* CDB: CTIDs were not fetched for distributed relation. */
					Relation relation = erm->relation;
					if (relation->rd_cdbpolicy &&
						relation->rd_cdbpolicy->ptype == POLICYTYPE_PARTITIONED)
						continue;

					datum = ExecGetJunkAttribute(slot,
												 erm->ctidAttNo,
												 &isNull);
					/* shouldn't ever get a null result... */
					if (isNull)
						elog(ERROR, "ctid is NULL");

					tuple.t_self = *((ItemPointer) DatumGetPointer(datum));

					if (erm->forUpdate)
						lockmode = LockTupleExclusive;
					else
						lockmode = LockTupleShared;

					test = heap_lock_tuple(erm->relation, &tuple, &buffer,
										   &update_ctid, &update_xmax,
										   estate->es_output_cid,
										   lockmode,
										   (erm->noWait ? LockTupleNoWait : LockTupleWait));
					ReleaseBuffer(buffer);
					switch (test)
					{
						case HeapTupleSelfUpdated:
							/* treat it as deleted; do not process */
							goto lnext;

						case HeapTupleMayBeUpdated:
							break;

						case HeapTupleUpdated:
							if (IsXactIsoLevelSerializable)
								ereport(ERROR,
								 (errcode(ERRCODE_T_R_SERIALIZATION_FAILURE),
								  errmsg("could not serialize access due to concurrent update")));
							if (!ItemPointerEquals(&update_ctid,
												   &tuple.t_self))
							{
								/* updated, so look at updated version */
								newSlot = EvalPlanQual(estate,
													   erm->rti,
													   &update_ctid,
													   update_xmax);
								if (!TupIsNull(newSlot))
								{
									slot = planSlot = newSlot;
									estate->es_useEvalPlan = true;
									goto lmark;
								}
							}

							/*
							 * if tuple was deleted or PlanQual failed for
							 * updated tuple - we must not return this tuple!
							 */
							goto lnext;

						default:
							elog(ERROR, "unrecognized heap_lock_tuple status: %u",
								 test);
							return NULL;
					}
				}
			}

			/*
			 * extract the 'ctid' junk attribute.
			 */
			if (operation == CMD_UPDATE || operation == CMD_DELETE)
			{
				Datum		datum;
				bool		isNull;

				datum = ExecGetJunkAttribute(slot, junkfilter->jf_junkAttNo,
											 &isNull);
				/* shouldn't ever get a null result... */
				if (isNull)
					elog(ERROR, "ctid is NULL");

				tupleid = (ItemPointer) DatumGetPointer(datum);
				tuple_ctid = *tupleid;	/* make sure we don't free the ctid!! */
				tupleid = &tuple_ctid;
			}

			/*
			 * Create a new "clean" tuple with all junk attributes removed. We
			 * don't need to do this for DELETE, however (there will in fact
			 * be no non-junk attributes in a DELETE!)
			 */
			if (operation != CMD_DELETE)
				slot = ExecFilterJunk(junkfilter, slot);
		}

		if (operation != CMD_SELECT && Gp_role == GP_ROLE_EXECUTE && !Gp_is_writer)
		{
			elog(ERROR, "INSERT/UPDATE/DELETE must be executed by a writer segworker group");
		}

		/*
		 * Based on the operation, a tuple is either
		 * returned it to the user (SELECT) or inserted, deleted, or updated.
		 */
		switch (operation)
		{
			case CMD_SELECT:
				ExecSelect(slot, dest, estate);
				result = slot;
				break;

			case CMD_INSERT:
				ExecInsert(slot, dest, estate, PLANGEN_PLANNER, false /* isUpdate */);
				result = NULL;
				break;

			case CMD_DELETE:
				ExecDelete(tupleid, planSlot, dest, estate, PLANGEN_PLANNER, false /* isUpdate */);
				result = NULL;
				break;

			case CMD_UPDATE:
				ExecUpdate(slot, tupleid, planSlot, dest, estate);
				result = NULL;
				break;

			default:
				elog(ERROR, "unrecognized operation code: %d",
					 (int) operation);
				result = NULL;
				break;
		}

		/*
		 * check our tuple count.. if we've processed the proper number then
		 * quit, else loop again and process more tuples.  Zero numberTuples
		 * means no limit.
		 */
	executed:
		current_tuple_count++;
		if (numberTuples && numberTuples == current_tuple_count)
			break;
	}

	/*
	 * Process AFTER EACH STATEMENT triggers
	 */
if (Gp_role != GP_ROLE_EXECUTE || Gp_is_writer)
{
	switch (operation)
	{
		case CMD_UPDATE:
			ExecASUpdateTriggers(estate, estate->es_result_relation_info);
			break;
		case CMD_DELETE:
			ExecASDeleteTriggers(estate, estate->es_result_relation_info);
			break;
		case CMD_INSERT:
			ExecASInsertTriggers(estate, estate->es_result_relation_info);
			break;
		default:
			/* do nothing */
			break;
	}
}

	/*
	 * here, result is either a slot containing a tuple in the case of a
	 * SELECT or NULL otherwise.
	 */
	return result;
}

/* ----------------------------------------------------------------
 *		ExecSelect
 *
 *		SELECTs are easy.. we just pass the tuple to the appropriate
 *		output function.
 * ----------------------------------------------------------------
 */
static void
ExecSelect(TupleTableSlot *slot,
		   DestReceiver *dest,
		   EState *estate)
{
	(*dest->receiveSlot) (slot, dest);
	(estate->es_processed)++;
}

/* ----------------------------------------------------------------
 *		ExecInsert
 *
 *		INSERTs are trickier.. we have to insert the tuple into
 *		the base relation and insert appropriate tuples into the
 *		index relations.
 *		Insert can be part of an update operation when
 *		there is a preceding SplitUpdate node. 
 * ----------------------------------------------------------------
 */
void
ExecInsert(TupleTableSlot *slot,
		   DestReceiver *dest,
		   EState *estate,
		   PlanGenerator planGen,
		   bool isUpdate)
{
	void	   *tuple;
	ResultRelInfo *resultRelInfo;
	Relation	resultRelationDesc;
	Oid			newId;
	TupleTableSlot *partslot = NULL;

	AOTupleId	aoTupleId = AOTUPLEID_INIT;

	bool		rel_is_heap = false;
	bool 		rel_is_aorows = false;
	bool		rel_is_aocols = false;
	bool		rel_is_external = false;

	/*
	 * get information on the (current) result relation
	 */
	if (estate->es_result_partitions)
	{
		resultRelInfo = slot_get_partition(slot, estate);

		/* Check whether the user provided the correct leaf part only if required */
		if (!dml_ignore_target_partition_check)
		{
			Assert(NULL != estate->es_result_partitions->part &&
					NULL != resultRelInfo->ri_RelationDesc);

			List *resultRelations = estate->es_plannedstmt->resultRelations;
			/*
			 * Only inheritance can generate multiple result relations and inheritance
			 * is not compatible with partitions. As we are in inserting in partitioned
			 * table, we should not have more than one resultRelation
			 */
			Assert(list_length(resultRelations) == 1);
			/* We only have one resultRelations entry where the user originally intended to insert */
			int rteIdxForUserRel = linitial_int(resultRelations);
			Assert (rteIdxForUserRel > 0);
			Oid userProvidedRel = InvalidOid;

			if (1 == rteIdxForUserRel)
			{
				/* Optimization for typical case */
				userProvidedRel = ((RangeTblEntry *) estate->es_plannedstmt->rtable->head->data.ptr_value)->relid;
			}
			else
			{
				userProvidedRel = getrelid(rteIdxForUserRel, estate->es_plannedstmt->rtable);
			}

			/* Error out if user provides a leaf partition that does not match with our calculated partition */
			if (userProvidedRel != estate->es_result_partitions->part->parrelid &&
				userProvidedRel != resultRelInfo->ri_RelationDesc->rd_id)
			{
				ereport(ERROR,
						(errcode(ERRCODE_CHECK_VIOLATION),
						 errmsg("Trying to insert row into wrong partition"),
						 errdetail("Expected partition: %s, provided partition: %s",
							resultRelInfo->ri_RelationDesc->rd_rel->relname.data,
							estate->es_result_relation_info->ri_RelationDesc->rd_rel->relname.data)));
			}
		}
		estate->es_result_relation_info = resultRelInfo;
	}
	else
	{
		resultRelInfo = estate->es_result_relation_info;
	}

	Assert (!resultRelInfo->ri_projectReturning);

	resultRelationDesc = resultRelInfo->ri_RelationDesc;

	rel_is_heap = RelationIsHeap(resultRelationDesc);
	rel_is_aocols = RelationIsAoCols(resultRelationDesc);
	rel_is_aorows = RelationIsAoRows(resultRelationDesc);
	rel_is_external = RelationIsExternal(resultRelationDesc);

	partslot = reconstructMatchingTupleSlot(slot, resultRelInfo);
	if (rel_is_heap)
	{
		tuple = ExecFetchSlotHeapTuple(partslot);
	}
	else if (rel_is_aorows)
	{
		tuple = ExecFetchSlotMemTuple(partslot, false);
	}
	else if (rel_is_external) 
	{
		if (estate->es_result_partitions && 
			estate->es_result_partitions->part->parrelid != 0)
		{
			ereport(ERROR,
				(errcode(ERRCODE_FEATURE_NOT_SUPPORTED),
				errmsg("Insert into external partitions not supported.")));			
			return;
		}
		else
		{
			tuple = ExecFetchSlotHeapTuple(partslot);
		}
	}
	else
	{
		Assert(rel_is_aocols);
		tuple = ExecFetchSlotMemTuple(partslot, true);
	}

	Assert(partslot != NULL && tuple != NULL);

	/* Execute triggers in Planner-generated plans */
	if (planGen == PLANGEN_PLANNER)
	{
		/* BEFORE ROW INSERT Triggers */
		if (resultRelInfo->ri_TrigDesc &&
			resultRelInfo->ri_TrigDesc->n_before_row[TRIGGER_EVENT_INSERT] > 0)
		{
			HeapTuple	newtuple;

			/* NYI */
			if(rel_is_aocols)
				elog(ERROR, "triggers are not supported on tables that use column-oriented storage");

			newtuple = ExecBRInsertTriggers(estate, resultRelInfo, tuple);

			if (newtuple == NULL)	/* "do nothing" */
			{
				return;
			}

			if (newtuple != tuple)	/* modified by Trigger(s) */
			{
				/*
				 * Put the modified tuple into a slot for convenience of routines
				 * below.  We assume the tuple was allocated in per-tuple memory
				 * context, and therefore will go away by itself. The tuple table
				 * slot should not try to clear it.
				 */
				TupleTableSlot *newslot = estate->es_trig_tuple_slot;

				if (newslot->tts_tupleDescriptor != partslot->tts_tupleDescriptor)
					ExecSetSlotDescriptor(newslot, partslot->tts_tupleDescriptor);
				ExecStoreGenericTuple(newtuple, newslot, false);
				newslot->tts_tableOid = partslot->tts_tableOid; /* for constraints */
				tuple = newtuple;
				partslot = newslot;
			}
		}
	}
	/*
	 * Check the constraints of the tuple
	 */
	if (resultRelationDesc->rd_att->constr &&
			planGen == PLANGEN_PLANNER)
	{
		ExecConstraints(resultRelInfo, partslot, estate);
	}
	/*
	 * insert the tuple
	 *
	 * Note: heap_insert returns the tid (location) of the new tuple in the
	 * t_self field.
	 *
	 * NOTE: for append-only relations we use the append-only access methods.
	 */
	if (rel_is_aorows)
	{
		if (resultRelInfo->ri_aoInsertDesc == NULL)
		{
			/* Set the pre-assigned fileseg number to insert into */
			ResultRelInfoSetSegno(resultRelInfo, estate->es_result_aosegnos);

			resultRelInfo->ri_aoInsertDesc =
				appendonly_insert_init(resultRelationDesc,
									   resultRelInfo->ri_aosegno,
									   false);

		}

		appendonly_insert(resultRelInfo->ri_aoInsertDesc, tuple, &newId, &aoTupleId);
	}
	else if (rel_is_aocols)
	{
		if (resultRelInfo->ri_aocsInsertDesc == NULL)
		{
			ResultRelInfoSetSegno(resultRelInfo, estate->es_result_aosegnos);
			resultRelInfo->ri_aocsInsertDesc = aocs_insert_init(resultRelationDesc, 
																resultRelInfo->ri_aosegno, false);
		}

		newId = aocs_insert(resultRelInfo->ri_aocsInsertDesc, partslot);
		aoTupleId = *((AOTupleId*)slot_get_ctid(partslot));
	}
	else if (rel_is_external)
	{
		/* Writable external table */
		if (resultRelInfo->ri_extInsertDesc == NULL)
			resultRelInfo->ri_extInsertDesc = external_insert_init(resultRelationDesc);

		newId = external_insert(resultRelInfo->ri_extInsertDesc, tuple);
	}
	else
	{
		Insist(rel_is_heap);

		newId = heap_insert(resultRelationDesc,
							tuple,
							estate->es_output_cid,
							true, true, GetCurrentTransactionId());
	}

	(estate->es_processed)++;
	(resultRelInfo->ri_aoprocessed)++;
	estate->es_lastoid = newId;

	partslot->tts_tableOid = RelationGetRelid(resultRelationDesc);

	if (rel_is_aorows || rel_is_aocols)
	{
		/*
		 * insert index entries for AO Row-Store tuple
		 */
		if (resultRelInfo->ri_NumIndices > 0)
			ExecInsertIndexTuples(partslot, (ItemPointer)&aoTupleId, estate, false);
	}
	else
	{
		/* Use parttuple for index update in case this is an indexed heap table. */
		TupleTableSlot *xslot = partslot;
		void *xtuple = tuple;

		setLastTid(&(((HeapTuple) xtuple)->t_self));

		/*
		 * insert index entries for tuple
		 */
		if (resultRelInfo->ri_NumIndices > 0)
			ExecInsertIndexTuples(xslot, &(((HeapTuple) xtuple)->t_self), estate, false);

		if (planGen == PLANGEN_PLANNER)
		{
			/* AFTER ROW INSERT Triggers */
			ExecARInsertTriggers(estate, resultRelInfo, tuple);
		}
	}
}

/* ----------------------------------------------------------------
 *		ExecDelete
 *
 *		DELETE is like UPDATE, except that we delete the tuple and no
 *		index modifications are needed.
 *		DELETE can be part of an update operation when
 *		there is a preceding SplitUpdate node. 
 *
 * ----------------------------------------------------------------
 */
void
ExecDelete(ItemPointer tupleid,
		   TupleTableSlot *planSlot,
		   DestReceiver *dest,
		   EState *estate,
		   PlanGenerator planGen,
		   bool isUpdate)
{
	ResultRelInfo *resultRelInfo;
	Relation	resultRelationDesc;
	HTSU_Result result;
	ItemPointerData update_ctid;
	TransactionId update_xmax = InvalidTransactionId;

	/*
	 * get information on the (current) result relation
	 */
	if (estate->es_result_partitions && planGen == PLANGEN_OPTIMIZER)
	{
		Assert(estate->es_result_partitions->part->parrelid);

#ifdef USE_ASSERT_CHECKING
		Oid parent = estate->es_result_partitions->part->parrelid;
#endif

		/* Obtain part for current tuple. */
		resultRelInfo = slot_get_partition(planSlot, estate);
		estate->es_result_relation_info = resultRelInfo;

#ifdef USE_ASSERT_CHECKING
		Oid part = RelationGetRelid(resultRelInfo->ri_RelationDesc);
#endif

		Assert(parent != part);
	}
	else
	{
		resultRelInfo = estate->es_result_relation_info;
	}
	resultRelationDesc = resultRelInfo->ri_RelationDesc;

	Assert (!resultRelInfo->ri_projectReturning);

	if (planGen == PLANGEN_PLANNER)
	{
		/* BEFORE ROW DELETE Triggers */
		if (resultRelInfo->ri_TrigDesc &&
			resultRelInfo->ri_TrigDesc->n_before_row[TRIGGER_EVENT_DELETE] > 0)
		{
			bool		dodelete;

			dodelete = ExecBRDeleteTriggers(estate, resultRelInfo, tupleid);

			if (!dodelete)			/* "do nothing" */
				return;
		}
	}

	bool isHeapTable = RelationIsHeap(resultRelationDesc);
	bool isAORowsTable = RelationIsAoRows(resultRelationDesc);
	bool isAOColsTable = RelationIsAoCols(resultRelationDesc);
	bool isExternalTable = RelationIsExternal(resultRelationDesc);

	if (isExternalTable && estate->es_result_partitions && 
		estate->es_result_partitions->part->parrelid != 0)
	{
		ereport(ERROR,
			(errcode(ERRCODE_FEATURE_NOT_SUPPORTED),
			errmsg("Delete from external partitions not supported.")));			
		return;
	}
	/*
	 * delete the tuple
	 *
	 * Note: if es_crosscheck_snapshot isn't InvalidSnapshot, we check that
	 * the row to be deleted is visible to that snapshot, and throw a can't-
	 * serialize error if not.	This is a special-case behavior needed for
	 * referential integrity updates in serializable transactions.
	 */
ldelete:;
	if (isHeapTable)
	{
		result = heap_delete(resultRelationDesc, tupleid,
						 &update_ctid, &update_xmax,
						 estate->es_output_cid,
						 estate->es_crosscheck_snapshot,
						 true /* wait for commit */ );
	}
	else if (isAORowsTable)
	{
		if (IsXactIsoLevelSerializable)
		{
			if (!isUpdate)
				ereport(ERROR,
					   (errcode(ERRCODE_FEATURE_NOT_SUPPORTED),
						errmsg("Deletes on append-only tables are not supported in serializable transactions.")));		
			else
				ereport(ERROR,
					   (errcode(ERRCODE_FEATURE_NOT_SUPPORTED),
						errmsg("Updates on append-only tables are not supported in serializable transactions.")));	
		}

		if (resultRelInfo->ri_deleteDesc == NULL)
		{
			resultRelInfo->ri_deleteDesc = 
				appendonly_delete_init(resultRelationDesc, ActiveSnapshot);
		}

		AOTupleId* aoTupleId = (AOTupleId*)tupleid;
		result = appendonly_delete(resultRelInfo->ri_deleteDesc, aoTupleId);
	} 
	else if (isAOColsTable)
	{
		if (IsXactIsoLevelSerializable)
		{
			if (!isUpdate)
				ereport(ERROR,
					   (errcode(ERRCODE_FEATURE_NOT_SUPPORTED),
						errmsg("Deletes on append-only tables are not supported in serializable transactions.")));		
			else
				ereport(ERROR,
					   (errcode(ERRCODE_FEATURE_NOT_SUPPORTED),
						errmsg("Updates on append-only tables are not supported in serializable transactions.")));		
		}

		if (resultRelInfo->ri_deleteDesc == NULL)
		{
			resultRelInfo->ri_deleteDesc = 
				aocs_delete_init(resultRelationDesc);
		}

		AOTupleId* aoTupleId = (AOTupleId*)tupleid;
		result = aocs_delete(resultRelInfo->ri_deleteDesc, aoTupleId);
	}
	else
	{
		Insist(0);
	}
	switch (result)
	{
		case HeapTupleSelfUpdated:
			/* already deleted by self; nothing to do */
		
			/*
			 * In an scenario in which R(a,b) and S(a,b) have 
			 *        R               S
			 *    ________         ________
			 *     (1, 1)           (1, 2)
			 *                      (1, 7)
 			 *
   			 *  An update query such as:
 			 *   UPDATE R SET a = S.b  FROM S WHERE R.b = S.a;
 			 *   
 			 *  will have an non-deterministic output. The tuple in R 
			 * can be updated to (2,1) or (7,1).
 			 * Since the introduction of SplitUpdate, these queries will 
			 * send multiple requests to delete the same tuple. Therefore, 
			 * in order to avoid a non-deterministic output, 
			 * an error is reported in such scenario.
 			 */
			if (isUpdate)
			{

				ereport(ERROR,
					(errcode(ERRCODE_IN_FAILED_SQL_TRANSACTION ),
					errmsg("multiple updates to a row by the same query is not allowed")));
			}

			return;

		case HeapTupleMayBeUpdated:
			break;

		case HeapTupleUpdated:
			if (IsXactIsoLevelSerializable)
				ereport(ERROR,
						(errcode(ERRCODE_T_R_SERIALIZATION_FAILURE),
						 errmsg("could not serialize access due to concurrent update")));
			else if (!ItemPointerEquals(tupleid, &update_ctid))
			{
				TupleTableSlot *epqslot;

				Assert(update_xmax != InvalidTransactionId);

				epqslot = EvalPlanQual(estate,
									   resultRelInfo->ri_RangeTableIndex,
									   &update_ctid,
									   update_xmax);
				if (!TupIsNull(epqslot))
				{
					*tupleid = update_ctid;
					goto ldelete;
				}
			}
			/* tuple already deleted; nothing to do */
			return;

		default:
			elog(ERROR, "unrecognized heap_delete status: %u", result);
			return;
	}

	if (!isUpdate)
	{
		(estate->es_processed)++;
		/*
		 * To notify master if tuples deleted or not, to update mod_count.
		 */
		(resultRelInfo->ri_aoprocessed)++;
	}

	/*
	 * Note: Normally one would think that we have to delete index tuples
	 * associated with the heap tuple now...
	 *
	 * ... but in POSTGRES, we have no need to do this because VACUUM will
	 * take care of it later.  We can't delete index tuples immediately
	 * anyway, since the tuple is still visible to other transactions.
	 */


	if (!(isAORowsTable || isAOColsTable) && planGen == PLANGEN_PLANNER)
	{
		/* AFTER ROW DELETE Triggers */
		ExecARDeleteTriggers(estate, resultRelInfo, tupleid);
	}
}


/*
 * Check if the tuple being updated will stay in the same part and throw ERROR
 * if not.  This check is especially necessary for default partition that has
 * no constraint on it.  partslot is the tuple being updated, and
 * resultRelInfo is the target relation of this update.  Call this only
 * estate has valid es_result_partitions.
 */
static void
checkPartitionUpdate(EState *estate, TupleTableSlot *partslot,
					 ResultRelInfo *resultRelInfo)
{
	Relation	resultRelationDesc = resultRelInfo->ri_RelationDesc;
	AttrNumber	max_attr;
	Datum	   *values = NULL;
	bool	   *nulls = NULL;
	TupleDesc	tupdesc = NULL;
	Oid			parentRelid;
	Oid			targetid;

	Assert(estate->es_partition_state != NULL &&
		   estate->es_partition_state->accessMethods != NULL);
	if (!estate->es_partition_state->accessMethods->part_cxt)
		estate->es_partition_state->accessMethods->part_cxt =
			GetPerTupleExprContext(estate)->ecxt_per_tuple_memory;

	Assert(PointerIsValid(estate->es_result_partitions));

	/*
	 * As opposed to INSERT, resultRelation here is the same child part
	 * as scan origin.  However, the partition selection is done with the
	 * parent partition's attribute numbers, so if this result (child) part
	 * has physically-different attribute numbers due to dropped columns,
	 * we should map the child attribute numbers to the parent's attribute
	 * numbers to perform the partition selection.
	 * EState doesn't have the parent relation information at the moment,
	 * so we have to do a hard job here by opening it and compare the
	 * tuple descriptors.  If we find we need to map attribute numbers,
	 * max_partition_attr could also be bogus for this child part,
	 * so we end up materializing the whole columns using slot_getallattrs().
	 * The purpose of this code is just to prevent the tuple from
	 * incorrectly staying in default partition that has no constraint
	 * (parts with constraint will throw an error if the tuple is changing
	 * partition keys to out of part value anyway.)  It's a bit overkill
	 * to do this complicated logic just for this purpose, which is necessary
	 * with our current partitioning design, but I hope some day we can
	 * change this so that we disallow phyisically-different tuple descriptor
	 * across partition.
	 */
	parentRelid = estate->es_result_partitions->part->parrelid;

	/*
	 * I don't believe this is the case currently, but we check the parent relid
	 * in case the updating partition has changed since the last time we opened it.
	 */
	if (resultRelInfo->ri_PartitionParent &&
		parentRelid != RelationGetRelid(resultRelInfo->ri_PartitionParent))
	{
		resultRelInfo->ri_PartCheckTupDescMatch = 0;
		if (resultRelInfo->ri_PartCheckMap != NULL)
			pfree(resultRelInfo->ri_PartCheckMap);
		if (resultRelInfo->ri_PartitionParent)
			relation_close(resultRelInfo->ri_PartitionParent, AccessShareLock);
	}

	/*
	 * Check this at the first pass only to avoid repeated catalog access.
	 */
	if (resultRelInfo->ri_PartCheckTupDescMatch == 0 &&
		parentRelid != RelationGetRelid(resultRelInfo->ri_RelationDesc))
	{
		Relation	parentRel;
		TupleDesc	resultTupdesc, parentTupdesc;

		/*
		 * We are on a child part, let's see the tuple descriptor looks like
		 * the parent's one.  Probably this won't cause deadlock because
		 * DML should have opened the parent table with appropriate lock.
		 */
		parentRel = relation_open(parentRelid, AccessShareLock);
		resultTupdesc = RelationGetDescr(resultRelationDesc);
		parentTupdesc = RelationGetDescr(parentRel);
		if (!equalTupleDescs(resultTupdesc, parentTupdesc, false))
		{
			AttrMap		   *map;
			MemoryContext	oldcontext;

			/* Tuple looks different.  Construct attribute mapping. */
			oldcontext = MemoryContextSwitchTo(estate->es_query_cxt);
			map_part_attrs(resultRelationDesc, parentRel, &map, true);
			MemoryContextSwitchTo(oldcontext);

			/* And save it for later use. */
			resultRelInfo->ri_PartCheckMap = map;

			resultRelInfo->ri_PartCheckTupDescMatch = -1;
		}
		else
			resultRelInfo->ri_PartCheckTupDescMatch = 1;

		resultRelInfo->ri_PartitionParent = parentRel;
		/* parentRel will be closed as part of ResultRelInfo cleanup */
	}

	if (resultRelInfo->ri_PartCheckMap != NULL)
	{
		Datum	   *parent_values;
		bool	   *parent_nulls;
		Relation	parentRel = resultRelInfo->ri_PartitionParent;
		TupleDesc	parentTupdesc;
		AttrMap	   *map;

		Assert(parentRel != NULL);
		parentTupdesc = RelationGetDescr(parentRel);

		/*
		 * We need to map the attribute numbers to parent's one, to
		 * select the would-be destination relation, since all partition
		 * rules are based on the parent relation's tuple descriptor.
		 * max_partition_attr can be bogus as well, so don't use it.
		 */
		slot_getallattrs(partslot);
		values = slot_get_values(partslot);
		nulls = slot_get_isnull(partslot);
		parent_values = palloc(parentTupdesc->natts * sizeof(Datum));
		parent_nulls = palloc0(parentTupdesc->natts * sizeof(bool));

		map = resultRelInfo->ri_PartCheckMap;
		reconstructTupleValues(map, values, nulls, partslot->tts_tupleDescriptor->natts,
							   parent_values, parent_nulls, parentTupdesc->natts);

		/* Now we have values/nulls in parent's view. */
		values = parent_values;
		nulls = parent_nulls;
		tupdesc = RelationGetDescr(parentRel);
	}
	else
	{
		/*
		 * map == NULL means we can just fetch values/nulls from the
		 * current slot.
		 */
		Assert(nulls == NULL && tupdesc == NULL);
		max_attr = estate->es_partition_state->max_partition_attr;
		slot_getsomeattrs(partslot, max_attr);
		/* values/nulls pointing to partslot's array. */
		values = slot_get_values(partslot);
		nulls = slot_get_isnull(partslot);
		tupdesc = partslot->tts_tupleDescriptor;
	}

	/* And select the destination relation that this tuple would go to. */
	targetid = selectPartition(estate->es_result_partitions, values,
							   nulls, tupdesc,
							   estate->es_partition_state->accessMethods);

	/* Free up if we allocated mapped attributes. */
	if (values != slot_get_values(partslot))
	{
		Assert(nulls != slot_get_isnull(partslot));
		pfree(values);
		pfree(nulls);
	}

	if (!OidIsValid(targetid))
		ereport(ERROR,
				(errcode(ERRCODE_NO_PARTITION_FOR_PARTITIONING_KEY),
				 errmsg("no partition for partitioning key")));

	if (RelationGetRelid(resultRelationDesc) != targetid)
		ereport(ERROR,
				(errcode(ERRCODE_FEATURE_NOT_SUPPORTED),
				 errmsg("moving tuple from partition \"%s\" to "
						"partition \"%s\" not supported",
						get_rel_name(RelationGetRelid(resultRelationDesc)),
						get_rel_name(targetid))));
}

/* ----------------------------------------------------------------
 *		ExecUpdate
 *
 *		note: we can't run UPDATE queries with transactions
 *		off because UPDATEs are actually INSERTs and our
 *		scan will mistakenly loop forever, updating the tuple
 *		it just inserted..	This should be fixed but until it
 *		is, we don't want to get stuck in an infinite loop
 *		which corrupts your database..
 * ----------------------------------------------------------------
 */
void
ExecUpdate(TupleTableSlot *slot,
		   ItemPointer tupleid,
		   TupleTableSlot *planSlot,
		   DestReceiver *dest,
		   EState *estate)
{
	void*	tuple;
	ResultRelInfo *resultRelInfo;
	Relation	resultRelationDesc;
	HTSU_Result result;
	ItemPointerData update_ctid;
	TransactionId update_xmax = InvalidTransactionId;
	AOTupleId	aoTupleId = AOTUPLEID_INIT;
	TupleTableSlot *partslot = NULL;

	/*
	 * abort the operation if not running transactions
	 */
	if (IsBootstrapProcessingMode())
		elog(ERROR, "cannot UPDATE during bootstrap");

	/*
	 * get information on the (current) result relation
	 */
	resultRelInfo = estate->es_result_relation_info;
	resultRelationDesc = resultRelInfo->ri_RelationDesc;

	bool		rel_is_heap = RelationIsHeap(resultRelationDesc);
	bool 		rel_is_aorows = RelationIsAoRows(resultRelationDesc);
	bool		rel_is_aocols = RelationIsAoCols(resultRelationDesc);
	bool		rel_is_external = RelationIsExternal(resultRelationDesc);

	/*
	 * get the heap tuple out of the tuple table slot, making sure we have a
	 * writable copy
	 */
	if (rel_is_heap)
	{
		partslot = slot;
		tuple = ExecFetchSlotHeapTuple(partslot);
	}
	else if (rel_is_aorows || rel_is_aocols)
	{
		/*
		 * It is necessary to reconstruct a logically compatible tuple to
		 * a physically compatible tuple.  The slot's tuple descriptor comes
		 * from the projection target list, which doesn't indicate dropped
		 * columns, and MemTuple cannot deal with cases without converting
		 * the target list back into the original relation's tuple desc.
		 */
		partslot = reconstructMatchingTupleSlot(slot, resultRelInfo);

		/*
		 * We directly inline toasted columns here as update with toasted columns
		 * would create two references to the same toasted value.
		 */
		tuple = ExecFetchSlotMemTuple(partslot, true);
	}
	else if (rel_is_external) 
	{
		if (estate->es_result_partitions && 
			estate->es_result_partitions->part->parrelid != 0)
		{
			ereport(ERROR,
				(errcode(ERRCODE_FEATURE_NOT_SUPPORTED),
				errmsg("Update external partitions not supported.")));			
			return;
		}
		else
		{
			partslot = slot;
			tuple = ExecFetchSlotHeapTuple(partslot);
		}
	}
	else 
	{
		Insist(false);
	}

	/* see if this update would move the tuple to a different partition */
	if (estate->es_result_partitions)
		checkPartitionUpdate(estate, partslot, resultRelInfo);

	/* BEFORE ROW UPDATE Triggers */
	if (resultRelInfo->ri_TrigDesc &&
		resultRelInfo->ri_TrigDesc->n_before_row[TRIGGER_EVENT_UPDATE] > 0)
	{
		slot = ExecBRUpdateTriggers(estate, resultRelInfo,
									tupleid, slot);

		if (slot == NULL)		/* "do nothing" */
			return;

		/* trigger might have changed tuple */
		tuple = ExecFetchSlotHeapTuple(slot);
	}

	/*
	 * Check the constraints of the tuple
	 *
	 * If we generate a new candidate tuple after EvalPlanQual testing, we
	 * must loop back here and recheck constraints.  (We don't need to redo
	 * triggers, however.  If there are any BEFORE triggers then trigger.c
	 * will have done heap_lock_tuple to lock the correct tuple, so there's no
	 * need to do them again.)
	 */
lreplace:;
	if (resultRelationDesc->rd_att->constr)
		ExecConstraints(resultRelInfo, partslot, estate);

	if (!GpPersistent_IsPersistentRelation(resultRelationDesc->rd_id))
	{
		/*
		 * Normal UPDATE path.
		 */

		/*
		 * replace the heap tuple
		 *
		 * Note: if es_crosscheck_snapshot isn't InvalidSnapshot, we check that
		 * the row to be updated is visible to that snapshot, and throw a can't-
		 * serialize error if not.	This is a special-case behavior needed for
		 * referential integrity updates in serializable transactions.
		 */
		if (rel_is_heap)
		{
			result = heap_update(resultRelationDesc, tupleid, tuple,
							 &update_ctid, &update_xmax,
							 estate->es_output_cid,
							 estate->es_crosscheck_snapshot,
							 true /* wait for commit */ );
		} 
		else if (rel_is_aorows)
		{
			if (IsXactIsoLevelSerializable)
			{
				ereport(ERROR,
					(errcode(ERRCODE_FEATURE_NOT_SUPPORTED),
					errmsg("Updates on append-only tables are not supported in serializable transactions.")));			
			}

			if (resultRelInfo->ri_updateDesc == NULL)
			{
				ResultRelInfoSetSegno(resultRelInfo, estate->es_result_aosegnos);
				resultRelInfo->ri_updateDesc = (AppendOnlyUpdateDesc)
					appendonly_update_init(resultRelationDesc, ActiveSnapshot, resultRelInfo->ri_aosegno);
			}
			result = appendonly_update(resultRelInfo->ri_updateDesc,
								 tuple, (AOTupleId *) tupleid, &aoTupleId);
		}
		else if (rel_is_aocols)
		{
			if (IsXactIsoLevelSerializable)
			{
				ereport(ERROR,
					(errcode(ERRCODE_FEATURE_NOT_SUPPORTED),
					errmsg("Updates on append-only tables are not supported in serializable transactions.")));			
			}

			if (resultRelInfo->ri_updateDesc == NULL)
			{
				ResultRelInfoSetSegno(resultRelInfo, estate->es_result_aosegnos);
				resultRelInfo->ri_updateDesc = (AppendOnlyUpdateDesc)
					aocs_update_init(resultRelationDesc, resultRelInfo->ri_aosegno);
			}
			result = aocs_update(resultRelInfo->ri_updateDesc,
								 partslot, (AOTupleId *) tupleid, &aoTupleId);
		}
		else
		{
			Assert(!"We should not be here");
		}
		switch (result)
		{
			case HeapTupleSelfUpdated:
				/* already deleted by self; nothing to do */
				return;

			case HeapTupleMayBeUpdated:
				break;

			case HeapTupleUpdated:
				if (IsXactIsoLevelSerializable)
					ereport(ERROR,
							(errcode(ERRCODE_T_R_SERIALIZATION_FAILURE),
							 errmsg("could not serialize access due to concurrent update")));
				else if (!ItemPointerEquals(tupleid, &update_ctid))
				{
					TupleTableSlot *epqslot;

					Assert(update_xmax != InvalidTransactionId);

					epqslot = EvalPlanQual(estate,
										   resultRelInfo->ri_RangeTableIndex,
										   &update_ctid,
										   update_xmax);
					if (!TupIsNull(epqslot))
					{
						*tupleid = update_ctid;
						partslot = ExecFilterJunk(estate->es_junkFilter, epqslot);
						tuple = ExecFetchSlotHeapTuple(partslot);
						goto lreplace;
					}
				}
				/* tuple already deleted; nothing to do */
				return;

			default:
				elog(ERROR, "unrecognized heap_update status: %u", result);
				return;
		}
	}
	else
	{
		HeapTuple persistentTuple;

		/*
		 * Persistent metadata path.
		 */
		persistentTuple = heap_copytuple(tuple);
		persistentTuple->t_self = *tupleid;

		frozen_heap_inplace_update(resultRelationDesc, persistentTuple);

		heap_freetuple(persistentTuple);
	}

	(estate->es_processed)++;
	(resultRelInfo->ri_aoprocessed)++;

	/*
	 * Note: instead of having to update the old index tuples associated with
	 * the heap tuple, all we do is form and insert new index tuples. This is
	 * because UPDATEs are actually DELETEs and INSERTs, and index tuple
	 * deletion is done later by VACUUM (see notes in ExecDelete).	All we do
	 * here is insert new index tuples.  -cim 9/27/89
	 */

	/*
	 * insert index entries for tuple
	 *
	 * Note: heap_update returns the tid (location) of the new tuple in the
	 * t_self field.
	 *
	 * If it's a HOT update, we mustn't insert new index entries.
	 */
	if (rel_is_aorows || rel_is_aocols)
	{
		if (resultRelInfo->ri_NumIndices > 0)
			ExecInsertIndexTuples(partslot, (ItemPointer)&aoTupleId, estate, false);
	}
	else
	{
		if (resultRelInfo->ri_NumIndices > 0 && !HeapTupleIsHeapOnly((HeapTuple) tuple))
			ExecInsertIndexTuples(partslot, &(((HeapTuple) tuple)->t_self), estate, false);

		/* AFTER ROW UPDATE Triggers */
		ExecARUpdateTriggers(estate, resultRelInfo, tupleid, tuple);
	}
}

/*
 * ExecRelCheck --- check that tuple meets constraints for result relation
 */
static const char *
ExecRelCheck(ResultRelInfo *resultRelInfo,
			 TupleTableSlot *slot, EState *estate)
{
	Relation	rel = resultRelInfo->ri_RelationDesc;
	int			ncheck = rel->rd_att->constr->num_check;
	ConstrCheck *check = rel->rd_att->constr->check;
	ExprContext *econtext;
	MemoryContext oldContext;
	List	   *qual;
	int			i;

	/*
	 * If first time through for this result relation, build expression
	 * nodetrees for rel's constraint expressions.  Keep them in the per-query
	 * memory context so they'll survive throughout the query.
	 */
	if (resultRelInfo->ri_ConstraintExprs == NULL)
	{
		oldContext = MemoryContextSwitchTo(estate->es_query_cxt);
		resultRelInfo->ri_ConstraintExprs =
			(List **) palloc(ncheck * sizeof(List *));
		for (i = 0; i < ncheck; i++)
		{
			/* ExecQual wants implicit-AND form */
			qual = make_ands_implicit(stringToNode(check[i].ccbin));
			resultRelInfo->ri_ConstraintExprs[i] = (List *)
				ExecPrepareExpr((Expr *) qual, estate);
		}
		MemoryContextSwitchTo(oldContext);
	}

	/*
	 * We will use the EState's per-tuple context for evaluating constraint
	 * expressions (creating it if it's not already there).
	 */
	econtext = GetPerTupleExprContext(estate);

	/* Arrange for econtext's scan tuple to be the tuple under test */
	econtext->ecxt_scantuple = slot;

	/* And evaluate the constraints */
	for (i = 0; i < ncheck; i++)
	{
		qual = resultRelInfo->ri_ConstraintExprs[i];

		/*
		 * NOTE: SQL92 specifies that a NULL result from a constraint
		 * expression is not to be treated as a failure.  Therefore, tell
		 * ExecQual to return TRUE for NULL.
		 */
		if (!ExecQual(qual, econtext, true))
			return check[i].ccname;
	}

	/* NULL result means no error */
	return NULL;
}

void
ExecConstraints(ResultRelInfo *resultRelInfo,
				TupleTableSlot *slot, EState *estate)
{
	Relation	rel = resultRelInfo->ri_RelationDesc;
	TupleConstr *constr = rel->rd_att->constr;

	Assert(constr);

	if (constr->has_not_null)
	{
		int			natts = rel->rd_att->natts;
		int			attrChk;

		for (attrChk = 1; attrChk <= natts; attrChk++)
		{
			if (rel->rd_att->attrs[attrChk - 1]->attnotnull &&
				slot_attisnull(slot, attrChk))
				ereport(ERROR,
						(errcode(ERRCODE_NOT_NULL_VIOLATION),
						 errmsg("null value in column \"%s\" violates not-null constraint",
						NameStr(rel->rd_att->attrs[attrChk - 1]->attname))));
		}
	}

	if (constr->num_check > 0)
	{
		const char *failed;

		if ((failed = ExecRelCheck(resultRelInfo, slot, estate)) != NULL)
			ereport(ERROR,
					(errcode(ERRCODE_CHECK_VIOLATION),
					 errmsg("new row for relation \"%s\" violates check constraint \"%s\"",
							RelationGetRelationName(rel), failed)));
	}
}

/*
 * Check a modified tuple to see if we want to process its updated version
 * under READ COMMITTED rules.
 *
 * See backend/executor/README for some info about how this works.
 *
 *	estate - executor state data
 *	rti - rangetable index of table containing tuple
 *	*tid - t_ctid from the outdated tuple (ie, next updated version)
 *	priorXmax - t_xmax from the outdated tuple
 *
 * *tid is also an output parameter: it's modified to hold the TID of the
 * latest version of the tuple (note this may be changed even on failure)
 *
 * Returns a slot containing the new candidate update/delete tuple, or
 * NULL if we determine we shouldn't process the row.
 */
TupleTableSlot *
EvalPlanQual(EState *estate, Index rti,
			 ItemPointer tid, TransactionId priorXmax)
{
	evalPlanQual *epq;
	EState	   *epqstate;
	Relation	relation;
	HeapTupleData tuple;
	HeapTuple	copyTuple = NULL;
	SnapshotData SnapshotDirty;
	bool		endNode;

	Assert(rti != 0);

	/*
	 * find relation containing target tuple
	 */
	if (estate->es_result_relation_info != NULL &&
		estate->es_result_relation_info->ri_RangeTableIndex == rti)
		relation = estate->es_result_relation_info->ri_RelationDesc;
	else
	{
		ListCell   *l;

		relation = NULL;
		foreach(l, estate->es_rowMarks)
		{
			if (((ExecRowMark *) lfirst(l))->rti == rti)
			{
				relation = ((ExecRowMark *) lfirst(l))->relation;
				break;
			}
		}
		if (relation == NULL)
			elog(ERROR, "could not find RowMark for RT index %u", rti);
	}

	/*
	 * fetch tid tuple
	 *
	 * Loop here to deal with updated or busy tuples
	 */
	InitDirtySnapshot(SnapshotDirty);
	tuple.t_self = *tid;
	for (;;)
	{
		Buffer		buffer;

		if (heap_fetch(relation, &SnapshotDirty, &tuple, &buffer, true, NULL))
		{
			/*
			 * If xmin isn't what we're expecting, the slot must have been
			 * recycled and reused for an unrelated tuple.	This implies that
			 * the latest version of the row was deleted, so we need do
			 * nothing.  (Should be safe to examine xmin without getting
			 * buffer's content lock, since xmin never changes in an existing
			 * tuple.)
			 */
			if (!TransactionIdEquals(HeapTupleHeaderGetXmin(tuple.t_data),
									 priorXmax))
			{
				ReleaseBuffer(buffer);
				return NULL;
			}

			/* otherwise xmin should not be dirty... */
			if (TransactionIdIsValid(SnapshotDirty.xmin))
				elog(ERROR, "t_xmin is uncommitted in tuple to be updated");

			/*
			 * If tuple is being updated by other transaction then we have to
			 * wait for its commit/abort.
			 */
			if (TransactionIdIsValid(SnapshotDirty.xmax))
			{
				ReleaseBuffer(buffer);
				XactLockTableWait(SnapshotDirty.xmax);
				continue;		/* loop back to repeat heap_fetch */
			}

			/*
			 * If tuple was inserted by our own transaction, we have to check
			 * cmin against es_output_cid: cmin >= current CID means our
			 * command cannot see the tuple, so we should ignore it.  Without
			 * this we are open to the "Halloween problem" of indefinitely
			 * re-updating the same tuple. (We need not check cmax because
			 * HeapTupleSatisfiesDirty will consider a tuple deleted by our
			 * transaction dead, regardless of cmax.)  We just checked that
			 * priorXmax == xmin, so we can test that variable instead of
			 * doing HeapTupleHeaderGetXmin again.
			 */
			if (TransactionIdIsCurrentTransactionId(priorXmax) &&
				HeapTupleHeaderGetCmin(tuple.t_data) >= estate->es_output_cid)
			{
				ReleaseBuffer(buffer);
				return NULL;
			}

			/*
			 * We got tuple - now copy it for use by recheck query.
			 */
			copyTuple = heap_copytuple(&tuple);
			ReleaseBuffer(buffer);
			break;
		}

		/*
		 * If the referenced slot was actually empty, the latest version of
		 * the row must have been deleted, so we need do nothing.
		 */
		if (tuple.t_data == NULL)
		{
			ReleaseBuffer(buffer);
			return NULL;
		}

		/*
		 * As above, if xmin isn't what we're expecting, do nothing.
		 */
		if (!TransactionIdEquals(HeapTupleHeaderGetXmin(tuple.t_data),
								 priorXmax))
		{
			ReleaseBuffer(buffer);
			return NULL;
		}

		/*
		 * If we get here, the tuple was found but failed SnapshotDirty.
		 * Assuming the xmin is either a committed xact or our own xact (as it
		 * certainly should be if we're trying to modify the tuple), this must
		 * mean that the row was updated or deleted by either a committed xact
		 * or our own xact.  If it was deleted, we can ignore it; if it was
		 * updated then chain up to the next version and repeat the whole
		 * test.
		 *
		 * As above, it should be safe to examine xmax and t_ctid without the
		 * buffer content lock, because they can't be changing.
		 */
		if (ItemPointerEquals(&tuple.t_self, &tuple.t_data->t_ctid))
		{
			/* deleted, so forget about it */
			ReleaseBuffer(buffer);
			return NULL;
		}

		/* updated, so look at the updated row */
		tuple.t_self = tuple.t_data->t_ctid;
		/* updated row should have xmin matching this xmax */
		priorXmax = HeapTupleHeaderGetXmax(tuple.t_data);
		ReleaseBuffer(buffer);
		/* loop back to fetch next in chain */
	}

	/*
	 * For UPDATE/DELETE we have to return tid of actual row we're executing
	 * PQ for.
	 */
	*tid = tuple.t_self;

	/*
	 * Need to run a recheck subquery.	Find or create a PQ stack entry.
	 */
	epq = estate->es_evalPlanQual;
	endNode = true;

	if (epq != NULL && epq->rti == 0)
	{
		/* Top PQ stack entry is idle, so re-use it */
		Assert(!(estate->es_useEvalPlan) && epq->next == NULL);
		epq->rti = rti;
		endNode = false;
	}

	/*
	 * If this is request for another RTE - Ra, - then we have to check wasn't
	 * PlanQual requested for Ra already and if so then Ra' row was updated
	 * again and we have to re-start old execution for Ra and forget all what
	 * we done after Ra was suspended. Cool? -:))
	 */
	if (epq != NULL && epq->rti != rti &&
		epq->estate->es_evTuple[rti - 1] != NULL)
	{
		do
		{
			evalPlanQual *oldepq;

			/* stop execution */
			EvalPlanQualStop(epq);
			/* pop previous PlanQual from the stack */
			oldepq = epq->next;
			Assert(oldepq && oldepq->rti != 0);
			/* push current PQ to freePQ stack */
			oldepq->free = epq;
			epq = oldepq;
			estate->es_evalPlanQual = epq;
		} while (epq->rti != rti);
	}

	/*
	 * If we are requested for another RTE then we have to suspend execution
	 * of current PlanQual and start execution for new one.
	 */
	if (epq == NULL || epq->rti != rti)
	{
		/* try to reuse plan used previously */
		evalPlanQual *newepq = (epq != NULL) ? epq->free : NULL;

		if (newepq == NULL)		/* first call or freePQ stack is empty */
		{
			newepq = (evalPlanQual *) palloc0(sizeof(evalPlanQual));
			newepq->free = NULL;
			newepq->estate = NULL;
			newepq->planstate = NULL;
		}
		else
		{
			/* recycle previously used PlanQual */
			Assert(newepq->estate == NULL);
			epq->free = NULL;
		}
		/* push current PQ to the stack */
		newepq->next = epq;
		epq = newepq;
		estate->es_evalPlanQual = epq;
		epq->rti = rti;
		endNode = false;
	}

	Assert(epq->rti == rti);

	/*
	 * Ok - we're requested for the same RTE.  Unfortunately we still have to
	 * end and restart execution of the plan, because ExecReScan wouldn't
	 * ensure that upper plan nodes would reset themselves.  We could make
	 * that work if insertion of the target tuple were integrated with the
	 * Param mechanism somehow, so that the upper plan nodes know that their
	 * children's outputs have changed.
	 *
	 * Note that the stack of free evalPlanQual nodes is quite useless at the
	 * moment, since it only saves us from pallocing/releasing the
	 * evalPlanQual nodes themselves.  But it will be useful once we implement
	 * ReScan instead of end/restart for re-using PlanQual nodes.
	 */
	if (endNode)
	{
		/* stop execution */
		EvalPlanQualStop(epq);
	}

	/*
	 * Initialize new recheck query.
	 *
	 * Note: if we were re-using PlanQual plans via ExecReScan, we'd need to
	 * instead copy down changeable state from the top plan (including
	 * es_result_relation_info, es_junkFilter) and reset locally changeable
	 * state in the epq (including es_param_exec_vals, es_evTupleNull).
	 */
	EvalPlanQualStart(epq, estate, epq->next);

	/*
	 * free old RTE' tuple, if any, and store target tuple where relation's
	 * scan node will see it
	 */
	epqstate = epq->estate;
	if (epqstate->es_evTuple[rti - 1] != NULL)
		heap_freetuple(epqstate->es_evTuple[rti - 1]);
	epqstate->es_evTuple[rti - 1] = copyTuple;

	return EvalPlanQualNext(estate);
}

static TupleTableSlot *
EvalPlanQualNext(EState *estate)
{
	evalPlanQual *epq = estate->es_evalPlanQual;
	MemoryContext oldcontext;
	TupleTableSlot *slot;

	Assert(epq->rti != 0);

lpqnext:;
	oldcontext = MemoryContextSwitchTo(epq->estate->es_query_cxt);
	slot = ExecProcNode(epq->planstate);
	MemoryContextSwitchTo(oldcontext);

	/*
	 * No more tuples for this PQ. Continue previous one.
	 */
	if (TupIsNull(slot))
	{
		evalPlanQual *oldepq;

		/* stop execution */
		EvalPlanQualStop(epq);
		/* pop old PQ from the stack */
		oldepq = epq->next;
		if (oldepq == NULL)
		{
			/* this is the first (oldest) PQ - mark as free */
			epq->rti = 0;
			estate->es_useEvalPlan = false;
			/* and continue Query execution */
			return NULL;
		}
		Assert(oldepq->rti != 0);
		/* push current PQ to freePQ stack */
		oldepq->free = epq;
		epq = oldepq;
		estate->es_evalPlanQual = epq;
		goto lpqnext;
	}

	return slot;
}

static void
EndEvalPlanQual(EState *estate)
{
	evalPlanQual *epq = estate->es_evalPlanQual;

	if (epq->rti == 0)			/* plans already shutdowned */
	{
		Assert(epq->next == NULL);
		return;
	}

	for (;;)
	{
		evalPlanQual *oldepq;

		/* stop execution */
		EvalPlanQualStop(epq);
		/* pop old PQ from the stack */
		oldepq = epq->next;
		if (oldepq == NULL)
		{
			/* this is the first (oldest) PQ - mark as free */
			epq->rti = 0;
			estate->es_useEvalPlan = false;
			break;
		}
		Assert(oldepq->rti != 0);
		/* push current PQ to freePQ stack */
		oldepq->free = epq;
		epq = oldepq;
		estate->es_evalPlanQual = epq;
	}
}

/*
 * Start execution of one level of PlanQual.
 *
 * This is a cut-down version of ExecutorStart(): we copy some state from
 * the top-level estate rather than initializing it fresh.
 */
static void
EvalPlanQualStart(evalPlanQual *epq, EState *estate, evalPlanQual *priorepq)
{
	EState	   *epqstate;
	int			rtsize;
	MemoryContext oldcontext;
	ListCell   *l;

	rtsize = list_length(estate->es_range_table);

	epq->estate = epqstate = CreateExecutorState();

	oldcontext = MemoryContextSwitchTo(epqstate->es_query_cxt);

	/*
	 * The epqstates share the top query's copy of unchanging state such as
	 * the snapshot, rangetable, result-rel info, and external Param info.
	 * They need their own copies of local state, including a tuple table,
	 * es_param_exec_vals, etc.
	 */
	epqstate->es_direction = ForwardScanDirection;
	epqstate->es_snapshot = estate->es_snapshot;
	epqstate->es_crosscheck_snapshot = estate->es_crosscheck_snapshot;
	epqstate->es_range_table = estate->es_range_table;
	epqstate->es_output_cid = estate->es_output_cid;
	epqstate->es_result_relations = estate->es_result_relations;
	epqstate->es_num_result_relations = estate->es_num_result_relations;
	epqstate->es_result_relation_info = estate->es_result_relation_info;
	epqstate->es_junkFilter = estate->es_junkFilter;
	/* es_trig_target_relations must NOT be copied */
	epqstate->es_into_relation_descriptor = estate->es_into_relation_descriptor;
	epqstate->es_into_relation_is_bulkload = estate->es_into_relation_is_bulkload;
	epqstate->es_into_relation_last_heap_tid = estate->es_into_relation_last_heap_tid;

	epqstate->es_into_relation_bulkloadinfo = (struct MirroredBufferPoolBulkLoadInfo *) palloc0(sizeof(MirroredBufferPoolBulkLoadInfo));
	memcpy(epqstate->es_into_relation_bulkloadinfo, estate->es_into_relation_bulkloadinfo, sizeof(MirroredBufferPoolBulkLoadInfo));

	epqstate->es_param_list_info = estate->es_param_list_info;
	if (estate->es_plannedstmt->nParamExec > 0)
		epqstate->es_param_exec_vals = (ParamExecData *)
			palloc0(estate->es_plannedstmt->nParamExec * sizeof(ParamExecData));
	epqstate->es_rowMarks = estate->es_rowMarks;
	epqstate->es_instrument = estate->es_instrument;
	epqstate->es_select_into = estate->es_select_into;
	epqstate->es_into_oids = estate->es_into_oids;
	epqstate->es_plannedstmt = estate->es_plannedstmt;

	/*
	 * Each epqstate must have its own es_evTupleNull state, but all the stack
	 * entries share es_evTuple state.	This allows sub-rechecks to inherit
	 * the value being examined by an outer recheck.
	 */
	epqstate->es_evTupleNull = (bool *) palloc0(rtsize * sizeof(bool));
	if (priorepq == NULL)
		/* first PQ stack entry */
		epqstate->es_evTuple = (HeapTuple *)
			palloc0(rtsize * sizeof(HeapTuple));
	else
		/* later stack entries share the same storage */
		epqstate->es_evTuple = priorepq->estate->es_evTuple;

	/*
	 * Each epqstate also has its own tuple table.
	 */
	epqstate->es_tupleTable = NIL;

	/*
	 * Initialize private state information for each SubPlan.  We must do this
	 * before running ExecInitNode on the main query tree, since
	 * ExecInitSubPlan expects to be able to find these entries.
	 */
	Assert(epqstate->es_subplanstates == NIL);
	foreach(l, estate->es_plannedstmt->subplans)
	{
		Plan	   *subplan = (Plan *) lfirst(l);
		PlanState  *subplanstate;

		subplanstate = ExecInitNode(subplan, epqstate, 0);

		epqstate->es_subplanstates = lappend(epqstate->es_subplanstates,
											 subplanstate);
	}

	/*
	 * Initialize the private state information for all the nodes in the query
	 * tree.  This opens files, allocates storage and leaves us ready to start
	 * processing tuples.
	 */
	epq->planstate = ExecInitNode(estate->es_plannedstmt->planTree, epqstate, 0);

	MemoryContextSwitchTo(oldcontext);
}

/*
 * End execution of one level of PlanQual.
 *
 * This is a cut-down version of ExecutorEnd(); basically we want to do most
 * of the normal cleanup, but *not* close result relations (which we are
 * just sharing from the outer query).	We do, however, have to close any
 * trigger target relations that got opened, since those are not shared.
 */
static void
EvalPlanQualStop(evalPlanQual *epq)
{
	EState	   *epqstate = epq->estate;
	MemoryContext oldcontext;
	ListCell   *l;

	oldcontext = MemoryContextSwitchTo(epqstate->es_query_cxt);

	ExecEndNode(epq->planstate);

	foreach(l, epqstate->es_subplanstates)
	{
		PlanState  *subplanstate = (PlanState *) lfirst(l);

		ExecEndNode(subplanstate);
	}

	/* throw away the per-epqstate tuple table completely */
	ExecResetTupleTable(epqstate->es_tupleTable, true);
	epqstate->es_tupleTable = NIL;

	if (epqstate->es_evTuple[epq->rti - 1] != NULL)
	{
		heap_freetuple(epqstate->es_evTuple[epq->rti - 1]);
		epqstate->es_evTuple[epq->rti - 1] = NULL;
	}

	foreach(l, epqstate->es_trig_target_relations)
	{
		ResultRelInfo *resultRelInfo = (ResultRelInfo *) lfirst(l);

		/* Close indices and then the relation itself */
		ExecCloseIndices(resultRelInfo);
		heap_close(resultRelInfo->ri_RelationDesc, NoLock);
	}

	MemoryContextSwitchTo(oldcontext);

	/*
	 * Reset the sharing fields of this EState with main query's EState
	 * to NULL before calling FreeExecutorState, to avoid duplicate cleanup.
	 * This should be symmetric to the setup in EvalPlanQualStart().
	 */
	epqstate->es_snapshot = NULL;
	epqstate->es_crosscheck_snapshot = NULL;
	epqstate->es_range_table = NIL;
	epqstate->es_result_relations = NULL;
	epqstate->es_result_relation_info = NULL;
	epqstate->es_junkFilter = NULL;
	epqstate->es_into_relation_descriptor = NULL;
	epqstate->es_param_list_info = NULL;
	epqstate->es_rowMarks = NIL;
	epqstate->es_plannedstmt = NULL;

	FreeExecutorState(epqstate);

	epq->estate = NULL;
	epq->planstate = NULL;
}

/*
 * ExecGetActivePlanTree --- get the active PlanState tree from a QueryDesc
 *
 * Ordinarily this is just the one mentioned in the QueryDesc, but if we
 * are looking at a row returned by the EvalPlanQual machinery, we need
 * to look at the subsidiary state instead.
 */
PlanState *
ExecGetActivePlanTree(QueryDesc *queryDesc)
{
	EState	   *estate = queryDesc->estate;

	if (estate && estate->es_useEvalPlan && estate->es_evalPlanQual != NULL)
		return estate->es_evalPlanQual->planstate;
	else
		return queryDesc->planstate;
}


/*
 * Support for SELECT INTO (a/k/a CREATE TABLE AS)
 *
 * We implement SELECT INTO by diverting SELECT's normal output with
 * a specialized DestReceiver type.
 *
 * TODO: remove some of the INTO-specific cruft from EState, and keep
 * it in the DestReceiver instead.
 */

typedef struct
{
	DestReceiver pub;			/* publicly-known function pointers */
	EState	   *estate;			/* EState we are working with */
	AppendOnlyInsertDescData *ao_insertDesc; /* descriptor to AO tables */
        AOCSInsertDescData *aocs_ins;           /* descriptor for aocs */
} DR_intorel;

/*
 * OpenIntoRel --- actually create the SELECT INTO target relation
 *
 * This also replaces QueryDesc->dest with the special DestReceiver for
 * SELECT INTO.  We assume that the correct result tuple type has already
 * been placed in queryDesc->tupDesc.
 */
static void
OpenIntoRel(QueryDesc *queryDesc)
{
	IntoClause *into = queryDesc->plannedstmt->intoClause;
	EState	   *estate = queryDesc->estate;
	Relation	intoRelationDesc;
	char	   *intoName;
	char		relkind = RELKIND_RELATION;
	char		relstorage;
	Oid			namespaceId;
	Oid			tablespaceId;
	Datum		reloptions;
	StdRdOptions *stdRdOptions;
	AclResult	aclresult;
	Oid			intoRelationId;
	TupleDesc	tupdesc;
	DR_intorel *myState;
	char	   *intoTableSpaceName;
    GpPolicy   *targetPolicy;
	bool		bufferPoolBulkLoad;

	RelFileNode relFileNode;
	
	ItemPointerData persistentTid;
	int64			persistentSerialNum;
	
	targetPolicy = queryDesc->plannedstmt->intoPolicy;

	Assert(into);

	/*
	 * XXX This code needs to be kept in sync with DefineRelation().
	 * Maybe we should try to use that function instead.
	 */

	/*
	 * Check consistency of arguments
	 */
	if (into->onCommit != ONCOMMIT_NOOP && !into->rel->istemp)
		ereport(ERROR,
				(errcode(ERRCODE_INVALID_TABLE_DEFINITION),
				 errmsg("ON COMMIT can only be used on temporary tables")));

	/*
	 * Security check: disallow creating temp tables from security-restricted
	 * code.  This is needed because calling code might not expect untrusted
	 * tables to appear in pg_temp at the front of its search path.
	 */
	if (into->rel->istemp && InSecurityRestrictedOperation())
		ereport(ERROR,
				(errcode(ERRCODE_INSUFFICIENT_PRIVILEGE),
				 errmsg("cannot create temporary table within security-restricted operation")));

	/*
	 * Find namespace to create in, check its permissions
	 */
	intoName = into->rel->relname;
	namespaceId = RangeVarGetCreationNamespace(into->rel);

	aclresult = pg_namespace_aclcheck(namespaceId, GetUserId(),
									  ACL_CREATE);
	if (aclresult != ACLCHECK_OK)
		aclcheck_error(aclresult, ACL_KIND_NAMESPACE,
					   get_namespace_name(namespaceId));

	/*
	 * Select tablespace to use.  If not specified, use default tablespace
	 * (which may in turn default to database's default).
	 *
	 * In PostgreSQL, we resolve default tablespace here. In GPDB, that's
	 * done earlier, because we need to dispatch the final tablespace name,
	 * after resolving any defaults, to the segments. (Otherwise, we would
	 * rely on the assumption that default_tablespace GUC is kept in sync
	 * in all segment connections. That actually seems to be the case, as of
	 * this writing, but better to not rely on it.) So usually, we already
	 * have the fully-resolved tablespace name stashed in queryDesc->ddesc->
	 * intoTableSpaceName. In the dispatcher, we filled it in earlier, and
	 * in executor nodes, we received it from the dispatcher along with the
	 * query. In utility mode, however, queryDesc->ddesc is not set at all,
	 * and we follow the PostgreSQL codepath, resolving the defaults here.
	 */
	if (queryDesc->ddesc)
		intoTableSpaceName = queryDesc->ddesc->intoTableSpaceName;
	else
		intoTableSpaceName = into->tableSpaceName;

	if (intoTableSpaceName)
	{
		tablespaceId = get_tablespace_oid(intoTableSpaceName, false);
	}
	else
	{
		tablespaceId = GetDefaultTablespace(into->rel->istemp);
		/* note InvalidOid is OK in this case */
	}

	/* Check permissions except when using the database's default space */
	if (OidIsValid(tablespaceId) && tablespaceId != MyDatabaseTableSpace)
	{
		AclResult	aclresult;

		aclresult = pg_tablespace_aclcheck(tablespaceId, GetUserId(),
										   ACL_CREATE);

		if (aclresult != ACLCHECK_OK)
			aclcheck_error(aclresult, ACL_KIND_TABLESPACE,
						   get_tablespace_name(tablespaceId));
	}

	/* In all cases disallow placing user relations in pg_global */
	if (tablespaceId == GLOBALTABLESPACE_OID)
		ereport(ERROR,
		        (errcode(ERRCODE_INVALID_PARAMETER_VALUE),
		         errmsg("only shared relations can be placed in pg_global tablespace")));

	/* Parse and validate any reloptions */
	reloptions = transformRelOptions((Datum) 0,
									 into->options,
									 true,
									 false);

	/* get the relstorage (heap or AO tables) */
	stdRdOptions = (StdRdOptions*) heap_reloptions(relkind, reloptions, true);
	if(stdRdOptions->appendonly)
		relstorage = stdRdOptions->columnstore ? RELSTORAGE_AOCOLS : RELSTORAGE_AOROWS;
	else
		relstorage = RELSTORAGE_HEAP;
	
	/* have to copy the actual tupdesc to get rid of any constraints */
	tupdesc = CreateTupleDescCopy(queryDesc->tupDesc);

	/*
	 * We can skip WAL-logging the insertions for FileRep on segments, but not on
	 * master since we are using the old WAL based physical replication.
	 *
	 * GPDP does not support PITR.
	 */
	bufferPoolBulkLoad = 
		(relstorage_is_buffer_pool(relstorage) ?
									XLog_CanBypassWal() : false);

	/* Now we can actually create the new relation */
	intoRelationId = heap_create_with_catalog(intoName,
											  namespaceId,
											  tablespaceId,
											  InvalidOid,
											  GetUserId(),
											  tupdesc,
											  /* relam */ InvalidOid,
											  relkind,
											  relstorage,
											  false,
											  true,
											  bufferPoolBulkLoad,
											  0,
											  into->onCommit,
											  targetPolicy,  	/* MPP */
											  reloptions,
											  allowSystemTableModsDDL,
											  /* valid_opts */false,
						 					  &persistentTid,
						 					  &persistentSerialNum);

	FreeTupleDesc(tupdesc);

	/*
	 * Advance command counter so that the newly-created relation's catalog
	 * tuples will be visible to heap_open.
	 */
	CommandCounterIncrement();

	/*
	 * If necessary, create a TOAST table for the new relation, or an Append
	 * Only segment table. Note that AlterTableCreateXXXTable ends with
	 * CommandCounterIncrement(), so that the new tables will be visible for
	 * insertion.
	 */
	AlterTableCreateToastTable(intoRelationId, false);
	AlterTableCreateAoSegTable(intoRelationId, false);
	AlterTableCreateAoVisimapTable(intoRelationId, false);

    /* don't create AO block directory here, it'll be created when needed */
	/*
	 * And open the constructed table for writing.
	 */
	intoRelationDesc = heap_open(intoRelationId, AccessExclusiveLock);
	
	/*
	 * Add column encoding entries based on the WITH clause.
	 *
	 * NOTE:  we could also do this expansion during parse analysis, by
	 * expanding the IntoClause options field into some attr_encodings field
	 * (cf. CreateStmt and transformCreateStmt()). As it stands, there's no real
	 * benefit for doing that from a code complexity POV. In fact, it would mean
	 * more code. If, however, we supported column encoding syntax during CTAS,
	 * it would be a good time to relocate this code.
	 */
	AddDefaultRelationAttributeOptions(intoRelationDesc,
									   into->options);

	/* use_wal off requires rd_targblock be initially invalid */
	Assert(intoRelationDesc->rd_targblock == InvalidBlockNumber);

	estate->es_into_relation_is_bulkload = bufferPoolBulkLoad;
	estate->es_into_relation_descriptor = intoRelationDesc;

	relFileNode.spcNode = tablespaceId;
	relFileNode.dbNode = MyDatabaseId;
	relFileNode.relNode = intoRelationId;
	if (estate->es_into_relation_is_bulkload)
	{
		MirroredBufferPool_BeginBulkLoad(
								&relFileNode,
								&persistentTid,
								persistentSerialNum,
								estate->es_into_relation_bulkloadinfo);
	}
	else
	{
		/*
		 * Save this information for tracing in CloseIntoRel.
		 */
		estate->es_into_relation_bulkloadinfo->relFileNode = relFileNode;
		estate->es_into_relation_bulkloadinfo->persistentTid = persistentTid;
		estate->es_into_relation_bulkloadinfo->persistentSerialNum = persistentSerialNum;

		if (Debug_persistent_print)
		{
			elog(Persistent_DebugPrintLevel(),
				 "OpenIntoRel %u/%u/%u: not bypassing the WAL -- not using bulk load, persistent serial num " INT64_FORMAT ", TID %s",
				 relFileNode.spcNode,
				 relFileNode.dbNode,
				 relFileNode.relNode,
				 persistentSerialNum,
				 ItemPointerToString(&persistentTid));
		}
	}
	
	/*
	 * Now replace the query's DestReceiver with one for SELECT INTO
	 */
	queryDesc->dest = CreateDestReceiver(DestIntoRel, NULL);
	myState = (DR_intorel *) queryDesc->dest;
	Assert(myState->pub.mydest == DestIntoRel);
	myState->estate = estate;
}

/*
 * CloseIntoRel --- clean up SELECT INTO at ExecutorEnd time
 */
static void
CloseIntoRel(QueryDesc *queryDesc)
{
	EState	   *estate = queryDesc->estate;
	Relation	rel = estate->es_into_relation_descriptor;

	/* Partition with SELECT INTO is not supported */
	Assert(!PointerIsValid(estate->es_result_partitions));

	/* OpenIntoRel might never have gotten called */
	if (rel)
	{
		/* APPEND_ONLY is closed in the intorel_shutdown */
		if (!(RelationIsAoRows(rel) || RelationIsAoCols(rel)))
		{
			int32 numOfBlocks;

			/* If we skipped using WAL, must heap_sync before commit */
			if (estate->es_into_relation_is_bulkload)
			{
				FlushRelationBuffers(rel);
				/* FlushRelationBuffers will have opened rd_smgr */
				smgrimmedsync(rel->rd_smgr);
			}

			if (PersistentStore_IsZeroTid(&estate->es_into_relation_last_heap_tid))
				numOfBlocks = 0;
			else
				numOfBlocks = ItemPointerGetBlockNumber(&estate->es_into_relation_last_heap_tid) + 1;

			if (estate->es_into_relation_is_bulkload)
			{
				bool mirrorDataLossOccurred;

				/*
				 * We may have to catch-up the mirror since bulk loading of data is
				 * ignored by resynchronize.
				 */
				while (true)
				{
					bool bulkLoadFinished;

					bulkLoadFinished = 
						MirroredBufferPool_EvaluateBulkLoadFinish(
									estate->es_into_relation_bulkloadinfo);

					if (bulkLoadFinished)
					{
						/*
						 * The flush was successful to the mirror (or the mirror is
						 * not configured).
						 *
						 * We have done a state-change from 'Bulk Load Create Pending'
						 * to 'Create Pending'.
						 */
						break;
					}

					/*
					 * Copy primary data to mirror and flush.
					 */
					MirroredBufferPool_CopyToMirror(
							&estate->es_into_relation_bulkloadinfo->relFileNode,
							estate->es_into_relation_descriptor->rd_rel->relname.data,
							&estate->es_into_relation_bulkloadinfo->persistentTid,
							estate->es_into_relation_bulkloadinfo->persistentSerialNum,
							estate->es_into_relation_bulkloadinfo->mirrorDataLossTrackingState,
							estate->es_into_relation_bulkloadinfo->mirrorDataLossTrackingSessionNum,
							numOfBlocks,
							&mirrorDataLossOccurred);
				}
			}
			else
			{
				if (Debug_persistent_print)
				{
					elog(Persistent_DebugPrintLevel(),
						 "CloseIntoRel %u/%u/%u: did not bypass the WAL -- did not use bulk load, persistent serial num " INT64_FORMAT ", TID %s",
						 estate->es_into_relation_bulkloadinfo->relFileNode.spcNode,
						 estate->es_into_relation_bulkloadinfo->relFileNode.dbNode,
						 estate->es_into_relation_bulkloadinfo->relFileNode.relNode,
						 estate->es_into_relation_bulkloadinfo->persistentSerialNum,
						 ItemPointerToString(&estate->es_into_relation_bulkloadinfo->persistentTid));
				}
			}
		}

		/* close rel, but keep lock until commit */
		heap_close(rel, NoLock);

		rel = NULL;
	}
}

/*
 * CreateIntoRelDestReceiver -- create a suitable DestReceiver object
 *
 * Since CreateDestReceiver doesn't accept the parameters we'd need,
 * we just leave the private fields empty here.  OpenIntoRel will
 * fill them in.
 */
DestReceiver *
CreateIntoRelDestReceiver(void)
{
	DR_intorel *self = (DR_intorel *) palloc(sizeof(DR_intorel));

	self->pub.receiveSlot = intorel_receive;
	self->pub.rStartup = intorel_startup;
	self->pub.rShutdown = intorel_shutdown;
	self->pub.rDestroy = intorel_destroy;
	self->pub.mydest = DestIntoRel;

	self->estate = NULL;
	self->ao_insertDesc = NULL;
        self->aocs_ins = NULL;

	return (DestReceiver *) self;
}

/*
 * intorel_startup --- executor startup
 */
static void
intorel_startup(DestReceiver *self, int operation, TupleDesc typeinfo)
{
	/* no-op */
}

/*
 * intorel_receive --- receive one tuple
 */
static void
intorel_receive(TupleTableSlot *slot, DestReceiver *self)
{
	DR_intorel *myState = (DR_intorel *) self;
	EState	   *estate = myState->estate;
	Relation	into_rel = estate->es_into_relation_descriptor;

	Assert(estate->es_result_partitions == NULL);

	if (RelationIsAoRows(into_rel))
	{
		MemTuple	tuple = ExecCopySlotMemTuple(slot);
		Oid			tupleOid;
		AOTupleId	aoTupleId;

		if (myState->ao_insertDesc == NULL)
			myState->ao_insertDesc = appendonly_insert_init(into_rel, RESERVED_SEGNO, false);

		appendonly_insert(myState->ao_insertDesc, tuple, &tupleOid, &aoTupleId);
		pfree(tuple);
	}
	else if (RelationIsAoCols(into_rel))
	{
		if(myState->aocs_ins == NULL)
			myState->aocs_ins = aocs_insert_init(into_rel, RESERVED_SEGNO, false);

		aocs_insert(myState->aocs_ins, slot);
	}
	else
	{
		HeapTuple	tuple = ExecCopySlotHeapTuple(slot);

		heap_insert(into_rel,
					tuple,
					estate->es_output_cid,
					!estate->es_into_relation_is_bulkload,
					false, /* never any point in using FSM */
					GetCurrentTransactionId());

		estate->es_into_relation_last_heap_tid = tuple->t_self;

		heap_freetuple(tuple);
	}

	/* We know this is a newly created relation, so there are no indexes */
}

/*
 * intorel_shutdown --- executor end
 */
static void
intorel_shutdown(DestReceiver *self)
{
	/* If target was append only, finalise */
	DR_intorel *myState = (DR_intorel *) self;
	EState	   *estate = myState->estate;
	Relation	into_rel = estate->es_into_relation_descriptor;


	if (RelationIsAoRows(into_rel) && myState->ao_insertDesc)
		appendonly_insert_finish(myState->ao_insertDesc);
	else if (RelationIsAoCols(into_rel) && myState->aocs_ins)
        aocs_insert_finish(myState->aocs_ins);
}

/*
 * intorel_destroy --- release DestReceiver object
 */
static void
intorel_destroy(DestReceiver *self)
{
	pfree(self);
}

/*
 * Calculate the part to use for the given key, then find or calculate
 * and cache required information about that part in the hash table
 * anchored in estate.
 * 
 * Return a pointer to the information, an entry in the table
 * estate->es_result_relations.  Note that the first entry in this
 * table is for the partitioned table itself and that the entire table
 * may be reallocated, changing the addresses of its entries.  
 *
 * Thus, it is important to avoid holding long-lived pointers to 
 * table entries (such as the pointer returned from this function).
 */
static ResultRelInfo *
get_part(EState *estate, Datum *values, bool *isnull, TupleDesc tupdesc)
{
	ResultRelInfo *resultRelInfo;
	Oid targetid;
	bool found;
	ResultPartHashEntry *entry;

	/* add a short term memory context if one wasn't assigned already */
	Assert(estate->es_partition_state != NULL &&
		estate->es_partition_state->accessMethods != NULL);
	if (!estate->es_partition_state->accessMethods->part_cxt)
		estate->es_partition_state->accessMethods->part_cxt =
			GetPerTupleExprContext(estate)->ecxt_per_tuple_memory;

	targetid = selectPartition(estate->es_result_partitions, values,
							   isnull, tupdesc, estate->es_partition_state->accessMethods);

	if (!OidIsValid(targetid))
		ereport(ERROR,
				(errcode(ERRCODE_NO_PARTITION_FOR_PARTITIONING_KEY),
				 errmsg("no partition for partitioning key")));

	if (estate->es_partition_state->result_partition_hash == NULL)
	{
		HASHCTL ctl;
		long num_buckets;

		/* reasonable assumption? */
		num_buckets =
			list_length(all_partition_relids(estate->es_result_partitions));
		num_buckets /= num_partition_levels(estate->es_result_partitions);

		ctl.keysize = sizeof(Oid);
		ctl.entrysize = sizeof(*entry);
		ctl.hash = oid_hash;

		estate->es_partition_state->result_partition_hash =
			hash_create("Partition Result Relation Hash",
						num_buckets,
						&ctl,
						HASH_ELEM | HASH_FUNCTION);
	}

	entry = hash_search(estate->es_partition_state->result_partition_hash,
						&targetid,
						HASH_ENTER,
						&found);

	if (found)
	{
		resultRelInfo = estate->es_result_relations;
		resultRelInfo += entry->offset;
		Assert(RelationGetRelid(resultRelInfo->ri_RelationDesc) == targetid);
	}
	else
	{
		int result_array_size =
			estate->es_partition_state->result_partition_array_size;
		int natts;
		Relation	resultRelation;

		if (estate->es_num_result_relations + 1 >= result_array_size)
		{
			int32 sz = result_array_size * 2;

			/* we shouldn't be able to overflow */
			Insist((int)sz > result_array_size);

			estate->es_result_relation_info = estate->es_result_relations =
					(ResultRelInfo *)repalloc(estate->es_result_relations,
										 	  sz * sizeof(ResultRelInfo));
			estate->es_partition_state->result_partition_array_size = (int)sz;
		}

		resultRelInfo = estate->es_result_relations;
		natts = resultRelInfo->ri_RelationDesc->rd_att->natts; /* in base relation */
		resultRelInfo += estate->es_num_result_relations;
		entry->offset = estate->es_num_result_relations;

		estate->es_num_result_relations++;

		resultRelation = heap_open(targetid, RowExclusiveLock);
		initResultRelInfo(resultRelInfo,
						  resultRelation,
						  1,
						  CMD_INSERT,
						  estate->es_instrument);
		
		map_part_attrs(estate->es_result_relations->ri_RelationDesc, 
					   resultRelInfo->ri_RelationDesc,
					   &(resultRelInfo->ri_partInsertMap),
					   TRUE); /* throw on error, so result not needed */

		if (resultRelInfo->ri_partInsertMap)
			resultRelInfo->ri_partSlot = 
				MakeSingleTupleTableSlot(resultRelInfo->ri_RelationDesc->rd_att);
	}
	return resultRelInfo;
}

ResultRelInfo *
values_get_partition(Datum *values, bool *nulls, TupleDesc tupdesc,
					 EState *estate)
{
	ResultRelInfo *relinfo;

	Assert(PointerIsValid(estate->es_result_partitions));

	relinfo = get_part(estate, values, nulls, tupdesc);

	return relinfo;
}

/*
 * Find the partition we want and get the ResultRelInfo for the
 * partition.
 */
ResultRelInfo *
slot_get_partition(TupleTableSlot *slot, EState *estate)
{
	ResultRelInfo *resultRelInfo;
	AttrNumber max_attr;
	Datum *values;
	bool *nulls;

	Assert(PointerIsValid(estate->es_result_partitions));

	max_attr = estate->es_partition_state->max_partition_attr;

	slot_getsomeattrs(slot, max_attr);
	values = slot_get_values(slot);
	nulls = slot_get_isnull(slot);

	resultRelInfo = get_part(estate, values, nulls, slot->tts_tupleDescriptor);

	return resultRelInfo;
}

/* Wrap an attribute map (presumably from base partitioned table to part
 * as created by map_part_attrs in execMain.c) with an AttrMap. The new
 * AttrMap will contain a copy of the argument map.  The caller retains
 * the responsibility to dispose of the argument map eventually.
 *
 * If the input AttrNumber vector is empty or null, it is taken as an
 * identity map, i.e., a null AttrMap.
 */
AttrMap *makeAttrMap(int base_count, AttrNumber *base_map)
{
	int i, n, p;
	AttrMap *map;
	
	if ( base_count < 1 || base_map == NULL )
		return NULL;
	
	map = palloc0(sizeof(AttrMap) + base_count * sizeof(AttrNumber));
	
	for ( i = n = p = 0; i <= base_count; i++ )
	{
		map->attr_map[i] = base_map[i];
		
		if ( map->attr_map[i] != 0 ) 
		{
			if ( map->attr_map[i] > p ) p = map->attr_map[i];
			n++;
		}
	}	
	
	map->live_count = n;
	map->attr_max = p;
	map->attr_count = base_count;
	
	return map;
}

/* Use the given attribute map to convert an attribute number in the
 * base relation to an attribute number in the other relation.  Forgive
 * out-of-range attributes by mapping them to zero.  Treat null as
 * the identity map.
 */
AttrNumber attrMap(AttrMap *map, AttrNumber anum)
{
	if ( map == NULL )
		return anum;
	if ( 0 < anum && anum <= map->attr_count )
		return map->attr_map[anum];
	return 0;
}

/* For attrMapExpr below.
 *
 * Mutate Var nodes in an expression using the given attribute map.
 * Insist the Var nodes have varno == 1 and the that the mapping
 * yields a live attribute number (non-zero).
 */
static Node *apply_attrmap_mutator(Node *node, AttrMap *map)
{
	if ( node == NULL )
		return NULL;
	
	if (IsA(node, Var) )
	{
		AttrNumber anum = 0;
		Var *var = (Var*)node;
		Assert(var->varno == 1); /* in CHECK constraints */
		anum = attrMap(map, var->varattno);
		
		if ( anum == 0 )
		{
			/* Should never happen, but best caught early. */
			elog(ERROR, "attribute map discrepancy");
		}
		else if ( anum != var->varattno )
		{
			var = copyObject(var);
			var->varattno = anum;
		}
		return (Node *)var;
	}
	return expression_tree_mutator(node, apply_attrmap_mutator, (void *)map);
}

/* Apply attrMap over the Var nodes in an expression.
 */
Node *attrMapExpr(AttrMap *map, Node *expr)
{
	return apply_attrmap_mutator(expr, map);
}


/* Check compatibility of the attributes of the given partitioned
 * table and part for purposes of INSERT (through the partitioned
 * table) or EXCHANGE (of the part into the partitioned table).
 * Don't use any partitioning catalogs, because this must run
 * on the segment databases as well as on the entry database.
 *
 * If requested and needed, make a vector mapping the attribute
 * numbers of the partitioned table to corresponding attribute 
 * numbers in the part.  Represent the "unneeded" identity map
 * as null.
 *
 * base -- the partitioned table
 * part -- the part table
 * map_ptr -- where to store a pointer to the result, or NULL
 * throw -- whether to throw an error in case of incompatibility
 *
 * The implicit result is a vector one longer than the number
 * of attributes (existing or not) in the base relation.
 * It is returned through the map_ptr argument, if that argument
 * is non-null.
 *
 * The explicit result indicates whether the part is compatible
 * with the base relation.  If the throw argument is true, however,
 * an error is issued rather than returning false.
 *
 * Note that, in the map, element 0 is wasted and is always zero, 
 * so the vector is indexed by attribute number (origin 1).
 *
 * The i-th element of the map is the attribute number in 
 * the part relation that corresponds to attribute i of the  
 * base relation, or it is zero to indicate that attribute 
 * i of the base relation doesn't exist (has been dropped).
 *
 * This is a handy map for renumbering attributes for use with
 * part relations that may have a different configuration of 
 * "holes" than the partitioned table in which they occur.
 * 
 * Be sure to call this in the memory context in which the result
 * vector ought to be stored.
 *
 * Though some error checking is done, it is not comprehensive.
 * If internal assumptions about possible tuple formats are
 * correct, errors should not occur.  Still, the downside is
 * incorrect data, so use errors (not assertions) for the case.
 *
 * Checks include same number of non-dropped attributes in all 
 * parts of a partitioned table, non-dropped attributes in 
 * corresponding relative positions must match in name, type
 * and alignment, attribute numbers must agree with their
 * position in tuple, etc.
 */
bool 
map_part_attrs(Relation base, Relation part, AttrMap **map_ptr, bool throw)
{	
	AttrNumber i = 1;
	AttrNumber n = base->rd_att->natts;
	FormData_pg_attribute *battr = NULL;
	
	AttrNumber j = 1;
	AttrNumber m = part->rd_att->natts;
	FormData_pg_attribute *pattr = NULL;
	
	AttrNumber *v = NULL;
	
	/* If we might want a map, allocate one. */
	if ( map_ptr != NULL )
	{
		v = palloc0(sizeof(AttrNumber)*(n+1));
		*map_ptr = NULL;
	}
	
	bool is_identical = TRUE;
	bool is_compatible = TRUE;
	
	/* For each matched pair of attributes ... */
	while ( i <= n && j <= m )
	{
		battr = base->rd_att->attrs[i-1];
		pattr = part->rd_att->attrs[j-1];
		
		/* Skip dropped attributes. */
		
		if ( battr->attisdropped )
		{
			i++;
			continue;
		}
		
		if ( pattr->attisdropped )
		{
			j++;
			continue;
		}
		
		/* Check attribute conformability requirements. */
		
		/* -- Names must match. */
		if ( strncmp(NameStr(battr->attname), NameStr(pattr->attname), NAMEDATALEN) != 0 )
		{
			if ( throw )
				ereport(ERROR,
						(errcode(ERRCODE_SYNTAX_ERROR),
						 errmsg("relation \"%s\" must have the same "
								"column names and column order as \"%s\"",
								RelationGetRelationName(part),
								RelationGetRelationName(base))));
			is_compatible = FALSE;
			break;
		}
		
		/* -- Types must match. */
		if (battr->atttypid != pattr->atttypid)
		{
			if ( throw )
				ereport(ERROR,
						(errcode(ERRCODE_SYNTAX_ERROR),
						 errmsg("type mismatch for attribute \"%s\"",
								NameStr((battr->attname)))));
			is_compatible = FALSE;
			break;
		}
		
		/* -- Alignment should match, but check just to be safe. */
		if (battr->attalign != pattr->attalign )
		{
			if ( throw )
				ereport(ERROR,
						(errcode(ERRCODE_SYNTAX_ERROR),
						 errmsg("alignment mismatch for attribute \"%s\"",
								NameStr((battr->attname)))));
			is_compatible = FALSE;
			break;
		}
		
		/* -- Attribute numbers must match position (+1) in tuple. 
		 *    This is a hard requirement so always throw.  This could
		 *    be an assertion, except that we want to fail even in a 
		 *    distribution build.
		 */
		if ( battr->attnum != i || pattr->attnum != j )
			elog(ERROR,
				 "attribute numbers out of order");
		
		/* Note any attribute number difference. */
		if ( i != j )
			is_identical = FALSE;
		
		/* If we're building a map, update it. */
		if ( v != NULL )
			v[i] = j;
		
		i++;
		j++;
	}
	
	if ( is_compatible )
	{
		/* Any excess attributes in parent better be marked dropped */
		for ( ; i <= n; i++ )
		{
			if ( !base->rd_att->attrs[i-1]->attisdropped )
			{
				if ( throw )
				/* the partitioned table has more columns than the part */
					ereport(ERROR,
							(errcode(ERRCODE_SYNTAX_ERROR),
							 errmsg("relation \"%s\" must have the same number columns as relation \"%s\"",
									RelationGetRelationName(part),
									RelationGetRelationName(base))));
				is_compatible = FALSE;
			}
		}

		/* Any excess attributes in part better be marked dropped */
		for ( ; j <= m; j++ )
		{
			if ( !part->rd_att->attrs[j-1]->attisdropped )
			{
				if ( throw )
				/* the partitioned table has fewer columns than the part */
					ereport(ERROR,
							(errcode(ERRCODE_SYNTAX_ERROR),
							 errmsg("relation \"%s\" must have the same number columns as relation \"%s\"",
									RelationGetRelationName(part),
									RelationGetRelationName(base))));
				is_compatible = FALSE;
			}
		}
	}

	/* Identical tuple descriptors should have the same number of columns */
	if (n != m)
	{
		is_identical = FALSE;
	}
	
	if ( !is_compatible )
	{
		Assert( !throw );
		if ( v != NULL )
			pfree(v);
		return FALSE;
	}

	/* If parent and part are the same, don't use a map */
	if ( is_identical && v != NULL )
	{
		pfree(v);
		v = NULL;
	}
	
	if ( map_ptr != NULL && v != NULL )
	{
		*map_ptr = makeAttrMap(n, v);
		pfree(v);
	}
	return TRUE;
}

/*
 * Clear any partition state held in the argument EState node.  This is
 * called during ExecEndPlan and is not, itself, recursive.
 *
 * At present, the only required cleanup is to decrement reference counts
 * in any tuple descriptors held in slots in the partition state.
 */
void
ClearPartitionState(EState *estate)
{
	PartitionState *pstate = estate->es_partition_state;
	HASH_SEQ_STATUS hash_seq_status;
	ResultPartHashEntry *entry;

	if ( pstate == NULL || pstate->result_partition_hash == NULL )
		return;

	/* Examine each hash table entry. */
	hash_freeze(pstate->result_partition_hash);
	hash_seq_init(&hash_seq_status, pstate->result_partition_hash);
	while ( (entry = hash_seq_search(&hash_seq_status)) )
	{
		ResultPartHashEntry *part = (ResultPartHashEntry*)entry;
		ResultRelInfo *info = &estate->es_result_relations[part->offset];
		if ( info->ri_partSlot )
		{
			Assert( info->ri_partInsertMap ); /* paired with slot */
			ExecDropSingleTupleTableSlot(info->ri_partSlot);
		}
	}
	/* No need for hash_seq_term() since we iterated to end. */
	hash_destroy(pstate->result_partition_hash);
	pstate->result_partition_hash = NULL;
}

#if 0 /* for debugging purposes only */
char *
DumpSliceTable(SliceTable *table)
{
	StringInfoData buf;
	ListCell *lc;

	if (!table)
		return "No slice table";

	initStringInfo(&buf);

	foreach(lc, table->slices)
	{
		Slice *slice = (Slice *) lfirst(lc);

		appendStringInfo(&buf, "Slice %d: rootIndex %d gangType %d parent %d\n",
						 slice->sliceIndex, slice->rootIndex, slice->gangType, slice->parentIndex);
	}
	return buf.data;
}
#endif

typedef struct
{
	plan_tree_base_prefix prefix;
	EState	   *estate;
	int			currentSliceId;
} FillSliceTable_cxt;

static bool
FillSliceTable_walker(Node *node, void *context)
{
	FillSliceTable_cxt *cxt = (FillSliceTable_cxt *) context;
	EState	   *estate = cxt->estate;
	SliceTable *sliceTable = estate->es_sliceTable;
	int			parentSliceIndex = cxt->currentSliceId;
	bool		result;

	if (node == NULL)
		return false;

	if (IsA(node, Motion))
	{
		Motion	   *motion = (Motion *) node;
		MemoryContext oldcxt = MemoryContextSwitchTo(estate->es_query_cxt);
		Flow	   *sendFlow;
		Slice	   *sendSlice;
		Slice	   *recvSlice;

		/* Top node of subplan should have a Flow node. */
		Insist(motion->plan.lefttree && motion->plan.lefttree->flow);
		sendFlow = motion->plan.lefttree->flow;

		/* Look up the sending gang's slice table entry. */
		sendSlice = (Slice *) list_nth(sliceTable->slices, motion->motionID);

		/* Look up the receiving (parent) gang's slice table entry. */
		recvSlice = (Slice *)list_nth(sliceTable->slices, parentSliceIndex);

		Assert(IsA(recvSlice, Slice));
		Assert(recvSlice->sliceIndex == parentSliceIndex);
		Assert(recvSlice->rootIndex == 0 ||
			   (recvSlice->rootIndex > sliceTable->nMotions &&
				recvSlice->rootIndex < list_length(sliceTable->slices)));

		/* Sending slice become a children of recv slice */
		recvSlice->children = lappend_int(recvSlice->children, sendSlice->sliceIndex);
		sendSlice->parentIndex = parentSliceIndex;
		sendSlice->rootIndex = recvSlice->rootIndex;

		/* The gang beneath a Motion will be a reader. */
		sendSlice->gangType = GANGTYPE_PRIMARY_READER;

		if (sendFlow->flotype != FLOW_SINGLETON)
		{
			sendSlice->gangSize = getgpsegmentCount();
			sendSlice->gangType = GANGTYPE_PRIMARY_READER;
		}
		else
		{
			sendSlice->gangSize = 1;
			sendSlice->gangType =
				sendFlow->segindex == -1 ?
				GANGTYPE_ENTRYDB_READER : GANGTYPE_SINGLETON_READER;
		}

		sendSlice->numGangMembersToBeActive =
			sliceCalculateNumSendingProcesses(sendSlice);

		MemoryContextSwitchTo(oldcxt);

		/* recurse into children */
		cxt->currentSliceId = motion->motionID;
		result = plan_tree_walker(node, FillSliceTable_walker, cxt);
		cxt->currentSliceId = parentSliceIndex;
		return result;
	}

	if (IsA(node, SubPlan))
	{
		SubPlan *subplan = (SubPlan *) node;

		if (subplan->is_initplan)
		{
			cxt->currentSliceId = subplan->qDispSliceId;
			result = plan_tree_walker(node, FillSliceTable_walker, cxt);
			cxt->currentSliceId = parentSliceIndex;
			return result;
		}
	}

	return plan_tree_walker(node, FillSliceTable_walker, cxt);
}

/*
 * Set up the parent-child relationships in the slice table.
 *
 * We used to do this as part of ExecInitMotion(), but because ExecInitNode()
 * no longer recurses into subplans, at SubPlan nodes, we cannot easily track
 * the parent-child slice relationships across SubPlan nodes at that phase
 * anymore. We now do this separate walk of the whole plantree, recursing
 * into SubPlan nodes, to do the same.
 */
static void
FillSliceTable(EState *estate, PlannedStmt *stmt)
{
	FillSliceTable_cxt cxt;

	cxt.prefix.node = (Node *) stmt;
	cxt.estate = estate;
	cxt.currentSliceId = 0;

	/*
	 * NOTE: We depend on plan_tree_walker() to recurse into subplans of
	 * SubPlan nodes.
	 */
	FillSliceTable_walker((Node *) stmt->planTree, &cxt);
}<|MERGE_RESOLUTION|>--- conflicted
+++ resolved
@@ -28,11 +28,7 @@
  *
  *
  * IDENTIFICATION
-<<<<<<< HEAD
- *	  $PostgreSQL: pgsql/src/backend/executor/execMain.c,v 1.303.2.3 2009/12/09 21:58:16 tgl Exp $
-=======
  *	  $PostgreSQL: pgsql/src/backend/executor/execMain.c,v 1.305 2008/03/28 00:21:55 tgl Exp $
->>>>>>> f260edb1
  *
  *-------------------------------------------------------------------------
  */
@@ -78,8 +74,10 @@
 #include "utils/builtins.h"
 #include "utils/lsyscache.h"
 #include "utils/memutils.h"
-<<<<<<< HEAD
+#include "utils/tqual.h"
+
 #include "utils/ps_status.h"
+#include "utils/snapmgr.h"
 #include "utils/typcache.h"
 #include "utils/workfile_mgr.h"
 #include "utils/faultinjector.h"
@@ -110,9 +108,6 @@
 #include "cdb/cdbtargeteddispatch.h"
 
 extern bool cdbpathlocus_querysegmentcatalogs;
-=======
-#include "utils/tqual.h"
->>>>>>> f260edb1
 
 
 typedef struct evalPlanQual
@@ -126,16 +121,8 @@
 
 /* decls for local routines only used within this module */
 static void InitPlan(QueryDesc *queryDesc, int eflags);
-<<<<<<< HEAD
-static void initResultRelInfo(ResultRelInfo *resultRelInfo,
-				  Relation resultRelationDesc,
-				  Index resultRelationIndex,
-				  CmdType operation,
-				  bool doInstrument);
 static void ExecCheckPlanOutput(Relation resultRel, List *targetList);
-=======
 static void ExecEndPlan(PlanState *planstate, EState *estate);
->>>>>>> f260edb1
 static TupleTableSlot *ExecutePlan(EState *estate, PlanState *planstate,
 			CmdType operation,
 			long numberTuples,
@@ -1441,7 +1428,6 @@
 			Relation	resultRelation;
 
 			resultRelationOid = getrelid(resultRelationIndex, rangeTable);
-<<<<<<< HEAD
 			if (operation == CMD_UPDATE || operation == CMD_DELETE)
 			{
 				resultRelation = CdbOpenRelation(resultRelationOid,
@@ -1453,11 +1439,7 @@
 			{
 				resultRelation = heap_open(resultRelationOid, lockmode);
 			}
-			initResultRelInfo(resultRelInfo,
-=======
-			resultRelation = heap_open(resultRelationOid, RowExclusiveLock);
 			InitResultRelInfo(resultRelInfo,
->>>>>>> f260edb1
 							  resultRelation,
 							  resultRelationIndex,
 							  operation,
@@ -5247,7 +5229,7 @@
 		estate->es_num_result_relations++;
 
 		resultRelation = heap_open(targetid, RowExclusiveLock);
-		initResultRelInfo(resultRelInfo,
+		InitResultRelInfo(resultRelInfo,
 						  resultRelation,
 						  1,
 						  CMD_INSERT,
