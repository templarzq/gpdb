/* ----------
 * pgstat.c
 *
 *	All the statistics collector stuff hacked up in one big, ugly file.
 *
 *	TODO:	- Separate collector, postmaster and backend stuff
 *			  into different files.
 *
 *			- Add some automatic call for pgstat vacuuming.
 *
 *			- Add a pgstat config column to pg_database, so this
 *			  entire thing can be enabled/disabled on a per db basis.
 *
 *	Copyright (c) 2001-2013, PostgreSQL Global Development Group
 *
 *	src/backend/postmaster/pgstat.c
 * ----------
 */
#include "postgres.h"

#include <unistd.h>
#include <fcntl.h>
#include <sys/param.h>
#include <sys/time.h>
#include <sys/socket.h>
#include <netdb.h>
#include <netinet/in.h>
#include <arpa/inet.h>
#include <signal.h>
#include <time.h>

#include "pgstat.h"

#include "access/heapam.h"
#include "access/htup_details.h"
#include "access/transam.h"
#include "access/twophase_rmgr.h"
#include "access/xact.h"
#include "catalog/pg_database.h"
#include "catalog/pg_proc.h"
<<<<<<< HEAD
#include "executor/instrument.h"
=======
#include "lib/ilist.h"
>>>>>>> e472b921
#include "libpq/ip.h"
#include "libpq/libpq.h"
#include "libpq/pqsignal.h"
#include "mb/pg_wchar.h"
#include "miscadmin.h"
#include "pg_trace.h"
#include "postmaster/autovacuum.h"
#include "postmaster/fork_process.h"
#include "postmaster/postmaster.h"
#include "storage/backendid.h"
#include "storage/fd.h"
#include "storage/ipc.h"
#include "storage/latch.h"
#include "storage/pg_shmem.h"
#include "storage/procsignal.h"
#include "utils/ascii.h"
#include "utils/guc.h"
#include "utils/memutils.h"
#include "utils/ps_status.h"
#include "utils/rel.h"
#include "utils/timestamp.h"
#include "utils/tqual.h"
#include "cdb/cdbvars.h"

// for mkdir
#include "sys/stat.h"

/* ----------
 * Paths for the statistics files (relative to installation's $PGDATA).
 * ----------
 */
#define PGSTAT_STAT_PERMANENT_DIRECTORY		"pg_stat"
#define PGSTAT_STAT_PERMANENT_FILENAME		"pg_stat/global.stat"
#define PGSTAT_STAT_PERMANENT_TMPFILE		"pg_stat/global.tmp"

/* ----------
 * Timer definitions.
 * ----------
 */
#define PGSTAT_STAT_INTERVAL	500		/* Minimum time between stats file
										 * updates; in milliseconds. */

#define PGSTAT_RETRY_DELAY		10		/* How long to wait between checks for
										 * a new file; in milliseconds. */

#define PGSTAT_MAX_WAIT_TIME	10000	/* Maximum time to wait for a stats
										 * file update; in milliseconds. */

#define PGSTAT_INQ_INTERVAL		640		/* How often to ping the collector for
										 * a new file; in milliseconds. */

#define PGSTAT_RESTART_INTERVAL 60		/* How often to attempt to restart a
										 * failed statistics collector; in
										 * seconds. */

#define PGSTAT_POLL_LOOP_COUNT	(PGSTAT_MAX_WAIT_TIME / PGSTAT_RETRY_DELAY)
#define PGSTAT_INQ_LOOP_COUNT	(PGSTAT_INQ_INTERVAL / PGSTAT_RETRY_DELAY)


/* ----------
 * The initial size hints for the hash tables used in the collector.
 * ----------
 */
#define PGSTAT_DB_HASH_SIZE		16
#define PGSTAT_TAB_HASH_SIZE	512
#define PGSTAT_QUEUE_HASH_SIZE	8
#define PGSTAT_FUNCTION_HASH_SIZE	512


/* ----------
 * GUC parameters
 * ----------
 */
bool		pgstat_track_activities = false;
bool		pgstat_track_counts = false;
int			pgstat_track_functions = TRACK_FUNC_OFF;
int			pgstat_track_activity_query_size = 1024;

bool		pgstat_collect_queuelevel = false;

/* ----------
 * Built from GUC parameter
 * ----------
 */
char	   *pgstat_stat_directory = NULL;
char	   *pgstat_stat_filename = NULL;
char	   *pgstat_stat_tmpname = NULL;

/*
 * BgWriter global statistics counters (unused in other processes).
 * Stored directly in a stats message structure so it can be sent
 * without needing to copy things around.  We assume this inits to zeroes.
 */
PgStat_MsgBgWriter BgWriterStats;

/* ----------
 * Local data
 * ----------
 */
NON_EXEC_STATIC pgsocket pgStatSock = PGINVALID_SOCKET;

static Latch pgStatLatch;

static struct sockaddr_storage pgStatAddr;

static time_t last_pgstat_start_time;

static bool pgStatRunningInCollector = false;

/*
 * Structures in which backends store per-table info that's waiting to be
 * sent to the collector.
 *
 * NOTE: once allocated, TabStatusArray structures are never moved or deleted
 * for the life of the backend.  Also, we zero out the t_id fields of the
 * contained PgStat_TableStatus structs whenever they are not actively in use.
 * This allows relcache pgstat_info pointers to be treated as long-lived data,
 * avoiding repeated searches in pgstat_initstats() when a relation is
 * repeatedly opened during a transaction.
 */
#define TABSTAT_QUANTUM		100 /* we alloc this many at a time */

typedef struct TabStatusArray
{
	struct TabStatusArray *tsa_next;	/* link to next array, if any */
	int			tsa_used;		/* # entries currently used */
	PgStat_TableStatus tsa_entries[TABSTAT_QUANTUM];	/* per-table data */
} TabStatusArray;

static TabStatusArray *pgStatTabList = NULL;

/*
 * Backends store per-function info that's waiting to be sent to the collector
 * in this hash table (indexed by function OID).
 */
static HTAB *pgStatFunctions = NULL;

/*
 * Indicates if backend has some function stats that it hasn't yet
 * sent to the collector.
 */
static bool have_function_stats = false;

/*
 * Tuple insertion/deletion counts for an open transaction can't be propagated
 * into PgStat_TableStatus counters until we know if it is going to commit
 * or abort.  Hence, we keep these counts in per-subxact structs that live
 * in TopTransactionContext.  This data structure is designed on the assumption
 * that subxacts won't usually modify very many tables.
 */
typedef struct PgStat_SubXactStatus
{
	int			nest_level;		/* subtransaction nest level */
	struct PgStat_SubXactStatus *prev;	/* higher-level subxact if any */
	PgStat_TableXactStatus *first;		/* head of list for this subxact */
} PgStat_SubXactStatus;

static PgStat_SubXactStatus *pgStatXactStack = NULL;

static int	pgStatXactCommit = 0;
static int	pgStatXactRollback = 0;
PgStat_Counter pgStatBlockReadTime = 0;
PgStat_Counter pgStatBlockWriteTime = 0;

/* Record that's written to 2PC state file when pgstat state is persisted */
typedef struct TwoPhasePgStatRecord
{
	PgStat_Counter tuples_inserted;		/* tuples inserted in xact */
	PgStat_Counter tuples_updated;		/* tuples updated in xact */
	PgStat_Counter tuples_deleted;		/* tuples deleted in xact */
	Oid			t_id;			/* table's OID */
	bool		t_shared;		/* is it a shared catalog? */
} TwoPhasePgStatRecord;

/*
 * Info about current "snapshot" of stats file
 */
static MemoryContext pgStatLocalContext = NULL;
static HTAB *pgStatDBHash = NULL;

static HTAB *pgStatQueueHash = NULL;		/* GPDB */
static HTAB *localStatPortalHash = NULL;	/* GPDB. per backend portal queue stats.*/

static PgBackendStatus *localBackendStatusTable = NULL;
static int	localNumBackends = 0;

/*
 * Cluster wide statistics, kept in the stats collector.
 * Contains statistics that are not collected per database
 * or per table.
 */
static PgStat_GlobalStats globalStats;

/* Write request info for each database */
typedef struct DBWriteRequest
{
	Oid			databaseid;		/* OID of the database to write */
	TimestampTz request_time;	/* timestamp of the last write request */
	slist_node	next;
} DBWriteRequest;

/* Latest statistics request times from backends */
static slist_head last_statrequests = SLIST_STATIC_INIT(last_statrequests);

static volatile bool need_exit = false;
static volatile bool got_SIGHUP = false;

/*
 * Total time charged to functions so far in the current backend.
 * We use this to help separate "self" and "other" time charges.
 * (We assume this initializes to zero.)
 */
static instr_time total_func_time;

/*
 * Total time charged to functions so far in the current backend.
 * We use this to help separate "self" and "other" time charges.
 * (We assume this initializes to zero.)
 */
static instr_time total_func_time;


/* ----------
 * Local function forward declarations
 * ----------
 */
#ifdef EXEC_BACKEND
static pid_t pgstat_forkexec(void);
#endif

NON_EXEC_STATIC void PgstatCollectorMain(int argc, char *argv[]) __attribute__((noreturn));
static void pgstat_exit(SIGNAL_ARGS);
static void pgstat_beshutdown_hook(int code, Datum arg);
static void pgstat_sighup_handler(SIGNAL_ARGS);

static PgStat_StatDBEntry *pgstat_get_db_entry(Oid databaseid, bool create);
static PgStat_StatTabEntry *pgstat_get_tab_entry(PgStat_StatDBEntry *dbentry,
					 Oid tableoid, bool create);
<<<<<<< HEAD

static PgStat_StatQueueEntry *pgstat_get_queue_entry(Oid queueid, bool create); /*GPDB*/

static void pgstat_write_statsfile(bool permanent);
static HTAB *pgstat_read_statsfile(Oid onlydb, bool permanent);
=======
static void pgstat_write_statsfiles(bool permanent, bool allDbs);
static void pgstat_write_db_statsfile(PgStat_StatDBEntry *dbentry, bool permanent);
static HTAB *pgstat_read_statsfiles(Oid onlydb, bool permanent, bool deep);
static void pgstat_read_db_statsfile(Oid databaseid, HTAB *tabhash, HTAB *funchash, bool permanent);
>>>>>>> e472b921
static void backend_read_statsfile(void);
static void pgstat_read_current_status(void);

static bool pgstat_write_statsfile_needed(void);
static bool pgstat_db_requested(Oid databaseid);

static void pgstat_send_tabstat(PgStat_MsgTabstat *tsmsg);
static void pgstat_send_funcstats(void);
static HTAB *pgstat_collect_oids(Oid catalogid);

static PgStat_TableStatus *get_tabstat_entry(Oid rel_id, bool isshared);

static void pgstat_setup_memcxt(void);

static void pgstat_setheader(PgStat_MsgHdr *hdr, StatMsgType mtype);
static void pgstat_send(void *msg, int len);

static void pgstat_recv_inquiry(PgStat_MsgInquiry *msg, int len);
static void pgstat_recv_tabstat(PgStat_MsgTabstat *msg, int len);
static void pgstat_recv_tabpurge(PgStat_MsgTabpurge *msg, int len);
static void pgstat_recv_dropdb(PgStat_MsgDropdb *msg, int len);
static void pgstat_recv_resetcounter(PgStat_MsgResetcounter *msg, int len);
static void pgstat_recv_resetsharedcounter(PgStat_MsgResetsharedcounter *msg, int len);
static void pgstat_recv_resetsinglecounter(PgStat_MsgResetsinglecounter *msg, int len);
static void pgstat_recv_autovac(PgStat_MsgAutovacStart *msg, int len);
static void pgstat_recv_vacuum(PgStat_MsgVacuum *msg, int len);
static void pgstat_recv_analyze(PgStat_MsgAnalyze *msg, int len);
static void pgstat_recv_queuestat(PgStat_MsgQueuestat *msg, int len); /* GPDB */
static void pgstat_recv_bgwriter(PgStat_MsgBgWriter *msg, int len);
static void pgstat_recv_funcstat(PgStat_MsgFuncstat *msg, int len);
static void pgstat_recv_funcpurge(PgStat_MsgFuncpurge *msg, int len);
static void pgstat_recv_recoveryconflict(PgStat_MsgRecoveryConflict *msg, int len);
static void pgstat_recv_deadlock(PgStat_MsgDeadlock *msg, int len);
static void pgstat_recv_tempfile(PgStat_MsgTempFile *msg, int len);

/* ------------------------------------------------------------
 * Public functions called from postmaster follow
 * ------------------------------------------------------------
 */

/* ----------
 * pgstat_init() -
 *
 *	Called from postmaster at startup. Create the resources required
 *	by the statistics collector process.  If unable to do so, do not
 *	fail --- better to let the postmaster start with stats collection
 *	disabled.
 * ----------
 */
void
pgstat_init(void)
{
	socklen_t	alen;
	struct addrinfo *addrs = NULL,
			   *addr,
				hints;
	int			ret;
	fd_set		rset;
	struct timeval tv;
	char		test_byte;
	int			sel_res;
	int			tries = 0;

#define TESTBYTEVAL ((char) 199)

	/*
	 * Create stats temp directory if not present; ignore errors.
	 * This avoids the need to initdb... This is temporary code, and
	 * can be removed in the future, as initdb does this for us.
	 */
	mkdir("pg_stat_tmp", 0700);
	
	/*
	 * Create the UDP socket for sending and receiving statistic messages
	 */
	hints.ai_flags = AI_PASSIVE;
	hints.ai_family = PF_UNSPEC;
	hints.ai_socktype = SOCK_DGRAM;
	hints.ai_protocol = 0;
	hints.ai_addrlen = 0;
	hints.ai_addr = NULL;
	hints.ai_canonname = NULL;
	hints.ai_next = NULL;
	ret = pg_getaddrinfo_all("localhost", NULL, &hints, &addrs);
	if (ret || !addrs)
	{
		ereport(LOG,
				(errmsg("could not resolve \"localhost\": %s",
						gai_strerror(ret))));
		goto startup_failed;
	}

	/*
	 * On some platforms, pg_getaddrinfo_all() may return multiple addresses
	 * only one of which will actually work (eg, both IPv6 and IPv4 addresses
	 * when kernel will reject IPv6).  Worse, the failure may occur at the
	 * bind() or perhaps even connect() stage.	So we must loop through the
	 * results till we find a working combination. We will generate LOG
	 * messages, but no error, for bogus combinations.
	 */
	for (addr = addrs; addr; addr = addr->ai_next)
	{
#ifdef HAVE_UNIX_SOCKETS
		/* Ignore AF_UNIX sockets, if any are returned. */
		if (addr->ai_family == AF_UNIX)
			continue;
#endif

		if (++tries > 1)
			ereport(LOG,
			(errmsg("trying another address for the statistics collector")));

		/*
		 * Create the socket.
		 */
		if ((pgStatSock = socket(addr->ai_family, SOCK_DGRAM, 0)) == PGINVALID_SOCKET)
		{
			ereport(LOG,
					(errcode_for_socket_access(),
			errmsg("could not create socket for statistics collector: %m")));
			continue;
		}

		/*
		 * Bind it to a kernel assigned port on localhost and get the assigned
		 * port via getsockname().
		 */
		if (bind(pgStatSock, addr->ai_addr, addr->ai_addrlen) < 0)
		{
			ereport(LOG,
					(errcode_for_socket_access(),
			  errmsg("could not bind socket for statistics collector: %m")));
			closesocket(pgStatSock);
			pgStatSock = PGINVALID_SOCKET;
			continue;
		}

		alen = sizeof(pgStatAddr);
		if (getsockname(pgStatSock, (struct sockaddr *) & pgStatAddr, &alen) < 0)
		{
			ereport(LOG,
					(errcode_for_socket_access(),
					 errmsg("could not get address of socket for statistics collector: %m")));
			closesocket(pgStatSock);
			pgStatSock = PGINVALID_SOCKET;
			continue;
		}

		/*
		 * Connect the socket to its own address.  This saves a few cycles by
		 * not having to respecify the target address on every send. This also
		 * provides a kernel-level check that only packets from this same
		 * address will be received.
		 */
		if (connect(pgStatSock, (struct sockaddr *) & pgStatAddr, alen) < 0)
		{
			ereport(LOG,
					(errcode_for_socket_access(),
			errmsg("could not connect socket for statistics collector: %m")));
			closesocket(pgStatSock);
			pgStatSock = PGINVALID_SOCKET;
			continue;
		}

		/*
		 * Try to send and receive a one-byte test message on the socket. This
		 * is to catch situations where the socket can be created but will not
		 * actually pass data (for instance, because kernel packet filtering
		 * rules prevent it).
		 */
		test_byte = TESTBYTEVAL;

retry1:
		if (send(pgStatSock, &test_byte, 1, 0) != 1)
		{
			if (errno == EINTR)
				goto retry1;	/* if interrupted, just retry */
			ereport(LOG,
					(errcode_for_socket_access(),
					 errmsg("could not send test message on socket for statistics collector: %m")));
			closesocket(pgStatSock);
			pgStatSock = PGINVALID_SOCKET;
			continue;
		}

		/*
		 * There could possibly be a little delay before the message can be
		 * received.  We arbitrarily allow up to half a second before deciding
		 * it's broken.
		 */
		for (;;)				/* need a loop to handle EINTR */
		{
			FD_ZERO(&rset);
			FD_SET(pgStatSock, &rset);

			tv.tv_sec = 0;
			tv.tv_usec = 500000;
			sel_res = select(pgStatSock + 1, &rset, NULL, NULL, &tv);
			if (sel_res >= 0 || errno != EINTR)
				break;
		}
		if (sel_res < 0)
		{
			ereport(LOG,
					(errcode_for_socket_access(),
					 errmsg("select() failed in statistics collector: %m")));
			closesocket(pgStatSock);
			pgStatSock = PGINVALID_SOCKET;
			continue;
		}
		if (sel_res == 0 || !FD_ISSET(pgStatSock, &rset))
		{
			/*
			 * This is the case we actually think is likely, so take pains to
			 * give a specific message for it.
			 *
			 * errno will not be set meaningfully here, so don't use it.
			 */
			ereport(LOG,
					(errcode(ERRCODE_CONNECTION_FAILURE),
					 errmsg("test message did not get through on socket for statistics collector")));
			closesocket(pgStatSock);
			pgStatSock = PGINVALID_SOCKET;
			continue;
		}

		test_byte++;			/* just make sure variable is changed */

retry2:
		if (recv(pgStatSock, &test_byte, 1, 0) != 1)
		{
			if (errno == EINTR)
				goto retry2;	/* if interrupted, just retry */
			ereport(LOG,
					(errcode_for_socket_access(),
					 errmsg("could not receive test message on socket for statistics collector: %m")));
			closesocket(pgStatSock);
			pgStatSock = PGINVALID_SOCKET;
			continue;
		}

		if (test_byte != TESTBYTEVAL)	/* strictly paranoia ... */
		{
			ereport(LOG,
					(errcode(ERRCODE_INTERNAL_ERROR),
					 errmsg("incorrect test message transmission on socket for statistics collector")));
			closesocket(pgStatSock);
			pgStatSock = PGINVALID_SOCKET;
			continue;
		}

		/* If we get here, we have a working socket */
		break;
	}

	/* Did we find a working address? */
	if (!addr || pgStatSock == PGINVALID_SOCKET)
		goto startup_failed;

	/*
	 * Set the socket to non-blocking IO.  This ensures that if the collector
	 * falls behind, statistics messages will be discarded; backends won't
	 * block waiting to send messages to the collector.
	 */
	if (!pg_set_noblock(pgStatSock))
	{
		ereport(LOG,
				(errcode_for_socket_access(),
				 errmsg("could not set statistics collector socket to nonblocking mode: %m")));
		goto startup_failed;
	}

	pg_freeaddrinfo_all(hints.ai_family, addrs);

	return;

startup_failed:
	ereport(LOG,
	  (errmsg("disabling statistics collector for lack of working socket")));

	if (addrs)
		pg_freeaddrinfo_all(hints.ai_family, addrs);

	if (pgStatSock != PGINVALID_SOCKET)
		closesocket(pgStatSock);
	pgStatSock = PGINVALID_SOCKET;

	/*
	 * Adjust GUC variables to suppress useless activity, and for debugging
	 * purposes (seeing track_counts off is a clue that we failed here). We
	 * use PGC_S_OVERRIDE because there is no point in trying to turn it back
	 * on from postgresql.conf without a restart.
	 */
	SetConfigOption("track_counts", "off", PGC_INTERNAL, PGC_S_OVERRIDE);
	pgstat_collect_queuelevel = false;
}

/*
 * subroutine for pgstat_reset_all
 */
static void
pgstat_reset_remove_files(const char *directory)
{
	DIR		   *dir;
	struct dirent *entry;
	char		fname[MAXPGPATH];

	dir = AllocateDir(pgstat_stat_directory);
	while ((entry = ReadDir(dir, pgstat_stat_directory)) != NULL)
	{
		if (strcmp(entry->d_name, ".") == 0 || strcmp(entry->d_name, "..") == 0)
			continue;

		/* XXX should we try to ignore files other than the ones we write? */

		snprintf(fname, MAXPGPATH, "%s/%s", pgstat_stat_directory,
				 entry->d_name);
		unlink(fname);
	}
	FreeDir(dir);
}

/*
 * pgstat_reset_all() -
 *
 * Remove the stats files.	This is currently used only if WAL
 * recovery is needed after a crash.
 */
void
pgstat_reset_all(void)
{
	pgstat_reset_remove_files(pgstat_stat_directory);
	pgstat_reset_remove_files(PGSTAT_STAT_PERMANENT_DIRECTORY);
}

#ifdef EXEC_BACKEND

/*
 * pgstat_forkexec() -
 *
 * Format up the arglist for, then fork and exec, statistics collector process
 */
static pid_t
pgstat_forkexec(void)
{
	char	   *av[10];
	int			ac = 0;

	av[ac++] = "postgres";
	av[ac++] = "--forkcol";
	av[ac++] = NULL;			/* filled in by postmaster_forkexec */

	av[ac] = NULL;
	Assert(ac < lengthof(av));

	return postmaster_forkexec(ac, av);
}
#endif   /* EXEC_BACKEND */


/*
 * pgstat_start() -
 *
 *	Called from postmaster at startup or after an existing collector
 *	died.  Attempt to fire up a fresh statistics collector.
 *
 *	Returns PID of child process, or 0 if fail.
 *
 *	Note: if fail, we will be called again from the postmaster main loop.
 */
int
pgstat_start(void)
{
	time_t		curtime;
	pid_t		pgStatPid;

	/*
	 * Check that the socket is there, else pgstat_init failed and we can do
	 * nothing useful.
	 */
	if (pgStatSock == PGINVALID_SOCKET)
		return 0;

	/*
	 * Do nothing if too soon since last collector start.  This is a safety
	 * valve to protect against continuous respawn attempts if the collector
	 * is dying immediately at launch.	Note that since we will be re-called
	 * from the postmaster main loop, we will get another chance later.
	 */
	curtime = time(NULL);
	if ((unsigned int) (curtime - last_pgstat_start_time) <
		(unsigned int) PGSTAT_RESTART_INTERVAL)
		return 0;
	last_pgstat_start_time = curtime;

	/*
	 * Okay, fork off the collector.
	 */
#ifdef EXEC_BACKEND
	switch ((pgStatPid = pgstat_forkexec()))
#else
	switch ((pgStatPid = fork_process()))
#endif
	{
		case -1:
			ereport(LOG,
					(errmsg("could not fork statistics collector: %m")));
			return 0;

#ifndef EXEC_BACKEND
		case 0:
			/* in postmaster child ... */
			/* Close the postmaster's sockets */
			ClosePostmasterPorts(false);

			/* Lose the postmaster's on-exit routines */
			on_exit_reset();

			/* Drop our connection to postmaster's shared memory, as well */
			PGSharedMemoryDetach();

			PgstatCollectorMain(0, NULL);
			break;
#endif

		default:
			return (int) pgStatPid;
	}

	/* shouldn't get here */
	return 0;
}

void
allow_immediate_pgstat_restart(void)
{
	last_pgstat_start_time = 0;
}

/* ------------------------------------------------------------
 * Public functions used by backends follow
 *------------------------------------------------------------
 */


/* ----------
 * pgstat_report_stat() -
 *
 *	Called from tcop/postgres.c to send the so far collected per-table
 *	and function usage statistics to the collector.  Note that this is
 *	called only when not within a transaction, so it is fair to use
 *	transaction stop time as an approximation of current time.
 * ----------
 */
void
pgstat_report_stat(bool force)
{
	/* we assume this inits to all zeroes: */
	static const PgStat_TableCounts all_zeroes;
	static TimestampTz last_report = 0;

	TimestampTz now;
	PgStat_MsgTabstat regular_msg;
	PgStat_MsgTabstat shared_msg;
	TabStatusArray *tsa;
	int			i;

	/* Don't expend a clock check if nothing to do */
	if ((pgStatTabList == NULL || pgStatTabList->tsa_used == 0) &&
		!have_function_stats && !force)
		return;

	/*
	 * Don't send a message unless it's been at least PGSTAT_STAT_INTERVAL
	 * msec since we last sent one, or the caller wants to force stats out.
	 */
	now = GetCurrentTransactionStopTimestamp();
	if (!force &&
		!TimestampDifferenceExceeds(last_report, now, PGSTAT_STAT_INTERVAL))
		return;
	last_report = now;

	/*
	 * Scan through the TabStatusArray struct(s) to find tables that actually
	 * have counts, and build messages to send.  We have to separate shared
	 * relations from regular ones because the databaseid field in the message
	 * header has to depend on that.
	 */
	regular_msg.m_databaseid = MyDatabaseId;
	shared_msg.m_databaseid = InvalidOid;
	regular_msg.m_nentries = 0;
	shared_msg.m_nentries = 0;

	for (tsa = pgStatTabList; tsa != NULL; tsa = tsa->tsa_next)
	{
		for (i = 0; i < tsa->tsa_used; i++)
		{
			PgStat_TableStatus *entry = &tsa->tsa_entries[i];
			PgStat_MsgTabstat *this_msg;
			PgStat_TableEntry *this_ent;

			/* Shouldn't have any pending transaction-dependent counts */
			Assert(entry->trans == NULL);

			/*
			 * Ignore entries that didn't accumulate any actual counts, such
			 * as indexes that were opened by the planner but not used.
			 */
			if (memcmp(&entry->t_counts, &all_zeroes,
					   sizeof(PgStat_TableCounts)) == 0)
				continue;

			/*
			 * OK, insert data into the appropriate message, and send if full.
			 */
			this_msg = entry->t_shared ? &shared_msg : &regular_msg;
			this_ent = &this_msg->m_entry[this_msg->m_nentries];
			this_ent->t_id = entry->t_id;
			memcpy(&this_ent->t_counts, &entry->t_counts,
				   sizeof(PgStat_TableCounts));
			if (++this_msg->m_nentries >= PGSTAT_NUM_TABENTRIES)
			{
				pgstat_send_tabstat(this_msg);
				this_msg->m_nentries = 0;
			}
		}
		/* zero out TableStatus structs after use */
		MemSet(tsa->tsa_entries, 0,
			   tsa->tsa_used * sizeof(PgStat_TableStatus));
		tsa->tsa_used = 0;
	}

	/*
	 * Send partial messages.  If force is true, make sure that any pending
	 * xact commit/abort gets counted, even if no table stats to send.
	 */
	if (regular_msg.m_nentries > 0 ||
		(force && (pgStatXactCommit > 0 || pgStatXactRollback > 0)))
		pgstat_send_tabstat(&regular_msg);
	if (shared_msg.m_nentries > 0)
		pgstat_send_tabstat(&shared_msg);

	/* Now, send function statistics */
	pgstat_send_funcstats();
}

/*
 * Subroutine for pgstat_report_stat: finish and send a tabstat message
 */
static void
pgstat_send_tabstat(PgStat_MsgTabstat *tsmsg)
{
	int			n;
	int			len;

	/* It's unlikely we'd get here with no socket, but maybe not impossible */
	if (pgStatSock == PGINVALID_SOCKET)
		return;

	/*
	 * Report and reset accumulated xact commit/rollback and I/O timings
	 * whenever we send a normal tabstat message
	 */
	if (OidIsValid(tsmsg->m_databaseid))
	{
		tsmsg->m_xact_commit = pgStatXactCommit;
		tsmsg->m_xact_rollback = pgStatXactRollback;
		tsmsg->m_block_read_time = pgStatBlockReadTime;
		tsmsg->m_block_write_time = pgStatBlockWriteTime;
		pgStatXactCommit = 0;
		pgStatXactRollback = 0;
		pgStatBlockReadTime = 0;
		pgStatBlockWriteTime = 0;
	}
	else
	{
		tsmsg->m_xact_commit = 0;
		tsmsg->m_xact_rollback = 0;
		tsmsg->m_block_read_time = 0;
		tsmsg->m_block_write_time = 0;
	}

	n = tsmsg->m_nentries;
	len = offsetof(PgStat_MsgTabstat, m_entry[0]) +
		n * sizeof(PgStat_TableEntry);

	pgstat_setheader(&tsmsg->m_hdr, PGSTAT_MTYPE_TABSTAT);
	pgstat_send(tsmsg, len);
}

/*
 * Subroutine for pgstat_report_stat: populate and send a function stat message
 */
static void
pgstat_send_funcstats(void)
{
	/* we assume this inits to all zeroes: */
	static const PgStat_FunctionCounts all_zeroes;

	PgStat_MsgFuncstat msg;
	PgStat_BackendFunctionEntry *entry;
	HASH_SEQ_STATUS fstat;

	if (pgStatFunctions == NULL)
		return;

	pgstat_setheader(&msg.m_hdr, PGSTAT_MTYPE_FUNCSTAT);
	msg.m_databaseid = MyDatabaseId;
	msg.m_nentries = 0;

	hash_seq_init(&fstat, pgStatFunctions);
	while ((entry = (PgStat_BackendFunctionEntry *) hash_seq_search(&fstat)) != NULL)
	{
		PgStat_FunctionEntry *m_ent;

		/* Skip it if no counts accumulated since last time */
		if (memcmp(&entry->f_counts, &all_zeroes,
				   sizeof(PgStat_FunctionCounts)) == 0)
			continue;

		/* need to convert format of time accumulators */
		m_ent = &msg.m_entry[msg.m_nentries];
		m_ent->f_id = entry->f_id;
		m_ent->f_numcalls = entry->f_counts.f_numcalls;
		m_ent->f_total_time = INSTR_TIME_GET_MICROSEC(entry->f_counts.f_total_time);
		m_ent->f_self_time = INSTR_TIME_GET_MICROSEC(entry->f_counts.f_self_time);

		if (++msg.m_nentries >= PGSTAT_NUM_FUNCENTRIES)
		{
			pgstat_send(&msg, offsetof(PgStat_MsgFuncstat, m_entry[0]) +
						msg.m_nentries * sizeof(PgStat_FunctionEntry));
			msg.m_nentries = 0;
		}

		/* reset the entry's counts */
		MemSet(&entry->f_counts, 0, sizeof(PgStat_FunctionCounts));
	}

	if (msg.m_nentries > 0)
		pgstat_send(&msg, offsetof(PgStat_MsgFuncstat, m_entry[0]) +
					msg.m_nentries * sizeof(PgStat_FunctionEntry));

	have_function_stats = false;
}


/* ----------
 * pgstat_vacuum_stat() -
 *
 *	Will tell the collector about objects he can get rid of.
 * ----------
 */
void
pgstat_vacuum_stat(void)
{
	HTAB	   *htab;
	PgStat_MsgTabpurge msg;
	PgStat_MsgFuncpurge f_msg;
	HASH_SEQ_STATUS hstat;
	PgStat_StatDBEntry *dbentry;
	PgStat_StatTabEntry *tabentry;
	PgStat_StatFuncEntry *funcentry;
	int			len;

	if (pgStatSock == PGINVALID_SOCKET)
		return;

	/*
	 * If not done for this transaction, read the statistics collector stats
	 * file into some hash tables.
	 */
	backend_read_statsfile();

	/*
	 * Read pg_database and make a list of OIDs of all existing databases
	 */
	htab = pgstat_collect_oids(DatabaseRelationId);

	/*
	 * Search the database hash table for dead databases and tell the
	 * collector to drop them.
	 */
	hash_seq_init(&hstat, pgStatDBHash);
	while ((dbentry = (PgStat_StatDBEntry *) hash_seq_search(&hstat)) != NULL)
	{
		Oid			dbid = dbentry->databaseid;

		CHECK_FOR_INTERRUPTS();

		/* the DB entry for shared tables (with InvalidOid) is never dropped */
		if (OidIsValid(dbid) &&
			hash_search(htab, (void *) &dbid, HASH_FIND, NULL) == NULL)
			pgstat_drop_database(dbid);
	}

	/* Clean up */
	hash_destroy(htab);

	/*
	 * Lookup our own database entry; if not found, nothing more to do.
	 */
	dbentry = (PgStat_StatDBEntry *) hash_search(pgStatDBHash,
												 (void *) &MyDatabaseId,
												 HASH_FIND, NULL);
	if (dbentry == NULL || dbentry->tables == NULL)
		return;

	/*
	 * Similarly to above, make a list of all known relations in this DB.
	 */
	htab = pgstat_collect_oids(RelationRelationId);

	/*
	 * Initialize our messages table counter to zero
	 */
	msg.m_nentries = 0;

	/*
	 * Check for all tables listed in stats hashtable if they still exist.
	 */
	hash_seq_init(&hstat, dbentry->tables);
	while ((tabentry = (PgStat_StatTabEntry *) hash_seq_search(&hstat)) != NULL)
	{
		Oid			tabid = tabentry->tableid;

		CHECK_FOR_INTERRUPTS();

		if (hash_search(htab, (void *) &tabid, HASH_FIND, NULL) != NULL)
			continue;

		/*
		 * Not there, so add this table's Oid to the message
		 */
		msg.m_tableid[msg.m_nentries++] = tabid;

		/*
		 * If the message is full, send it out and reinitialize to empty
		 */
		if (msg.m_nentries >= PGSTAT_NUM_TABPURGE)
		{
			len = offsetof(PgStat_MsgTabpurge, m_tableid[0])
				+msg.m_nentries * sizeof(Oid);

			pgstat_setheader(&msg.m_hdr, PGSTAT_MTYPE_TABPURGE);
			msg.m_databaseid = MyDatabaseId;
			pgstat_send(&msg, len);

			msg.m_nentries = 0;
		}
	}

	/*
	 * Send the rest
	 */
	if (msg.m_nentries > 0)
	{
		len = offsetof(PgStat_MsgTabpurge, m_tableid[0])
			+msg.m_nentries * sizeof(Oid);

		pgstat_setheader(&msg.m_hdr, PGSTAT_MTYPE_TABPURGE);
		msg.m_databaseid = MyDatabaseId;
		pgstat_send(&msg, len);
	}

	/* Clean up */
	hash_destroy(htab);

	/*
	 * Now repeat the above steps for functions.  However, we needn't bother
	 * in the common case where no function stats are being collected.
	 */
	if (dbentry->functions != NULL &&
		hash_get_num_entries(dbentry->functions) > 0)
	{
		htab = pgstat_collect_oids(ProcedureRelationId);

		pgstat_setheader(&f_msg.m_hdr, PGSTAT_MTYPE_FUNCPURGE);
		f_msg.m_databaseid = MyDatabaseId;
		f_msg.m_nentries = 0;

		hash_seq_init(&hstat, dbentry->functions);
		while ((funcentry = (PgStat_StatFuncEntry *) hash_seq_search(&hstat)) != NULL)
		{
			Oid			funcid = funcentry->functionid;

			CHECK_FOR_INTERRUPTS();

			if (hash_search(htab, (void *) &funcid, HASH_FIND, NULL) != NULL)
				continue;

			/*
			 * Not there, so add this function's Oid to the message
			 */
			f_msg.m_functionid[f_msg.m_nentries++] = funcid;

			/*
			 * If the message is full, send it out and reinitialize to empty
			 */
			if (f_msg.m_nentries >= PGSTAT_NUM_FUNCPURGE)
			{
				len = offsetof(PgStat_MsgFuncpurge, m_functionid[0])
					+f_msg.m_nentries * sizeof(Oid);

				pgstat_send(&f_msg, len);

				f_msg.m_nentries = 0;
			}
		}

		/*
		 * Send the rest
		 */
		if (f_msg.m_nentries > 0)
		{
			len = offsetof(PgStat_MsgFuncpurge, m_functionid[0])
				+f_msg.m_nentries * sizeof(Oid);

			pgstat_send(&f_msg, len);
		}

		hash_destroy(htab);
	}
}


/* ----------
 * pgstat_collect_oids() -
 *
 *	Collect the OIDs of all objects listed in the specified system catalog
 *	into a temporary hash table.  Caller should hash_destroy the result
 *	when done with it.	(However, we make the table in CurrentMemoryContext
 *	so that it will be freed properly in event of an error.)
 * ----------
 */
static HTAB *
pgstat_collect_oids(Oid catalogid)
{
	HTAB	   *htab;
	HASHCTL		hash_ctl;
	Relation	rel;
	HeapScanDesc scan;
	HeapTuple	tup;

	memset(&hash_ctl, 0, sizeof(hash_ctl));
	hash_ctl.keysize = sizeof(Oid);
	hash_ctl.entrysize = sizeof(Oid);
	hash_ctl.hash = oid_hash;
	hash_ctl.hcxt = CurrentMemoryContext;
	htab = hash_create("Temporary table of OIDs",
					   PGSTAT_TAB_HASH_SIZE,
					   &hash_ctl,
					   HASH_ELEM | HASH_FUNCTION | HASH_CONTEXT);

	rel = heap_open(catalogid, AccessShareLock);
	scan = heap_beginscan(rel, SnapshotNow, 0, NULL);
	while ((tup = heap_getnext(scan, ForwardScanDirection)) != NULL)
	{
		Oid			thisoid = HeapTupleGetOid(tup);

		CHECK_FOR_INTERRUPTS();

		(void) hash_search(htab, (void *) &thisoid, HASH_ENTER, NULL);
	}
	heap_endscan(scan);
	heap_close(rel, AccessShareLock);

	return htab;
}


/* ----------
 * pgstat_drop_database() -
 *
 *	Tell the collector that we just dropped a database.
 *	(If the message gets lost, we will still clean the dead DB eventually
 *	via future invocations of pgstat_vacuum_stat().)
 * ----------
 */
void
pgstat_drop_database(Oid databaseid)
{
	PgStat_MsgDropdb msg;

	if (pgStatSock == PGINVALID_SOCKET)
		return;

	pgstat_setheader(&msg.m_hdr, PGSTAT_MTYPE_DROPDB);
	msg.m_databaseid = databaseid;
	pgstat_send(&msg, sizeof(msg));
}


/* ----------
 * pgstat_drop_relation() -
 *
 *	Tell the collector that we just dropped a relation.
 *	(If the message gets lost, we will still clean the dead entry eventually
 *	via future invocations of pgstat_vacuum_stat().)
 *
 *	Currently not used for lack of any good place to call it; we rely
 *	entirely on pgstat_vacuum_stat() to clean out stats for dead rels.
 * ----------
 */
#ifdef NOT_USED
void
pgstat_drop_relation(Oid relid)
{
	PgStat_MsgTabpurge msg;
	int			len;

	if (pgStatSock == PGINVALID_SOCKET)
		return;

	msg.m_tableid[0] = relid;
	msg.m_nentries = 1;

	len = offsetof(PgStat_MsgTabpurge, m_tableid[0]) +sizeof(Oid);

	pgstat_setheader(&msg.m_hdr, PGSTAT_MTYPE_TABPURGE);
	msg.m_databaseid = MyDatabaseId;
	pgstat_send(&msg, len);
}
#endif   /* NOT_USED */


/* ----------
 * pgstat_reset_counters() -
 *
 *	Tell the statistics collector to reset counters for our database.
 * ----------
 */
void
pgstat_reset_counters(void)
{
	PgStat_MsgResetcounter msg;

	if (pgStatSock == PGINVALID_SOCKET)
		return;

	if (!superuser())
		ereport(ERROR,
				(errcode(ERRCODE_INSUFFICIENT_PRIVILEGE),
				 errmsg("must be superuser to reset statistics counters")));

	pgstat_setheader(&msg.m_hdr, PGSTAT_MTYPE_RESETCOUNTER);
	msg.m_databaseid = MyDatabaseId;
	pgstat_send(&msg, sizeof(msg));
}

/* ----------
 * pgstat_reset_shared_counters() -
 *
 *	Tell the statistics collector to reset cluster-wide shared counters.
 * ----------
 */
void
pgstat_reset_shared_counters(const char *target)
{
	PgStat_MsgResetsharedcounter msg;

	if (pgStatSock == PGINVALID_SOCKET)
		return;

	if (!superuser())
		ereport(ERROR,
				(errcode(ERRCODE_INSUFFICIENT_PRIVILEGE),
				 errmsg("must be superuser to reset statistics counters")));

	if (strcmp(target, "bgwriter") == 0)
		msg.m_resettarget = RESET_BGWRITER;
	else
		ereport(ERROR,
				(errcode(ERRCODE_INVALID_PARAMETER_VALUE),
				 errmsg("unrecognized reset target: \"%s\"", target),
				 errhint("Target must be \"bgwriter\".")));

	pgstat_setheader(&msg.m_hdr, PGSTAT_MTYPE_RESETSHAREDCOUNTER);
	pgstat_send(&msg, sizeof(msg));
}

/* ----------
 * pgstat_reset_single_counter() -
 *
 *	Tell the statistics collector to reset a single counter.
 * ----------
 */
void
pgstat_reset_single_counter(Oid objoid, PgStat_Single_Reset_Type type)
{
	PgStat_MsgResetsinglecounter msg;

	if (pgStatSock == PGINVALID_SOCKET)
		return;

	if (!superuser())
		ereport(ERROR,
				(errcode(ERRCODE_INSUFFICIENT_PRIVILEGE),
				 errmsg("must be superuser to reset statistics counters")));

	pgstat_setheader(&msg.m_hdr, PGSTAT_MTYPE_RESETSINGLECOUNTER);
	msg.m_databaseid = MyDatabaseId;
	msg.m_resettype = type;
	msg.m_objectid = objoid;

	pgstat_send(&msg, sizeof(msg));
}

/* ----------
 * pgstat_report_autovac() -
 *
 *	Called from autovacuum.c to report startup of an autovacuum process.
 *	We are called before InitPostgres is done, so can't rely on MyDatabaseId;
 *	the db OID must be passed in, instead.
 * ----------
 */
void
pgstat_report_autovac(Oid dboid)
{
	PgStat_MsgAutovacStart msg;

	if (pgStatSock == PGINVALID_SOCKET)
		return;

	pgstat_setheader(&msg.m_hdr, PGSTAT_MTYPE_AUTOVAC_START);
	msg.m_databaseid = dboid;
	msg.m_start_time = GetCurrentTimestamp();

	pgstat_send(&msg, sizeof(msg));
}


/* ---------
 * pgstat_report_vacuum() -
 *
 *	Tell the collector about the table we just vacuumed.
 * ---------
 */
void
pgstat_report_vacuum(Oid tableoid, bool shared, PgStat_Counter tuples)
{
	PgStat_MsgVacuum msg;

	if (pgStatSock == PGINVALID_SOCKET || !pgstat_track_counts)
		return;

	pgstat_setheader(&msg.m_hdr, PGSTAT_MTYPE_VACUUM);
	msg.m_databaseid = shared ? InvalidOid : MyDatabaseId;
	msg.m_tableoid = tableoid;
	msg.m_autovacuum = IsAutoVacuumWorkerProcess();
	msg.m_vacuumtime = GetCurrentTimestamp();
	msg.m_tuples = tuples;
	pgstat_send(&msg, sizeof(msg));
}

/* --------
 * pgstat_report_analyze() -
 *
 *	Tell the collector about the table we just analyzed.
 * --------
 */
void
pgstat_report_analyze(Relation rel,
					  PgStat_Counter livetuples, PgStat_Counter deadtuples)
{
	PgStat_MsgAnalyze msg;

	if (pgStatSock == PGINVALID_SOCKET || !pgstat_track_counts)
		return;

	/*
	 * Unlike VACUUM, ANALYZE might be running inside a transaction that has
	 * already inserted and/or deleted rows in the target table. ANALYZE will
	 * have counted such rows as live or dead respectively. Because we will
	 * report our counts of such rows at transaction end, we should subtract
	 * off these counts from what we send to the collector now, else they'll
	 * be double-counted after commit.	(This approach also ensures that the
	 * collector ends up with the right numbers if we abort instead of
	 * committing.)
	 */
	if (rel->pgstat_info != NULL)
	{
		PgStat_TableXactStatus *trans;

		for (trans = rel->pgstat_info->trans; trans; trans = trans->upper)
		{
			livetuples -= trans->tuples_inserted - trans->tuples_deleted;
			deadtuples -= trans->tuples_updated + trans->tuples_deleted;
		}
		/* count stuff inserted by already-aborted subxacts, too */
		deadtuples -= rel->pgstat_info->t_counts.t_delta_dead_tuples;
		/* Since ANALYZE's counts are estimates, we could have underflowed */
		livetuples = Max(livetuples, 0);
		deadtuples = Max(deadtuples, 0);
	}

	pgstat_setheader(&msg.m_hdr, PGSTAT_MTYPE_ANALYZE);
	msg.m_databaseid = rel->rd_rel->relisshared ? InvalidOid : MyDatabaseId;
	msg.m_tableoid = RelationGetRelid(rel);
	msg.m_autovacuum = IsAutoVacuumWorkerProcess();
	msg.m_analyzetime = GetCurrentTimestamp();
	msg.m_live_tuples = livetuples;
	msg.m_dead_tuples = deadtuples;
	pgstat_send(&msg, sizeof(msg));
}

/* --------
 * pgstat_report_recovery_conflict() -
 *
 *	Tell the collector about a Hot Standby recovery conflict.
 * --------
 */
void
pgstat_report_recovery_conflict(int reason)
{
	PgStat_MsgRecoveryConflict msg;

	if (pgStatSock == PGINVALID_SOCKET || !pgstat_track_counts)
		return;

	pgstat_setheader(&msg.m_hdr, PGSTAT_MTYPE_RECOVERYCONFLICT);
	msg.m_databaseid = MyDatabaseId;
	msg.m_reason = reason;
	pgstat_send(&msg, sizeof(msg));
}

/* --------
 * pgstat_report_deadlock() -
 *
 *	Tell the collector about a deadlock detected.
 * --------
 */
void
pgstat_report_deadlock(void)
{
	PgStat_MsgDeadlock msg;

	if (pgStatSock == PGINVALID_SOCKET || !pgstat_track_counts)
		return;

	pgstat_setheader(&msg.m_hdr, PGSTAT_MTYPE_DEADLOCK);
	msg.m_databaseid = MyDatabaseId;
	pgstat_send(&msg, sizeof(msg));
}

/* --------
 * pgstat_report_tempfile() -
 *
 *	Tell the collector about a temporary file.
 * --------
 */
void
pgstat_report_tempfile(size_t filesize)
{
	PgStat_MsgTempFile msg;

	if (pgStatSock == PGINVALID_SOCKET || !pgstat_track_counts)
		return;

	pgstat_setheader(&msg.m_hdr, PGSTAT_MTYPE_TEMPFILE);
	msg.m_databaseid = MyDatabaseId;
	msg.m_filesize = filesize;
	pgstat_send(&msg, sizeof(msg));
}


/* ----------
 * pgstat_ping() -
 *
 *	Send some junk data to the collector to increase traffic.
 * ----------
 */
void
pgstat_ping(void)
{
	PgStat_MsgDummy msg;

	if (pgStatSock == PGINVALID_SOCKET)
		return;

	pgstat_setheader(&msg.m_hdr, PGSTAT_MTYPE_DUMMY);
	pgstat_send(&msg, sizeof(msg));
}

/* ----------
 * pgstat_send_inquiry() -
 *
 *	Notify collector that we need fresh data.
 * ----------
 */
static void
pgstat_send_inquiry(TimestampTz clock_time, TimestampTz cutoff_time, Oid databaseid)
{
	PgStat_MsgInquiry msg;

	pgstat_setheader(&msg.m_hdr, PGSTAT_MTYPE_INQUIRY);
	msg.clock_time = clock_time;
	msg.cutoff_time = cutoff_time;
	msg.databaseid = databaseid;
	pgstat_send(&msg, sizeof(msg));
}


/*
 * Initialize function call usage data.
 * Called by the executor before invoking a function.
 */
void
pgstat_init_function_usage(FunctionCallInfoData *fcinfo,
						   PgStat_FunctionCallUsage *fcu)
{
	PgStat_BackendFunctionEntry *htabent;
	bool		found;

	if (pgstat_track_functions <= fcinfo->flinfo->fn_stats)
	{
		/* stats not wanted */
		fcu->fs = NULL;
		return;
	}

	if (!pgStatFunctions)
	{
		/* First time through - initialize function stat table */
		HASHCTL		hash_ctl;

		memset(&hash_ctl, 0, sizeof(hash_ctl));
		hash_ctl.keysize = sizeof(Oid);
		hash_ctl.entrysize = sizeof(PgStat_BackendFunctionEntry);
		hash_ctl.hash = oid_hash;
		pgStatFunctions = hash_create("Function stat entries",
									  PGSTAT_FUNCTION_HASH_SIZE,
									  &hash_ctl,
									  HASH_ELEM | HASH_FUNCTION);
	}

	/* Get the stats entry for this function, create if necessary */
	htabent = hash_search(pgStatFunctions, &fcinfo->flinfo->fn_oid,
						  HASH_ENTER, &found);
	if (!found)
		MemSet(&htabent->f_counts, 0, sizeof(PgStat_FunctionCounts));

	fcu->fs = &htabent->f_counts;

	/* save stats for this function, later used to compensate for recursion */
	fcu->save_f_total_time = htabent->f_counts.f_total_time;

	/* save current backend-wide total time */
	fcu->save_total = total_func_time;

	/* get clock time as of function start */
	INSTR_TIME_SET_CURRENT(fcu->f_start);
}

/*
 * find_funcstat_entry - find any existing PgStat_BackendFunctionEntry entry
 *		for specified function
 *
 * If no entry, return NULL, don't create a new one
 */
PgStat_BackendFunctionEntry *
find_funcstat_entry(Oid func_id)
{
	if (pgStatFunctions == NULL)
		return NULL;

	return (PgStat_BackendFunctionEntry *) hash_search(pgStatFunctions,
													   (void *) &func_id,
													   HASH_FIND, NULL);
}

/*
 * Calculate function call usage and update stat counters.
 * Called by the executor after invoking a function.
 *
 * In the case of a set-returning function that runs in value-per-call mode,
 * we will see multiple pgstat_init_function_usage/pgstat_end_function_usage
 * calls for what the user considers a single call of the function.  The
 * finalize flag should be TRUE on the last call.
 */
void
pgstat_end_function_usage(PgStat_FunctionCallUsage *fcu, bool finalize)
{
	PgStat_FunctionCounts *fs = fcu->fs;
	instr_time	f_total;
	instr_time	f_others;
	instr_time	f_self;

	/* stats not wanted? */
	if (fs == NULL)
		return;

	/* total elapsed time in this function call */
	INSTR_TIME_SET_CURRENT(f_total);
	INSTR_TIME_SUBTRACT(f_total, fcu->f_start);

	/* self usage: elapsed minus anything already charged to other calls */
	f_others = total_func_time;
	INSTR_TIME_SUBTRACT(f_others, fcu->save_total);
	f_self = f_total;
	INSTR_TIME_SUBTRACT(f_self, f_others);

	/* update backend-wide total time */
	INSTR_TIME_ADD(total_func_time, f_self);

	/*
	 * Compute the new f_total_time as the total elapsed time added to the
	 * pre-call value of f_total_time.	This is necessary to avoid
	 * double-counting any time taken by recursive calls of myself.  (We do
	 * not need any similar kluge for self time, since that already excludes
	 * any recursive calls.)
	 */
	INSTR_TIME_ADD(f_total, fcu->save_f_total_time);

	/* update counters in function stats table */
	if (finalize)
		fs->f_numcalls++;
	fs->f_total_time = f_total;
	INSTR_TIME_ADD(fs->f_self_time, f_self);

	/* indicate that we have something to send */
	have_function_stats = true;
}


/* ----------
 * pgstat_initstats() -
 *
 *	Initialize a relcache entry to count access statistics.
 *	Called whenever a relation is opened.
 *
 *	We assume that a relcache entry's pgstat_info field is zeroed by
 *	relcache.c when the relcache entry is made; thereafter it is long-lived
 *	data.  We can avoid repeated searches of the TabStatus arrays when the
 *	same relation is touched repeatedly within a transaction.
 * ----------
 */
void
pgstat_initstats(Relation rel)
{
	Oid			rel_id = rel->rd_id;
	char		relkind = rel->rd_rel->relkind;

	/* We only count stats for things that have storage */
	if (!(relkind == RELKIND_RELATION ||
		  relkind == RELKIND_MATVIEW ||
		  relkind == RELKIND_INDEX ||
		  relkind == RELKIND_TOASTVALUE ||
		  relkind == RELKIND_SEQUENCE))
	{
		rel->pgstat_info = NULL;
		return;
	}

	if (pgStatSock == PGINVALID_SOCKET || !pgstat_track_counts)
	{
		/* We're not counting at all */
		rel->pgstat_info = NULL;
		return;
	}

	/*
	 * If we already set up this relation in the current transaction, nothing
	 * to do.
	 */
	if (rel->pgstat_info != NULL &&
		rel->pgstat_info->t_id == rel_id)
		return;

	/* Else find or make the PgStat_TableStatus entry, and update link */
	rel->pgstat_info = get_tabstat_entry(rel_id, rel->rd_rel->relisshared);
}

/*
 * get_tabstat_entry - find or create a PgStat_TableStatus entry for rel
 */
static PgStat_TableStatus *
get_tabstat_entry(Oid rel_id, bool isshared)
{
	PgStat_TableStatus *entry;
	TabStatusArray *tsa;
	TabStatusArray *prev_tsa;
	int			i;

	/*
	 * Search the already-used tabstat slots for this relation.
	 */
	prev_tsa = NULL;
	for (tsa = pgStatTabList; tsa != NULL; prev_tsa = tsa, tsa = tsa->tsa_next)
	{
		for (i = 0; i < tsa->tsa_used; i++)
		{
			entry = &tsa->tsa_entries[i];
			if (entry->t_id == rel_id)
				return entry;
		}

		if (tsa->tsa_used < TABSTAT_QUANTUM)
		{
			/*
			 * It must not be present, but we found a free slot instead. Fine,
			 * let's use this one.  We assume the entry was already zeroed,
			 * either at creation or after last use.
			 */
			entry = &tsa->tsa_entries[tsa->tsa_used++];
			entry->t_id = rel_id;
			entry->t_shared = isshared;
			return entry;
		}
	}

	/*
	 * We ran out of tabstat slots, so allocate more.  Be sure they're zeroed.
	 */
	tsa = (TabStatusArray *) MemoryContextAllocZero(TopMemoryContext,
													sizeof(TabStatusArray));
	if (prev_tsa)
		prev_tsa->tsa_next = tsa;
	else
		pgStatTabList = tsa;

	/*
	 * Use the first entry of the new TabStatusArray.
	 */
	entry = &tsa->tsa_entries[tsa->tsa_used++];
	entry->t_id = rel_id;
	entry->t_shared = isshared;
	return entry;
}

/*
 * find_tabstat_entry - find any existing PgStat_TableStatus entry for rel
 *
 * If no entry, return NULL, don't create a new one
 */
PgStat_TableStatus *
find_tabstat_entry(Oid rel_id)
{
	PgStat_TableStatus *entry;
	TabStatusArray *tsa;
	int			i;

	for (tsa = pgStatTabList; tsa != NULL; tsa = tsa->tsa_next)
	{
		for (i = 0; i < tsa->tsa_used; i++)
		{
			entry = &tsa->tsa_entries[i];
			if (entry->t_id == rel_id)
				return entry;
		}
	}

	/* Not present */
	return NULL;
}

/*
 * get_tabstat_stack_level - add a new (sub)transaction stack entry if needed
 */
static PgStat_SubXactStatus *
get_tabstat_stack_level(int nest_level)
{
	PgStat_SubXactStatus *xact_state;

	xact_state = pgStatXactStack;
	if (xact_state == NULL || xact_state->nest_level != nest_level)
	{
		xact_state = (PgStat_SubXactStatus *)
			MemoryContextAlloc(TopTransactionContext,
							   sizeof(PgStat_SubXactStatus));
		xact_state->nest_level = nest_level;
		xact_state->prev = pgStatXactStack;
		xact_state->first = NULL;
		pgStatXactStack = xact_state;
	}
	return xact_state;
}

/*
 * add_tabstat_xact_level - add a new (sub)transaction state record
 */
static void
add_tabstat_xact_level(PgStat_TableStatus *pgstat_info, int nest_level)
{
	PgStat_SubXactStatus *xact_state;
	PgStat_TableXactStatus *trans;

	/*
	 * If this is the first rel to be modified at the current nest level, we
	 * first have to push a transaction stack entry.
	 */
	xact_state = get_tabstat_stack_level(nest_level);

	/* Now make a per-table stack entry */
	trans = (PgStat_TableXactStatus *)
		MemoryContextAllocZero(TopTransactionContext,
							   sizeof(PgStat_TableXactStatus));
	trans->nest_level = nest_level;
	trans->upper = pgstat_info->trans;
	trans->parent = pgstat_info;
	trans->next = xact_state->first;
	xact_state->first = trans;
	pgstat_info->trans = trans;
}

/*
 * pgstat_count_heap_insert - count a tuple insertion of n tuples
 */
void
pgstat_count_heap_insert(Relation rel, int n)
{
	PgStat_TableStatus *pgstat_info = rel->pgstat_info;

	if (pgstat_info != NULL)
	{
		/* We have to log the effect at the proper transactional level */
		int			nest_level = GetCurrentTransactionNestLevel();

		if (pgstat_info->trans == NULL ||
			pgstat_info->trans->nest_level != nest_level)
			add_tabstat_xact_level(pgstat_info, nest_level);

		pgstat_info->trans->tuples_inserted += n;
	}
}

/*
 * pgstat_count_heap_update - count a tuple update
 */
void
pgstat_count_heap_update(Relation rel, bool hot)
{
	PgStat_TableStatus *pgstat_info = rel->pgstat_info;

	if (pgstat_info != NULL)
	{
		/* We have to log the effect at the proper transactional level */
		int			nest_level = GetCurrentTransactionNestLevel();

		if (pgstat_info->trans == NULL ||
			pgstat_info->trans->nest_level != nest_level)
			add_tabstat_xact_level(pgstat_info, nest_level);

		pgstat_info->trans->tuples_updated++;

		/* t_tuples_hot_updated is nontransactional, so just advance it */
		if (hot)
			pgstat_info->t_counts.t_tuples_hot_updated++;
	}
}

/*
 * pgstat_count_heap_delete - count a tuple deletion
 */
void
pgstat_count_heap_delete(Relation rel)
{
	PgStat_TableStatus *pgstat_info = rel->pgstat_info;

	if (pgstat_info != NULL)
	{
		/* We have to log the effect at the proper transactional level */
		int			nest_level = GetCurrentTransactionNestLevel();

		if (pgstat_info->trans == NULL ||
			pgstat_info->trans->nest_level != nest_level)
			add_tabstat_xact_level(pgstat_info, nest_level);

		pgstat_info->trans->tuples_deleted++;
	}
}

/*
 * pgstat_update_heap_dead_tuples - update dead-tuples count
 *
 * The semantics of this are that we are reporting the nontransactional
 * recovery of "delta" dead tuples; so t_delta_dead_tuples decreases
 * rather than increasing, and the change goes straight into the per-table
 * counter, not into transactional state.
 */
void
pgstat_update_heap_dead_tuples(Relation rel, int delta)
{
	PgStat_TableStatus *pgstat_info = rel->pgstat_info;

	if (pgstat_info != NULL)
		pgstat_info->t_counts.t_delta_dead_tuples -= delta;
}


/* ----------
 * AtEOXact_PgStat
 *
 *	Called from access/transam/xact.c at top-level transaction commit/abort.
 * ----------
 */
void
AtEOXact_PgStat(bool isCommit)
{
	PgStat_SubXactStatus *xact_state;

	/*
	 * Count transaction commit or abort.  (We use counters, not just bools,
	 * in case the reporting message isn't sent right away.)
	 */
	if (isCommit)
		pgStatXactCommit++;
	else
		pgStatXactRollback++;

	/*
	 * Transfer transactional insert/update counts into the base tabstat
	 * entries.  We don't bother to free any of the transactional state, since
	 * it's all in TopTransactionContext and will go away anyway.
	 */
	xact_state = pgStatXactStack;
	if (xact_state != NULL)
	{
		PgStat_TableXactStatus *trans;

		Assert(xact_state->nest_level == 1);
		Assert(xact_state->prev == NULL);
		for (trans = xact_state->first; trans != NULL; trans = trans->next)
		{
			PgStat_TableStatus *tabstat;

			Assert(trans->nest_level == 1);
			Assert(trans->upper == NULL);
			tabstat = trans->parent;
			Assert(tabstat->trans == trans);
			/* count attempted actions regardless of commit/abort */
			tabstat->t_counts.t_tuples_inserted += trans->tuples_inserted;
			tabstat->t_counts.t_tuples_updated += trans->tuples_updated;
			tabstat->t_counts.t_tuples_deleted += trans->tuples_deleted;
			if (isCommit)
			{
				/* insert adds a live tuple, delete removes one */
				tabstat->t_counts.t_delta_live_tuples +=
					trans->tuples_inserted - trans->tuples_deleted;
				/* update and delete each create a dead tuple */
				tabstat->t_counts.t_delta_dead_tuples +=
					trans->tuples_updated + trans->tuples_deleted;
				/* insert, update, delete each count as one change event */
				tabstat->t_counts.t_changed_tuples +=
					trans->tuples_inserted + trans->tuples_updated +
					trans->tuples_deleted;
			}
			else
			{
				/* inserted tuples are dead, deleted tuples are unaffected */
				tabstat->t_counts.t_delta_dead_tuples +=
					trans->tuples_inserted + trans->tuples_updated;
				/* an aborted xact generates no changed_tuple events */
			}
			tabstat->trans = NULL;
		}
	}
	pgStatXactStack = NULL;

	/* Make sure any stats snapshot is thrown away */
	pgstat_clear_snapshot();
}

/* ----------
 * AtEOSubXact_PgStat
 *
 *	Called from access/transam/xact.c at subtransaction commit/abort.
 * ----------
 */
void
AtEOSubXact_PgStat(bool isCommit, int nestDepth)
{
	PgStat_SubXactStatus *xact_state;

	/*
	 * Transfer transactional insert/update counts into the next higher
	 * subtransaction state.
	 */
	xact_state = pgStatXactStack;
	if (xact_state != NULL &&
		xact_state->nest_level >= nestDepth)
	{
		PgStat_TableXactStatus *trans;
		PgStat_TableXactStatus *next_trans;

		/* delink xact_state from stack immediately to simplify reuse case */
		pgStatXactStack = xact_state->prev;

		for (trans = xact_state->first; trans != NULL; trans = next_trans)
		{
			PgStat_TableStatus *tabstat;

			next_trans = trans->next;
			Assert(trans->nest_level == nestDepth);
			tabstat = trans->parent;
			Assert(tabstat->trans == trans);
			if (isCommit)
			{
				if (trans->upper && trans->upper->nest_level == nestDepth - 1)
				{
					trans->upper->tuples_inserted += trans->tuples_inserted;
					trans->upper->tuples_updated += trans->tuples_updated;
					trans->upper->tuples_deleted += trans->tuples_deleted;
					tabstat->trans = trans->upper;
					pfree(trans);
				}
				else
				{
					/*
					 * When there isn't an immediate parent state, we can just
					 * reuse the record instead of going through a
					 * palloc/pfree pushup (this works since it's all in
					 * TopTransactionContext anyway).  We have to re-link it
					 * into the parent level, though, and that might mean
					 * pushing a new entry into the pgStatXactStack.
					 */
					PgStat_SubXactStatus *upper_xact_state;

					upper_xact_state = get_tabstat_stack_level(nestDepth - 1);
					trans->next = upper_xact_state->first;
					upper_xact_state->first = trans;
					trans->nest_level = nestDepth - 1;
				}
			}
			else
			{
				/*
				 * On abort, update top-level tabstat counts, then forget the
				 * subtransaction
				 */

				/* count attempted actions regardless of commit/abort */
				tabstat->t_counts.t_tuples_inserted += trans->tuples_inserted;
				tabstat->t_counts.t_tuples_updated += trans->tuples_updated;
				tabstat->t_counts.t_tuples_deleted += trans->tuples_deleted;
				/* inserted tuples are dead, deleted tuples are unaffected */
				tabstat->t_counts.t_delta_dead_tuples +=
					trans->tuples_inserted + trans->tuples_updated;
				tabstat->trans = trans->upper;
				pfree(trans);
			}
		}
		pfree(xact_state);
	}
}


/*
 * AtPrepare_PgStat
 *		Save the transactional stats state at 2PC transaction prepare.
 *
 * In this phase we just generate 2PC records for all the pending
 * transaction-dependent stats work.
 */
void
AtPrepare_PgStat(void)
{
	PgStat_SubXactStatus *xact_state;

	xact_state = pgStatXactStack;
	if (xact_state != NULL)
	{
		PgStat_TableXactStatus *trans;

		Assert(xact_state->nest_level == 1);
		Assert(xact_state->prev == NULL);
		for (trans = xact_state->first; trans != NULL; trans = trans->next)
		{
			PgStat_TableStatus *tabstat;
			TwoPhasePgStatRecord record;

			Assert(trans->nest_level == 1);
			Assert(trans->upper == NULL);
			tabstat = trans->parent;
			Assert(tabstat->trans == trans);

			record.tuples_inserted = trans->tuples_inserted;
			record.tuples_updated = trans->tuples_updated;
			record.tuples_deleted = trans->tuples_deleted;
			record.t_id = tabstat->t_id;
			record.t_shared = tabstat->t_shared;

			RegisterTwoPhaseRecord(TWOPHASE_RM_PGSTAT_ID, 0,
								   &record, sizeof(TwoPhasePgStatRecord));
		}
	}
}

/*
 * PostPrepare_PgStat
 *		Clean up after successful PREPARE.
 *
 * All we need do here is unlink the transaction stats state from the
 * nontransactional state.	The nontransactional action counts will be
 * reported to the stats collector immediately, while the effects on live
 * and dead tuple counts are preserved in the 2PC state file.
 *
 * Note: AtEOXact_PgStat is not called during PREPARE.
 */
void
PostPrepare_PgStat(void)
{
	PgStat_SubXactStatus *xact_state;

	/*
	 * We don't bother to free any of the transactional state, since it's all
	 * in TopTransactionContext and will go away anyway.
	 */
	xact_state = pgStatXactStack;
	if (xact_state != NULL)
	{
		PgStat_TableXactStatus *trans;

		for (trans = xact_state->first; trans != NULL; trans = trans->next)
		{
			PgStat_TableStatus *tabstat;

			tabstat = trans->parent;
			tabstat->trans = NULL;
		}
	}
	pgStatXactStack = NULL;

	/* Make sure any stats snapshot is thrown away */
	pgstat_clear_snapshot();
}

/*
 * 2PC processing routine for COMMIT PREPARED case.
 *
 * Load the saved counts into our local pgstats state.
 */
void
pgstat_twophase_postcommit(TransactionId xid, uint16 info,
						   void *recdata, uint32 len)
{
	TwoPhasePgStatRecord *rec = (TwoPhasePgStatRecord *) recdata;
	PgStat_TableStatus *pgstat_info;

	/* Find or create a tabstat entry for the rel */
	pgstat_info = get_tabstat_entry(rec->t_id, rec->t_shared);

	/* Same math as in AtEOXact_PgStat, commit case */
	pgstat_info->t_counts.t_tuples_inserted += rec->tuples_inserted;
	pgstat_info->t_counts.t_tuples_updated += rec->tuples_updated;
	pgstat_info->t_counts.t_tuples_deleted += rec->tuples_deleted;
	pgstat_info->t_counts.t_delta_live_tuples +=
		rec->tuples_inserted - rec->tuples_deleted;
	pgstat_info->t_counts.t_delta_dead_tuples +=
		rec->tuples_updated + rec->tuples_deleted;
	pgstat_info->t_counts.t_changed_tuples +=
		rec->tuples_inserted + rec->tuples_updated +
		rec->tuples_deleted;
}

/*
 * 2PC processing routine for ROLLBACK PREPARED case.
 *
 * Load the saved counts into our local pgstats state, but treat them
 * as aborted.
 */
void
pgstat_twophase_postabort(TransactionId xid, uint16 info,
						  void *recdata, uint32 len)
{
	TwoPhasePgStatRecord *rec = (TwoPhasePgStatRecord *) recdata;
	PgStat_TableStatus *pgstat_info;

	/* Find or create a tabstat entry for the rel */
	pgstat_info = get_tabstat_entry(rec->t_id, rec->t_shared);

	/* Same math as in AtEOXact_PgStat, abort case */
	pgstat_info->t_counts.t_tuples_inserted += rec->tuples_inserted;
	pgstat_info->t_counts.t_tuples_updated += rec->tuples_updated;
	pgstat_info->t_counts.t_tuples_deleted += rec->tuples_deleted;
	pgstat_info->t_counts.t_delta_dead_tuples +=
		rec->tuples_inserted + rec->tuples_updated;
}


/* ----------
 * pgstat_fetch_stat_dbentry() -
 *
 *	Support function for the SQL-callable pgstat* functions. Returns
 *	the collected statistics for one database or NULL. NULL doesn't mean
 *	that the database doesn't exist, it is just not yet known by the
 *	collector, so the caller is better off to report ZERO instead.
 * ----------
 */
PgStat_StatDBEntry *
pgstat_fetch_stat_dbentry(Oid dbid)
{
	/*
	 * If not done for this transaction, read the statistics collector stats
	 * file into some hash tables.
	 */
	backend_read_statsfile();

	/*
	 * Lookup the requested database; return NULL if not found
	 */
	return (PgStat_StatDBEntry *) hash_search(pgStatDBHash,
											  (void *) &dbid,
											  HASH_FIND, NULL);
}


/* ----------
 * pgstat_fetch_stat_tabentry() -
 *
 *	Support function for the SQL-callable pgstat* functions. Returns
 *	the collected statistics for one table or NULL. NULL doesn't mean
 *	that the table doesn't exist, it is just not yet known by the
 *	collector, so the caller is better off to report ZERO instead.
 * ----------
 */
PgStat_StatTabEntry *
pgstat_fetch_stat_tabentry(Oid relid)
{
	Oid			dbid;
	PgStat_StatDBEntry *dbentry;
	PgStat_StatTabEntry *tabentry;

	/*
	 * If not done for this transaction, read the statistics collector stats
	 * file into some hash tables.
	 */
	backend_read_statsfile();

	/*
	 * Lookup our database, then look in its table hash table.
	 */
	dbid = MyDatabaseId;
	dbentry = (PgStat_StatDBEntry *) hash_search(pgStatDBHash,
												 (void *) &dbid,
												 HASH_FIND, NULL);
	if (dbentry != NULL && dbentry->tables != NULL)
	{
		tabentry = (PgStat_StatTabEntry *) hash_search(dbentry->tables,
													   (void *) &relid,
													   HASH_FIND, NULL);
		if (tabentry)
			return tabentry;
	}

	/*
	 * If we didn't find it, maybe it's a shared table.
	 */
	dbid = InvalidOid;
	dbentry = (PgStat_StatDBEntry *) hash_search(pgStatDBHash,
												 (void *) &dbid,
												 HASH_FIND, NULL);
	if (dbentry != NULL && dbentry->tables != NULL)
	{
		tabentry = (PgStat_StatTabEntry *) hash_search(dbentry->tables,
													   (void *) &relid,
													   HASH_FIND, NULL);
		if (tabentry)
			return tabentry;
	}

	return NULL;
}


/* ----------
 * pgstat_fetch_stat_funcentry() -
 *
 *	Support function for the SQL-callable pgstat* functions. Returns
 *	the collected statistics for one function or NULL.
 * ----------
 */
PgStat_StatFuncEntry *
pgstat_fetch_stat_funcentry(Oid func_id)
{
	PgStat_StatDBEntry *dbentry;
	PgStat_StatFuncEntry *funcentry = NULL;

	/* load the stats file if needed */
	backend_read_statsfile();

	/* Lookup our database, then find the requested function.  */
	dbentry = pgstat_fetch_stat_dbentry(MyDatabaseId);
	if (dbentry != NULL && dbentry->functions != NULL)
	{
		funcentry = (PgStat_StatFuncEntry *) hash_search(dbentry->functions,
														 (void *) &func_id,
														 HASH_FIND, NULL);
	}

	return funcentry;
}


/* ----------
 * pgstat_fetch_stat_beentry() -
 *
 *	Support function for the SQL-callable pgstat* functions. Returns
 *	our local copy of the current-activity entry for one backend.
 *
 *	NB: caller is responsible for a check if the user is permitted to see
 *	this info (especially the querystring).
 * ----------
 */
PgBackendStatus *
pgstat_fetch_stat_beentry(int beid)
{
	pgstat_read_current_status();

	if (beid < 1 || beid > localNumBackends)
		return NULL;

	return &localBackendStatusTable[beid - 1];
}

/* ----------
 * pgstat_fetch_stat_numbackends() -
 *
 *	Support function for the SQL-callable pgstat* functions. Returns
 *	the maximum current backend id.
 * ----------
 */
int
pgstat_fetch_stat_numbackends(void)
{
	pgstat_read_current_status();

	return localNumBackends;
}

/*
 * ---------
 * pgstat_fetch_global() -
 *
 *	Support function for the SQL-callable pgstat* functions. Returns
 *	a pointer to the global statistics struct.
 * ---------
 */
PgStat_GlobalStats *
pgstat_fetch_global(void)
{
	backend_read_statsfile();

	return &globalStats;
}


/* ------------------------------------------------------------
 * Functions for management of the shared-memory PgBackendStatus array
 * ------------------------------------------------------------
 */

static PgBackendStatus *BackendStatusArray = NULL;
static PgBackendStatus *MyBEEntry = NULL;
static char *BackendClientHostnameBuffer = NULL;
static char *BackendAppnameBuffer = NULL;
static char *BackendActivityBuffer = NULL;
static Size BackendActivityBufferSize = 0;


/*
 * Report shared-memory space needed by CreateSharedBackendStatus.
 */
Size
BackendStatusShmemSize(void)
{
	Size		size;

	size = mul_size(sizeof(PgBackendStatus), MaxBackends);
	size = add_size(size,
					mul_size(NAMEDATALEN, MaxBackends));
	size = add_size(size,
					mul_size(pgstat_track_activity_query_size, MaxBackends));
	size = add_size(size,
					mul_size(NAMEDATALEN, MaxBackends));
	return size;
}

/*
 * Initialize the shared status array and several string buffers
 * during postmaster startup.
 */
void
CreateSharedBackendStatus(void)
{
	Size		size;
	bool		found;
	int			i;
	char	   *buffer;

	/* Create or attach to the shared array */
	size = mul_size(sizeof(PgBackendStatus), MaxBackends);
	BackendStatusArray = (PgBackendStatus *)
		ShmemInitStruct("Backend Status Array", size, &found);

	if (!found)
	{
		/*
		 * We're the first - initialize.
		 */
		MemSet(BackendStatusArray, 0, size);
	}

	/* Create or attach to the shared appname buffer */
	size = mul_size(NAMEDATALEN, MaxBackends);
	BackendAppnameBuffer = (char *)
		ShmemInitStruct("Backend Application Name Buffer", size, &found);

	if (!found)
	{
		MemSet(BackendAppnameBuffer, 0, size);

		/* Initialize st_appname pointers. */
		buffer = BackendAppnameBuffer;
		for (i = 0; i < MaxBackends; i++)
		{
			BackendStatusArray[i].st_appname = buffer;
			buffer += NAMEDATALEN;
		}
	}

	/* Create or attach to the shared client hostname buffer */
	size = mul_size(NAMEDATALEN, MaxBackends);
	BackendClientHostnameBuffer = (char *)
		ShmemInitStruct("Backend Client Host Name Buffer", size, &found);

	if (!found)
	{
		MemSet(BackendClientHostnameBuffer, 0, size);

		/* Initialize st_clienthostname pointers. */
		buffer = BackendClientHostnameBuffer;
		for (i = 0; i < MaxBackends; i++)
		{
			BackendStatusArray[i].st_clienthostname = buffer;
			buffer += NAMEDATALEN;
		}
	}

	/* Create or attach to the shared activity buffer */
	BackendActivityBufferSize = mul_size(pgstat_track_activity_query_size,
										 MaxBackends);
	BackendActivityBuffer = (char *)
		ShmemInitStruct("Backend Activity Buffer",
						BackendActivityBufferSize,
						&found);

	if (!found)
	{
		MemSet(BackendActivityBuffer, 0, size);

		/* Initialize st_activity pointers. */
		buffer = BackendActivityBuffer;
		for (i = 0; i < MaxBackends; i++)
		{
			BackendStatusArray[i].st_activity = buffer;
			buffer += pgstat_track_activity_query_size;
		}
	}
}


/* ----------
 * pgstat_initialize() -
 *
 *	Initialize pgstats state, and set up our on-proc-exit hook.
 *	Called from InitPostgres.  MyBackendId must be set,
 *	but we must not have started any transaction yet (since the
 *	exit hook must run after the last transaction exit).
 *	NOTE: MyDatabaseId isn't set yet; so the shutdown hook has to be careful.
 * ----------
 */
void
pgstat_initialize(void)
{
	/* Initialize MyBEEntry */
	Assert(MyBackendId >= 1 && MyBackendId <= MaxBackends);
	MyBEEntry = &BackendStatusArray[MyBackendId - 1];

	/* Set up a process-exit hook to clean up */
	on_shmem_exit(pgstat_beshutdown_hook, 0);
}

/* ----------
 * pgstat_bestart() -
 *
 *	Initialize this backend's entry in the PgBackendStatus array.
 *	Called from InitPostgres.
 *	MyDatabaseId, session userid, and application_name must be set
 *	(hence, this cannot be combined with pgstat_initialize).
 * ----------
 */
void
pgstat_bestart(void)
{
	TimestampTz proc_start_timestamp;
	Oid			userid;
	SockAddr	clientaddr;
	volatile PgBackendStatus *beentry;

	/*
	 * To minimize the time spent modifying the PgBackendStatus entry, fetch
	 * all the needed data first.
	 *
	 * If we have a MyProcPort, use its session start time (for consistency,
	 * and to save a kernel call).
	 */
	if (MyProcPort)
		proc_start_timestamp = MyProcPort->SessionStartTime;
	else
		proc_start_timestamp = GetCurrentTimestamp();
	userid = GetSessionUserId();

	/*
	 * We may not have a MyProcPort (eg, if this is the autovacuum process).
	 * If so, use all-zeroes client address, which is dealt with specially in
	 * pg_stat_get_backend_client_addr and pg_stat_get_backend_client_port.
	 */
	if (MyProcPort)
		memcpy(&clientaddr, &MyProcPort->raddr, sizeof(clientaddr));
	else
		MemSet(&clientaddr, 0, sizeof(clientaddr));

	/*
	 * Initialize my status entry, following the protocol of bumping
	 * st_changecount before and after; and make sure it's even afterwards. We
	 * use a volatile pointer here to ensure the compiler doesn't try to get
	 * cute.
	 */
	beentry = MyBEEntry;
	do
	{
		beentry->st_changecount++;
	} while ((beentry->st_changecount & 1) == 0);

	beentry->st_procpid = MyProcPid;
	beentry->st_proc_start_timestamp = proc_start_timestamp;
	beentry->st_activity_start_timestamp = 0;
	beentry->st_state_start_timestamp = 0;
	beentry->st_xact_start_timestamp = 0;
	beentry->st_resgroup_queue_start_timestamp = 0;
	beentry->st_databaseid = MyDatabaseId;
	beentry->st_userid = userid;
	beentry->st_session_id = gp_session_id;  /* GPDB only */
	beentry->st_clientaddr = clientaddr;
	beentry->st_clienthostname[0] = '\0';
	beentry->st_waiting = PGBE_WAITING_NONE;
	beentry->st_state = STATE_UNDEFINED;
	beentry->st_appname[0] = '\0';
	beentry->st_activity[0] = '\0';
	/* Also make sure the last byte in each string area is always 0 */
	beentry->st_clienthostname[NAMEDATALEN - 1] = '\0';
	beentry->st_appname[NAMEDATALEN - 1] = '\0';
	beentry->st_activity[pgstat_track_activity_query_size - 1] = '\0';
	beentry->st_rsgid = InvalidOid;

	beentry->st_changecount++;
	Assert((beentry->st_changecount & 1) == 0);

	if (MyProcPort && MyProcPort->remote_hostname)
		strlcpy(beentry->st_clienthostname, MyProcPort->remote_hostname, NAMEDATALEN);

	/*
	 * GPDB: Initialize per-portal statistics hash for resource queues.
	 */
	pgstat_init_localportalhash();

	/* Update app name to current GUC setting */
	if (application_name)
		pgstat_report_appname(application_name);
}

/*
 * Shut down a single backend's statistics reporting at process exit.
 *
 * Flush any remaining statistics counts out to the collector.
 * Without this, operations triggered during backend exit (such as
 * temp table deletions) won't be counted.
 *
 * Lastly, clear out our entry in the PgBackendStatus array.
 */
static void
pgstat_beshutdown_hook(int code, Datum arg)
{
	volatile PgBackendStatus *beentry = MyBEEntry;

	/*
	 * If we got as far as discovering our own database ID, we can report what
	 * we did to the collector.  Otherwise, we'd be sending an invalid
	 * database ID, so forget it.  (This means that accesses to pg_database
	 * during failed backend starts might never get counted.)
	 */
	if (OidIsValid(MyDatabaseId))
		pgstat_report_stat(true);

	/*
	 * Clear my status entry, following the protocol of bumping st_changecount
	 * before and after.  We use a volatile pointer here to ensure the
	 * compiler doesn't try to get cute.
	 */
	beentry->st_changecount++;

	beentry->st_procpid = 0;	/* mark invalid */
	beentry->st_session_id = 0;

	beentry->st_changecount++;
	Assert((beentry->st_changecount & 1) == 0);
}


/* ----------
 * pgstat_report_activity() -
 *
 *	Called from tcop/postgres.c to report what the backend is actually doing
 *	(but note cmd_str can be NULL for certain cases).
 *
 * All updates of the status entry follow the protocol of bumping
 * st_changecount before and after.  We use a volatile pointer here to
 * ensure the compiler doesn't try to get cute.
 * ----------
 */
void
pgstat_report_activity(BackendState state, const char *cmd_str)
{
	volatile PgBackendStatus *beentry = MyBEEntry;
	TimestampTz start_timestamp;
	TimestampTz current_timestamp;
	int			len = 0;

	TRACE_POSTGRESQL_STATEMENT_STATUS(cmd_str);

	if (!beentry)
		return;

	if (!pgstat_track_activities)
	{
		if (beentry->st_state != STATE_DISABLED)
		{
			/*
			 * track_activities is disabled, but we last reported a
			 * non-disabled state.	As our final update, change the state and
			 * clear fields we will not be updating anymore.
			 */
			beentry->st_changecount++;
			beentry->st_state = STATE_DISABLED;
			beentry->st_state_start_timestamp = 0;
			beentry->st_activity[0] = '\0';
			beentry->st_activity_start_timestamp = 0;
			/* st_xact_start_timestamp and st_waiting are also disabled */
			beentry->st_xact_start_timestamp = 0;
			beentry->st_waiting = false;
			beentry->st_changecount++;
			Assert((beentry->st_changecount & 1) == 0);
		}
		return;
	}

	/*
	 * To minimize the time spent modifying the entry, fetch all the needed
	 * data first.
	 */
	start_timestamp = GetCurrentStatementStartTimestamp();
	if (cmd_str != NULL)
	{
		len = pg_mbcliplen(cmd_str, strlen(cmd_str),
						   pgstat_track_activity_query_size - 1);
	}
	current_timestamp = GetCurrentTimestamp();

	/*
	 * Now update the status entry
	 */
	beentry->st_changecount++;

	beentry->st_state = state;
	beentry->st_state_start_timestamp = current_timestamp;

	if (cmd_str != NULL)
	{
		memcpy((char *) beentry->st_activity, cmd_str, len);
		beentry->st_activity[len] = '\0';
		beentry->st_activity_start_timestamp = start_timestamp;
	}

	beentry->st_changecount++;
	Assert((beentry->st_changecount & 1) == 0);
}

/* ----------
 * pgstat_report_appname() -
 *
 *	Called to update our application name.
 * ----------
 */
void
pgstat_report_appname(const char *appname)
{
	volatile PgBackendStatus *beentry = MyBEEntry;
	int			len;

	if (!beentry)
		return;

	/* This should be unnecessary if GUC did its job, but be safe */
	len = pg_mbcliplen(appname, strlen(appname), NAMEDATALEN - 1);

	/*
	 * Update my status entry, following the protocol of bumping
	 * st_changecount before and after.  We use a volatile pointer here to
	 * ensure the compiler doesn't try to get cute.
	 */
	beentry->st_changecount++;

	memcpy((char *) beentry->st_appname, appname, len);
	beentry->st_appname[len] = '\0';

	beentry->st_changecount++;
	Assert((beentry->st_changecount & 1) == 0);
}

/*
 * Report current transaction start timestamp as the specified value.
 * Zero means there is no active transaction.
 */
void
pgstat_report_xact_timestamp(TimestampTz tstamp)
{
	volatile PgBackendStatus *beentry = MyBEEntry;

	if (!pgstat_track_activities || !beentry)
		return;

	/*
	 * Update my status entry, following the protocol of bumping
	 * st_changecount before and after.  We use a volatile pointer here to
	 * ensure the compiler doesn't try to get cute.
	 */
	beentry->st_changecount++;
	beentry->st_xact_start_timestamp = tstamp;
	beentry->st_changecount++;
	Assert((beentry->st_changecount & 1) == 0);
}

/*
 * Report the timestamp of transaction start queueing on the resource group.
 */
void
pgstat_report_resgroup(TimestampTz queueStart, Oid groupid)
{
	volatile PgBackendStatus *beentry = MyBEEntry;

	if (!beentry)
		return;

	/*
	 * Update my status entry, following the protocol of bumping
	 * st_changecount before and after.  We use a volatile pointer here to
	 * ensure the compiler doesn't try to get cute.
	 */
	beentry->st_changecount++;
	if (queueStart != 0)
	{
		beentry->st_resgroup_queue_start_timestamp = queueStart;
		beentry->st_waiting = PGBE_WAITING_RESGROUP;
	}

	beentry->st_rsgid = groupid;
	beentry->st_changecount++;
	Assert((beentry->st_changecount & 1) == 0);
}

/*
 * Fetch the timestamp of transaction start queueing on the resource group.
 */
TimestampTz
pgstat_fetch_resgroup_queue_timestamp(void)
{
	volatile PgBackendStatus *beentry = MyBEEntry;

	if (!beentry)
		return 0;

	return beentry->st_resgroup_queue_start_timestamp;
}

/* ----------
 * pgstat_report_waiting() -
 *
 *	Called from lock manager to report beginning or end of a lock wait.
 *
 * NB: this *must* be able to survive being called before MyBEEntry has been
 * initialized.
 * ----------
 *
 * In GPDB, this interface is modified to accept a reason for waiting while in
 * upstream, it just accepts a boolean value.  The interface is renamed in GPDB
 * to "gpstat_report_waiting(char waiting)" in order to catch future uses of
 * the interface when merged from upstream.
 */
#if 0
void
pgstat_report_waiting(bool waiting)
{
	Assert(false);
}
#endif

void
gpstat_report_waiting(char reason)
{
	volatile PgBackendStatus *beentry = MyBEEntry;

	if (!pgstat_track_activities || !beentry)
		return;

	/*
	 * Since this is a single-byte field in a struct that only this process
	 * may modify, there seems no need to bother with the st_changecount
	 * protocol.  The update must appear atomic in any case.
	 */
	beentry->st_waiting = reason;
}

/* ----------
 * pgstat_report_sessionid() -
 *
 * 	Called from cdbgang to report a session is reset.
 *
 * ----------
 */
void
pgstat_report_sessionid(int new_sessionid)
{
	volatile PgBackendStatus *beentry = MyBEEntry;

	if (!beentry)
		return;

	beentry->st_changecount++;
	beentry->st_session_id = new_sessionid;
	beentry->st_changecount++;
	Assert((beentry->st_changecount & 1) == 0);
}

/* ----------
 * pgstat_read_current_status() -
 *
 *	Copy the current contents of the PgBackendStatus array to local memory,
 *	if not already done in this transaction.
 * ----------
 */
static void
pgstat_read_current_status(void)
{
	volatile PgBackendStatus *beentry;
	PgBackendStatus *localtable;
	PgBackendStatus *localentry;
	char	   *localappname,
			   *localactivity;
	int			i;

	Assert(!pgStatRunningInCollector);
	if (localBackendStatusTable)
		return;					/* already done */

	pgstat_setup_memcxt();

	localtable = (PgBackendStatus *)
		MemoryContextAlloc(pgStatLocalContext,
						   sizeof(PgBackendStatus) * MaxBackends);
	localappname = (char *)
		MemoryContextAlloc(pgStatLocalContext,
						   NAMEDATALEN * MaxBackends);
	localactivity = (char *)
		MemoryContextAlloc(pgStatLocalContext,
						   pgstat_track_activity_query_size * MaxBackends);
	localNumBackends = 0;

	beentry = BackendStatusArray;
	localentry = localtable;
	for (i = 1; i <= MaxBackends; i++)
	{
		/*
		 * Follow the protocol of retrying if st_changecount changes while we
		 * copy the entry, or if it's odd.  (The check for odd is needed to
		 * cover the case where we are able to completely copy the entry while
		 * the source backend is between increment steps.)	We use a volatile
		 * pointer here to ensure the compiler doesn't try to get cute.
		 */
		for (;;)
		{
			int			save_changecount = beentry->st_changecount;

			localentry->st_procpid = beentry->st_procpid;
			if (localentry->st_procpid > 0)
			{
				memcpy(localentry, (char *) beentry, sizeof(PgBackendStatus));

				/*
				 * strcpy is safe even if the string is modified concurrently,
				 * because there's always a \0 at the end of the buffer.
				 */
				strcpy(localappname, (char *) beentry->st_appname);
				localentry->st_appname = localappname;
				strcpy(localactivity, (char *) beentry->st_activity);
				localentry->st_activity = localactivity;
			}

			if (save_changecount == beentry->st_changecount &&
				(save_changecount & 1) == 0)
				break;

			/* Make sure we can break out of loop if stuck... */
			CHECK_FOR_INTERRUPTS();
		}

		beentry++;
		/* Only valid entries get included into the local array */
		if (localentry->st_procpid > 0)
		{
			localentry++;
			localappname += NAMEDATALEN;
			localactivity += pgstat_track_activity_query_size;
			localNumBackends++;
		}
	}

	/* Set the pointer only after completion of a valid table */
	localBackendStatusTable = localtable;
}


/* ----------
 * pgstat_get_backend_current_activity() -
 *
 *	Return a string representing the current activity of the backend with
 *	the specified PID.	This looks directly at the BackendStatusArray,
 *	and so will provide current information regardless of the age of our
 *	transaction's snapshot of the status array.
 *
 *	It is the caller's responsibility to invoke this only for backends whose
 *	state is expected to remain stable while the result is in use.	The
 *	only current use is in deadlock reporting, where we can expect that
 *	the target backend is blocked on a lock.  (There are corner cases
 *	where the target's wait could get aborted while we are looking at it,
 *	but the very worst consequence is to return a pointer to a string
 *	that's been changed, so we won't worry too much.)
 *
 *	Note: return strings for special cases match pg_stat_get_backend_activity.
 * ----------
 */
const char *
pgstat_get_backend_current_activity(int pid, bool checkUser)
{
	PgBackendStatus *beentry;
	int			i;

	beentry = BackendStatusArray;
	for (i = 1; i <= MaxBackends; i++)
	{
		/*
		 * Although we expect the target backend's entry to be stable, that
		 * doesn't imply that anyone else's is.  To avoid identifying the
		 * wrong backend, while we check for a match to the desired PID we
		 * must follow the protocol of retrying if st_changecount changes
		 * while we examine the entry, or if it's odd.  (This might be
		 * unnecessary, since fetching or storing an int is almost certainly
		 * atomic, but let's play it safe.)  We use a volatile pointer here to
		 * ensure the compiler doesn't try to get cute.
		 */
		volatile PgBackendStatus *vbeentry = beentry;
		bool		found;

		for (;;)
		{
			int			save_changecount = vbeentry->st_changecount;

			found = (vbeentry->st_procpid == pid);

			if (save_changecount == vbeentry->st_changecount &&
				(save_changecount & 1) == 0)
				break;

			/* Make sure we can break out of loop if stuck... */
			CHECK_FOR_INTERRUPTS();
		}

		if (found)
		{
			/* Now it is safe to use the non-volatile pointer */
			if (checkUser && !superuser() && beentry->st_userid != GetUserId())
				return "<insufficient privilege>";
			else if (*(beentry->st_activity) == '\0')
				return "<command string not enabled>";
			else
				return beentry->st_activity;
		}

		beentry++;
	}

	/* If we get here, caller is in error ... */
	return "<backend information not available>";
}

/* ----------
 * pgstat_get_crashed_backend_activity() -
 *
 *	Return a string representing the current activity of the backend with
 *	the specified PID.	Like the function above, but reads shared memory with
 *	the expectation that it may be corrupt.  On success, copy the string
 *	into the "buffer" argument and return that pointer.  On failure,
 *	return NULL.
 *
 *	This function is only intended to be used by the postmaster to report the
 *	query that crashed a backend.  In particular, no attempt is made to
 *	follow the correct concurrency protocol when accessing the
 *	BackendStatusArray.  But that's OK, in the worst case we'll return a
 *	corrupted message.	We also must take care not to trip on ereport(ERROR).
 * ----------
 */
const char *
pgstat_get_crashed_backend_activity(int pid, char *buffer, int buflen)
{
	volatile PgBackendStatus *beentry;
	int			i;

	beentry = BackendStatusArray;

	/*
	 * We probably shouldn't get here before shared memory has been set up,
	 * but be safe.
	 */
	if (beentry == NULL || BackendActivityBuffer == NULL)
		return NULL;

	for (i = 1; i <= MaxBackends; i++)
	{
		if (beentry->st_procpid == pid)
		{
			/* Read pointer just once, so it can't change after validation */
			const char *activity = beentry->st_activity;
			const char *activity_last;

			/*
			 * We mustn't access activity string before we verify that it
			 * falls within the BackendActivityBuffer. To make sure that the
			 * entire string including its ending is contained within the
			 * buffer, subtract one activity length from the buffer size.
			 */
			activity_last = BackendActivityBuffer + BackendActivityBufferSize
				- pgstat_track_activity_query_size;

			if (activity < BackendActivityBuffer ||
				activity > activity_last)
				return NULL;

			/* If no string available, no point in a report */
			if (activity[0] == '\0')
				return NULL;

			/*
			 * Copy only ASCII-safe characters so we don't run into encoding
			 * problems when reporting the message; and be sure not to run off
			 * the end of memory.
			 */
			ascii_safe_strlcpy(buffer, activity,
							   Min(buflen, pgstat_track_activity_query_size));

			return buffer;
		}

		beentry++;
	}

	/* PID not found */
	return NULL;
}


/* ------------------------------------------------------------
 * Local support functions follow
 * ------------------------------------------------------------
 */


/* ----------
 * pgstat_setheader() -
 *
 *		Set common header fields in a statistics message
 * ----------
 */
static void
pgstat_setheader(PgStat_MsgHdr *hdr, StatMsgType mtype)
{
	hdr->m_type = mtype;
}


/* ----------
 * pgstat_send() -
 *
 *		Send out one statistics message to the collector
 * ----------
 */
static void
pgstat_send(void *msg, int len)
{
	int			rc;

	if (pgStatSock == PGINVALID_SOCKET)
		return;

	((PgStat_MsgHdr *) msg)->m_size = len;

	/* We'll retry after EINTR, but ignore all other failures */
	do
	{
		rc = send(pgStatSock, msg, len, 0);
	} while (rc < 0 && errno == EINTR);

#ifdef USE_ASSERT_CHECKING
	/* In debug builds, log send failures ... */
	if (rc < 0)
		elog(LOG, "could not send to statistics collector: %m");
#endif
}

/* ----------
 * pgstat_send_bgwriter() -
 *
 *		Send bgwriter statistics to the collector
 * ----------
 */
void
pgstat_send_bgwriter(void)
{
	/* We assume this initializes to zeroes */
	static const PgStat_MsgBgWriter all_zeroes;

	/*
	 * This function can be called even if nothing at all has happened. In
	 * this case, avoid sending a completely empty message to the stats
	 * collector.
	 */
	if (memcmp(&BgWriterStats, &all_zeroes, sizeof(PgStat_MsgBgWriter)) == 0)
		return;

	/*
	 * Prepare and send the message
	 */
	pgstat_setheader(&BgWriterStats.m_hdr, PGSTAT_MTYPE_BGWRITER);
	pgstat_send(&BgWriterStats, sizeof(BgWriterStats));

	/*
	 * Clear out the statistics buffer, so it can be re-used.
	 */
	MemSet(&BgWriterStats, 0, sizeof(BgWriterStats));
}


/* ----------
 * PgstatCollectorMain() -
 *
 *	Start up the statistics collector process.	This is the body of the
 *	postmaster child process.
 *
 *	The argc/argv parameters are valid only in EXEC_BACKEND case.
 * ----------
 */
NON_EXEC_STATIC void
PgstatCollectorMain(int argc, char *argv[])
{
	int			len;
	PgStat_Msg	msg;
	int			wr;

	IsUnderPostmaster = true;	/* we are a postmaster subprocess now */

	MyProcPid = getpid();		/* reset MyProcPid */

	MyStartTime = time(NULL);	/* record Start Time for logging */

	/*
	 * If possible, make this process a group leader, so that the postmaster
	 * can signal any child processes too.	(pgstat probably never has any
	 * child processes, but for consistency we make all postmaster child
	 * processes do this.)
	 */
#ifdef HAVE_SETSID
	if (setsid() < 0)
		elog(FATAL, "setsid() failed: %m");
#endif

	InitializeLatchSupport();	/* needed for latch waits */

	/* Initialize private latch for use by signal handlers */
	InitLatch(&pgStatLatch);

	/*
	 * Ignore all signals usually bound to some action in the postmaster,
	 * except SIGHUP and SIGQUIT.  Note we don't need a SIGUSR1 handler to
	 * support latch operations, because pgStatLatch is local not shared.
	 */
	pqsignal(SIGHUP, pgstat_sighup_handler);
	pqsignal(SIGINT, SIG_IGN);
	pqsignal(SIGTERM, SIG_IGN);
	pqsignal(SIGQUIT, pgstat_exit);
	pqsignal(SIGALRM, SIG_IGN);
	pqsignal(SIGPIPE, SIG_IGN);
	pqsignal(SIGUSR1, SIG_IGN);
	pqsignal(SIGUSR2, SIG_IGN);
	pqsignal(SIGCHLD, SIG_DFL);
	pqsignal(SIGTTIN, SIG_DFL);
	pqsignal(SIGTTOU, SIG_DFL);
	pqsignal(SIGCONT, SIG_DFL);
	pqsignal(SIGWINCH, SIG_DFL);
	PG_SETMASK(&UnBlockSig);

	/*
	 * Identify myself via ps
	 */
	init_ps_display("stats collector process", "", "", "");

	/*
	 * Read in an existing statistics stats file or initialize the stats to
	 * zero.
	 */
	pgStatRunningInCollector = true;
	pgStatDBHash = pgstat_read_statsfiles(InvalidOid, true, true);

	/*
	 * Loop to process messages until we get SIGQUIT or detect ungraceful
	 * death of our parent postmaster.
	 *
	 * For performance reasons, we don't want to do ResetLatch/WaitLatch after
	 * every message; instead, do that only after a recv() fails to obtain a
	 * message.  (This effectively means that if backends are sending us stuff
	 * like mad, we won't notice postmaster death until things slack off a
	 * bit; which seems fine.)	To do that, we have an inner loop that
	 * iterates as long as recv() succeeds.  We do recognize got_SIGHUP inside
	 * the inner loop, which means that such interrupts will get serviced but
	 * the latch won't get cleared until next time there is a break in the
	 * action.
	 */
	for (;;)
	{
		/* Clear any already-pending wakeups */
		ResetLatch(&pgStatLatch);

		/*
		 * Quit if we get SIGQUIT from the postmaster.
		 */
		if (need_exit)
			break;

		/*
		 * Inner loop iterates as long as we keep getting messages, or until
		 * need_exit becomes set.
		 */
		while (!need_exit)
		{
			/*
			 * Reload configuration if we got SIGHUP from the postmaster.
			 */
			if (got_SIGHUP)
			{
				got_SIGHUP = false;
				ProcessConfigFile(PGC_SIGHUP);
			}

			/*
			 * Write the stats file if a new request has arrived that is not
			 * satisfied by existing file.
			 */
			if (pgstat_write_statsfile_needed())
				pgstat_write_statsfiles(false, false);

			/*
			 * Try to receive and process a message.  This will not block,
			 * since the socket is set to non-blocking mode.
			 *
			 * XXX On Windows, we have to force pgwin32_recv to cooperate,
			 * despite the previous use of pg_set_noblock() on the socket.
			 * This is extremely broken and should be fixed someday.
			 */
#ifdef WIN32
			pgwin32_noblock = 1;
#endif

			len = recv(pgStatSock, (char *) &msg,
					   sizeof(PgStat_Msg), 0);

#ifdef WIN32
			pgwin32_noblock = 0;
#endif

			if (len < 0)
			{
				if (errno == EAGAIN || errno == EWOULDBLOCK || errno == EINTR)
					break;		/* out of inner loop */
				ereport(ERROR,
						(errcode_for_socket_access(),
						 errmsg("could not read statistics message: %m")));
			}

			/*
			 * We ignore messages that are smaller than our common header
			 */
			if (len < sizeof(PgStat_MsgHdr))
				continue;

			/*
			 * The received length must match the length in the header
			 */
			if (msg.msg_hdr.m_size != len)
				continue;

			/*
			 * O.K. - we accept this message.  Process it.
			 */
			switch (msg.msg_hdr.m_type)
			{
				case PGSTAT_MTYPE_DUMMY:
					break;

				case PGSTAT_MTYPE_INQUIRY:
					pgstat_recv_inquiry((PgStat_MsgInquiry *) &msg, len);
					break;

				case PGSTAT_MTYPE_TABSTAT:
					pgstat_recv_tabstat((PgStat_MsgTabstat *) &msg, len);
					break;

				case PGSTAT_MTYPE_TABPURGE:
					pgstat_recv_tabpurge((PgStat_MsgTabpurge *) &msg, len);
					break;

				case PGSTAT_MTYPE_DROPDB:
					pgstat_recv_dropdb((PgStat_MsgDropdb *) &msg, len);
					break;

				case PGSTAT_MTYPE_RESETCOUNTER:
					pgstat_recv_resetcounter((PgStat_MsgResetcounter *) &msg,
											 len);
					break;

				case PGSTAT_MTYPE_RESETSHAREDCOUNTER:
					pgstat_recv_resetsharedcounter(
									   (PgStat_MsgResetsharedcounter *) &msg,
												   len);
					break;

				case PGSTAT_MTYPE_RESETSINGLECOUNTER:
					pgstat_recv_resetsinglecounter(
									   (PgStat_MsgResetsinglecounter *) &msg,
												   len);
					break;

				case PGSTAT_MTYPE_AUTOVAC_START:
					pgstat_recv_autovac((PgStat_MsgAutovacStart *) &msg, len);
					break;

				case PGSTAT_MTYPE_VACUUM:
					pgstat_recv_vacuum((PgStat_MsgVacuum *) &msg, len);
					break;

				case PGSTAT_MTYPE_ANALYZE:
					pgstat_recv_analyze((PgStat_MsgAnalyze *) &msg, len);
					break;

				case PGSTAT_MTYPE_BGWRITER:
					pgstat_recv_bgwriter((PgStat_MsgBgWriter *) &msg, len);
                    break;

				case PGSTAT_MTYPE_QUEUESTAT:  /* GPDB */
					pgstat_recv_queuestat((PgStat_MsgQueuestat *) &msg, len);
                    break;

				case PGSTAT_MTYPE_FUNCSTAT:
					pgstat_recv_funcstat((PgStat_MsgFuncstat *) &msg, len);
					break;

				case PGSTAT_MTYPE_FUNCPURGE:
					pgstat_recv_funcpurge((PgStat_MsgFuncpurge *) &msg, len);
					break;

				case PGSTAT_MTYPE_RECOVERYCONFLICT:
					pgstat_recv_recoveryconflict((PgStat_MsgRecoveryConflict *) &msg, len);
					break;

				case PGSTAT_MTYPE_DEADLOCK:
					pgstat_recv_deadlock((PgStat_MsgDeadlock *) &msg, len);
					break;

				case PGSTAT_MTYPE_TEMPFILE:
					pgstat_recv_tempfile((PgStat_MsgTempFile *) &msg, len);
					break;

				default:
					break;
			}
		}						/* end of inner message-processing loop */

		/* Sleep until there's something to do */
#ifndef WIN32
		wr = WaitLatchOrSocket(&pgStatLatch,
					 WL_LATCH_SET | WL_POSTMASTER_DEATH | WL_SOCKET_READABLE,
							   pgStatSock,
							   -1L);
#else

		/*
		 * Windows, at least in its Windows Server 2003 R2 incarnation,
		 * sometimes loses FD_READ events.	Waking up and retrying the recv()
		 * fixes that, so don't sleep indefinitely.  This is a crock of the
		 * first water, but until somebody wants to debug exactly what's
		 * happening there, this is the best we can do.  The two-second
		 * timeout matches our pre-9.2 behavior, and needs to be short enough
		 * to not provoke "pgstat wait timeout" complaints from
		 * backend_read_statsfile.
		 */
		wr = WaitLatchOrSocket(&pgStatLatch,
		WL_LATCH_SET | WL_POSTMASTER_DEATH | WL_SOCKET_READABLE | WL_TIMEOUT,
							   pgStatSock,
							   2 * 1000L /* msec */ );
#endif

		/*
		 * Emergency bailout if postmaster has died.  This is to avoid the
		 * necessity for manual cleanup of all postmaster children.
		 */
		if (wr & WL_POSTMASTER_DEATH)
			break;
	}							/* end of outer loop */

	/*
	 * Save the final stats to reuse at next startup.
	 */
	pgstat_write_statsfiles(true, true);

	exit(0);
}


/* SIGQUIT signal handler for collector process */
static void
pgstat_exit(SIGNAL_ARGS)
{
	int			save_errno = errno;

	need_exit = true;
	SetLatch(&pgStatLatch);

	errno = save_errno;
}

/* SIGHUP handler for collector process */
static void
pgstat_sighup_handler(SIGNAL_ARGS)
{
	int			save_errno = errno;

	got_SIGHUP = true;
	SetLatch(&pgStatLatch);

	errno = save_errno;
}

/*
 * Subroutine to clear stats in a database entry
 *
 * Tables and functions hashes are initialized to empty.
 */
static void
reset_dbentry_counters(PgStat_StatDBEntry *dbentry)
{
	HASHCTL		hash_ctl;

	dbentry->n_xact_commit = 0;
	dbentry->n_xact_rollback = 0;
	dbentry->n_blocks_fetched = 0;
	dbentry->n_blocks_hit = 0;
	dbentry->n_tuples_returned = 0;
	dbentry->n_tuples_fetched = 0;
	dbentry->n_tuples_inserted = 0;
	dbentry->n_tuples_updated = 0;
	dbentry->n_tuples_deleted = 0;
	dbentry->last_autovac_time = 0;
	dbentry->n_conflict_tablespace = 0;
	dbentry->n_conflict_lock = 0;
	dbentry->n_conflict_snapshot = 0;
	dbentry->n_conflict_bufferpin = 0;
	dbentry->n_conflict_startup_deadlock = 0;
	dbentry->n_temp_files = 0;
	dbentry->n_temp_bytes = 0;
	dbentry->n_deadlocks = 0;
	dbentry->n_block_read_time = 0;
	dbentry->n_block_write_time = 0;

	dbentry->stat_reset_timestamp = GetCurrentTimestamp();
	dbentry->stats_timestamp = 0;

	memset(&hash_ctl, 0, sizeof(hash_ctl));
	hash_ctl.keysize = sizeof(Oid);
	hash_ctl.entrysize = sizeof(PgStat_StatTabEntry);
	hash_ctl.hash = oid_hash;
	dbentry->tables = hash_create("Per-database table",
								  PGSTAT_TAB_HASH_SIZE,
								  &hash_ctl,
								  HASH_ELEM | HASH_FUNCTION);

	hash_ctl.keysize = sizeof(Oid);
	hash_ctl.entrysize = sizeof(PgStat_StatFuncEntry);
	hash_ctl.hash = oid_hash;
	dbentry->functions = hash_create("Per-database function",
									 PGSTAT_FUNCTION_HASH_SIZE,
									 &hash_ctl,
									 HASH_ELEM | HASH_FUNCTION);
}

/*
 * Lookup the hash table entry for the specified database. If no hash
 * table entry exists, initialize it, if the create parameter is true.
 * Else, return NULL.
 */
static PgStat_StatDBEntry *
pgstat_get_db_entry(Oid databaseid, bool create)
{
	PgStat_StatDBEntry *result;
	bool		found;
	HASHACTION	action = (create ? HASH_ENTER : HASH_FIND);

	/* Lookup or create the hash table entry for this database */
	result = (PgStat_StatDBEntry *) hash_search(pgStatDBHash,
												&databaseid,
												action, &found);

	if (!create && !found)
		return NULL;

	/*
	 * If not found, initialize the new one.  This creates empty hash tables
	 * for tables and functions, too.
	 */
	if (!found)
		reset_dbentry_counters(result);

	return result;
}


/*
 * Lookup the hash table entry for the specified table. If no hash
 * table entry exists, initialize it, if the create parameter is true.
 * Else, return NULL.
 */
static PgStat_StatTabEntry *
pgstat_get_tab_entry(PgStat_StatDBEntry *dbentry, Oid tableoid, bool create)
{
	PgStat_StatTabEntry *result;
	bool		found;
	HASHACTION	action = (create ? HASH_ENTER : HASH_FIND);

	/* Lookup or create the hash table entry for this table */
	result = (PgStat_StatTabEntry *) hash_search(dbentry->tables,
												 &tableoid,
												 action, &found);

	if (!create && !found)
		return NULL;

	/* If not found, initialize the new one. */
	if (!found)
	{
		result->numscans = 0;
		result->tuples_returned = 0;
		result->tuples_fetched = 0;
		result->tuples_inserted = 0;
		result->tuples_updated = 0;
		result->tuples_deleted = 0;
		result->tuples_hot_updated = 0;
		result->n_live_tuples = 0;
		result->n_dead_tuples = 0;
		result->changes_since_analyze = 0;
		result->blocks_fetched = 0;
		result->blocks_hit = 0;
		result->vacuum_timestamp = 0;
		result->vacuum_count = 0;
		result->autovac_vacuum_timestamp = 0;
		result->autovac_vacuum_count = 0;
		result->analyze_timestamp = 0;
		result->analyze_count = 0;
		result->autovac_analyze_timestamp = 0;
		result->autovac_analyze_count = 0;
	}

	return result;
}


/* ----------
 * pgstat_write_statsfiles() -
 *		Write the global statistics file, as well as requested DB files.
 *
 *	If writing to the permanent files (happens when the collector is
 *	shutting down only), remove the temporary files so that backends
 *	starting up under a new postmaster can't read the old data before
 *	the new collector is ready.
 *
 *	When 'allDbs' is false, only the requested databases (listed in
 *	last_statrequests) will be written; otherwise, all databases will be
 *	written.
 * ----------
 */
static void
pgstat_write_statsfiles(bool permanent, bool allDbs)
{
	HASH_SEQ_STATUS hstat;
	PgStat_StatDBEntry *dbentry;
<<<<<<< HEAD
	PgStat_StatTabEntry *tabentry;
	PgStat_StatFuncEntry *funcentry;
	PgStat_StatQueueEntry *queueentry;
=======
>>>>>>> e472b921
	FILE	   *fpout;
	int32		format_id;
	const char *tmpfile = permanent ? PGSTAT_STAT_PERMANENT_TMPFILE : pgstat_stat_tmpname;
	const char *statfile = permanent ? PGSTAT_STAT_PERMANENT_FILENAME : pgstat_stat_filename;
	int			rc;

	elog(DEBUG2, "writing statsfile '%s'", statfile);

	/*
	 * Open the statistics temp file to write out the current values.
	 */
	fpout = AllocateFile(tmpfile, PG_BINARY_W);
	if (fpout == NULL)
	{
		ereport(LOG,
				(errcode_for_file_access(),
				 errmsg("could not open temporary statistics file \"%s\": %m",
						tmpfile)));
		return;
	}

	/*
	 * Set the timestamp of the stats file.
	 */
	globalStats.stats_timestamp = GetCurrentTimestamp();

	/*
	 * Write the file header --- currently just a format ID.
	 */
	format_id = PGSTAT_FILE_FORMAT_ID;
	rc = fwrite(&format_id, sizeof(format_id), 1, fpout);
	(void) rc;					/* we'll check for error with ferror */

	/*
	 * Write global stats struct
	 */
	rc = fwrite(&globalStats, sizeof(globalStats), 1, fpout);
	(void) rc;					/* we'll check for error with ferror */

	/*
	 * Walk through the database table.
	 */
	hash_seq_init(&hstat, pgStatDBHash);
	while ((dbentry = (PgStat_StatDBEntry *) hash_seq_search(&hstat)) != NULL)
	{
		/*
		 * Write out the tables and functions into the DB stat file, if
		 * required.
		 *
		 * We need to do this before the dbentry write, to ensure the
		 * timestamps written to both are consistent.
		 */
		if (allDbs || pgstat_db_requested(dbentry->databaseid))
		{
			dbentry->stats_timestamp = globalStats.stats_timestamp;
			pgstat_write_db_statsfile(dbentry, permanent);
		}

		/*
		 * Write out the DB entry. We don't write the tables or functions
		 * pointers, since they're of no use to any other process.
		 */
		fputc('D', fpout);
		rc = fwrite(dbentry, offsetof(PgStat_StatDBEntry, tables), 1, fpout);
		(void) rc;				/* we'll check for error with ferror */
	}

	/*
	 * Walk through resource queue stats.
	 */
	hash_seq_init(&fstat, pgStatQueueHash);
	while ((queueentry = (PgStat_StatQueueEntry *) hash_seq_search(&fstat)) != NULL)
	{
		fputc('Q', fpout);
		fwrite(queueentry, sizeof(PgStat_StatQueueEntry), 1, fpout);
	}

	/*
	 * No more output to be done. Close the temp file and replace the old
	 * pgstat.stat with it.  The ferror() check replaces testing for error
	 * after each individual fputc or fwrite above.
	 */
	fputc('E', fpout);

	if (ferror(fpout))
	{
		ereport(LOG,
				(errcode_for_file_access(),
			   errmsg("could not write temporary statistics file \"%s\": %m",
					  tmpfile)));
		FreeFile(fpout);
		unlink(tmpfile);
	}
	else if (FreeFile(fpout) < 0)
	{
		ereport(LOG,
				(errcode_for_file_access(),
			   errmsg("could not close temporary statistics file \"%s\": %m",
					  tmpfile)));
		unlink(tmpfile);
	}
	else if (rename(tmpfile, statfile) < 0)
	{
		ereport(LOG,
				(errcode_for_file_access(),
				 errmsg("could not rename temporary statistics file \"%s\" to \"%s\": %m",
						tmpfile, statfile)));
		unlink(tmpfile);
	}

	if (permanent)
		unlink(pgstat_stat_filename);

	/*
	 * Now throw away the list of requests.  Note that requests sent after we
	 * started the write are still waiting on the network socket.
	 */
	if (!slist_is_empty(&last_statrequests))
	{
		slist_mutable_iter iter;

		slist_foreach_modify(iter, &last_statrequests)
		{
			DBWriteRequest *req;

			req = slist_container(DBWriteRequest, next, iter.cur);
			pfree(req);
		}

		slist_init(&last_statrequests);
	}
}

/*
 * return the filename for a DB stat file; filename is the output buffer,
 * of length len.
 */
static void
get_dbstat_filename(bool permanent, bool tempname, Oid databaseid,
					char *filename, int len)
{
	int			printed;

	printed = snprintf(filename, len, "%s/db_%u.%s",
					   permanent ? PGSTAT_STAT_PERMANENT_DIRECTORY :
					   pgstat_stat_directory,
					   databaseid,
					   tempname ? "tmp" : "stat");
	if (printed > len)
		elog(ERROR, "overlength pgstat path");
}

/* ----------
 * pgstat_write_db_statsfile() -
 *		Write the stat file for a single database.
 *
 *	If writing to the permanent file (happens when the collector is
 *	shutting down only), remove the temporary file so that backends
 *	starting up under a new postmaster can't read the old data before
 *	the new collector is ready.
 * ----------
 */
static void
pgstat_write_db_statsfile(PgStat_StatDBEntry *dbentry, bool permanent)
{
	HASH_SEQ_STATUS tstat;
	HASH_SEQ_STATUS fstat;
	PgStat_StatTabEntry *tabentry;
	PgStat_StatFuncEntry *funcentry;
	FILE	   *fpout;
	int32		format_id;
	Oid			dbid = dbentry->databaseid;
	int			rc;
	char		tmpfile[MAXPGPATH];
	char		statfile[MAXPGPATH];

	get_dbstat_filename(permanent, true, dbid, tmpfile, MAXPGPATH);
	get_dbstat_filename(permanent, false, dbid, statfile, MAXPGPATH);

	elog(DEBUG2, "writing statsfile '%s'", statfile);

	/*
	 * Open the statistics temp file to write out the current values.
	 */
	fpout = AllocateFile(tmpfile, PG_BINARY_W);
	if (fpout == NULL)
	{
		ereport(LOG,
				(errcode_for_file_access(),
				 errmsg("could not open temporary statistics file \"%s\": %m",
						tmpfile)));
		return;
	}

	/*
	 * Write the file header --- currently just a format ID.
	 */
	format_id = PGSTAT_FILE_FORMAT_ID;
	rc = fwrite(&format_id, sizeof(format_id), 1, fpout);
	(void) rc;					/* we'll check for error with ferror */

	/*
	 * Walk through the database's access stats per table.
	 */
	hash_seq_init(&tstat, dbentry->tables);
	while ((tabentry = (PgStat_StatTabEntry *) hash_seq_search(&tstat)) != NULL)
	{
		fputc('T', fpout);
		rc = fwrite(tabentry, sizeof(PgStat_StatTabEntry), 1, fpout);
		(void) rc;				/* we'll check for error with ferror */
	}

	/*
	 * Walk through the database's function stats table.
	 */
	hash_seq_init(&fstat, dbentry->functions);
	while ((funcentry = (PgStat_StatFuncEntry *) hash_seq_search(&fstat)) != NULL)
	{
		fputc('F', fpout);
		rc = fwrite(funcentry, sizeof(PgStat_StatFuncEntry), 1, fpout);
		(void) rc;				/* we'll check for error with ferror */
	}

	/*
	 * No more output to be done. Close the temp file and replace the old
	 * pgstat.stat with it.  The ferror() check replaces testing for error
	 * after each individual fputc or fwrite above.
	 */
	fputc('E', fpout);

	if (ferror(fpout))
	{
		ereport(LOG,
				(errcode_for_file_access(),
			   errmsg("could not write temporary statistics file \"%s\": %m",
					  tmpfile)));
		FreeFile(fpout);
		unlink(tmpfile);
	}
	else if (FreeFile(fpout) < 0)
	{
		ereport(LOG,
				(errcode_for_file_access(),
			   errmsg("could not close temporary statistics file \"%s\": %m",
					  tmpfile)));
		unlink(tmpfile);
	}
	else if (rename(tmpfile, statfile) < 0)
	{
		ereport(LOG,
				(errcode_for_file_access(),
				 errmsg("could not rename temporary statistics file \"%s\" to \"%s\": %m",
						tmpfile, statfile)));
		unlink(tmpfile);
	}

	if (permanent)
	{
		get_dbstat_filename(false, false, dbid, statfile, MAXPGPATH);

		elog(DEBUG2, "removing temporary stat file '%s'", statfile);
		unlink(statfile);
	}
}

/* ----------
 * pgstat_read_statsfiles() -
 *
 *	Reads in the existing statistics collector files and initializes the
 *	databases' hash table.  If the permanent file name is requested (which
 *	only happens in the stats collector itself), also remove the file after
 *	reading; the in-memory status is now authoritative, and the permanent file
 *	would be out of date in case somebody else reads it.
 *
 *	If a deep read is requested, table/function stats are read also, otherwise
 *	the table/function hash tables remain empty.
 * ----------
 */
static HTAB *
pgstat_read_statsfiles(Oid onlydb, bool permanent, bool deep)
{
	PgStat_StatDBEntry *dbentry;
	PgStat_StatDBEntry dbbuf;
<<<<<<< HEAD
	PgStat_StatTabEntry *tabentry;
	PgStat_StatTabEntry tabbuf;
	PgStat_StatFuncEntry funcbuf;
	PgStat_StatFuncEntry *funcentry;
	PgStat_StatQueueEntry queuebuf;	/* GPDB */
	PgStat_StatQueueEntry *queueentry; /* GPDB */
	HASHCTL		hash_ctl;
	HTAB	   *dbhash;
	HTAB	   *tabhash = NULL;
	HTAB	   *funchash = NULL;
	HTAB      *queuehash = NULL;  /* GPDB */	
=======
	HASHCTL		hash_ctl;
	HTAB	   *dbhash;
>>>>>>> e472b921
	FILE	   *fpin;
	int32		format_id;
	bool		found;
	const char *statfile = permanent ? PGSTAT_STAT_PERMANENT_FILENAME : pgstat_stat_filename;

	/*
	 * The tables will live in pgStatLocalContext.
	 */
	pgstat_setup_memcxt();

	/*
	 * Create the DB hashtable
	 */
	memset(&hash_ctl, 0, sizeof(hash_ctl));
	hash_ctl.keysize = sizeof(Oid);
	hash_ctl.entrysize = sizeof(PgStat_StatDBEntry);
	hash_ctl.hash = oid_hash;
	hash_ctl.hcxt = pgStatLocalContext;
	dbhash = hash_create("Databases hash", PGSTAT_DB_HASH_SIZE, &hash_ctl,
						 HASH_ELEM | HASH_FUNCTION | HASH_CONTEXT);

	/*
	 * Clear out global statistics so they start from zero in case we can't
	 * load an existing statsfile.
	 */
	memset(&globalStats, 0, sizeof(globalStats));

	/**
	 ** Create the Queue hashtable
	 **/
	memset(&hash_ctl, 0, sizeof(hash_ctl));
	hash_ctl.keysize = sizeof(Oid);
	hash_ctl.entrysize = sizeof(PgStat_StatQueueEntry);
	hash_ctl.hash = oid_hash;
	hash_ctl.hcxt = pgStatLocalContext;
	queuehash = hash_create("Queues hash", PGSTAT_QUEUE_HASH_SIZE, &hash_ctl,
						  HASH_ELEM | HASH_FUNCTION | HASH_CONTEXT);
	pgStatQueueHash = queuehash;

	/*
	 * Clear out global statistics so they start from zero in case we can't
	 * load an existing statsfile.
	 */
	memset(&globalStats, 0, sizeof(globalStats));

	/*
	 * Set the current timestamp (will be kept only in case we can't load an
	 * existing statsfile).
	 */
	globalStats.stat_reset_timestamp = GetCurrentTimestamp();

	/*
	 * Try to open the stats file. If it doesn't exist, the backends simply
	 * return zero for anything and the collector simply starts from scratch
	 * with empty counters.
	 *
	 * ENOENT is a possibility if the stats collector is not running or has
	 * not yet written the stats file the first time.  Any other failure
	 * condition is suspicious.
	 */
	if ((fpin = AllocateFile(statfile, PG_BINARY_R)) == NULL)
	{
		if (errno != ENOENT)
			ereport(pgStatRunningInCollector ? LOG : WARNING,
					(errcode_for_file_access(),
					 errmsg("could not open statistics file \"%s\": %m",
							statfile)));
		return dbhash;
	}

	/*
	 * Verify it's of the expected format.
	 */
	if (fread(&format_id, 1, sizeof(format_id), fpin) != sizeof(format_id) ||
		format_id != PGSTAT_FILE_FORMAT_ID)
	{
		ereport(pgStatRunningInCollector ? LOG : WARNING,
				(errmsg("corrupted statistics file \"%s\"", statfile)));
		goto done;
	}

	/*
	 * Read global stats struct
	 */
	if (fread(&globalStats, 1, sizeof(globalStats), fpin) != sizeof(globalStats))
	{
		ereport(pgStatRunningInCollector ? LOG : WARNING,
				(errmsg("corrupted statistics file \"%s\"", statfile)));
		goto done;
	}

	/*
	 * We found an existing collector stats file. Read it and put all the
	 * hashtable entries into place.
	 */
	for (;;)
	{
		switch (fgetc(fpin))
		{
				/*
				 * 'D'	A PgStat_StatDBEntry struct describing a database
				 * follows.
				 */
			case 'D':
				if (fread(&dbbuf, 1, offsetof(PgStat_StatDBEntry, tables),
						  fpin) != offsetof(PgStat_StatDBEntry, tables))
				{
					ereport(pgStatRunningInCollector ? LOG : WARNING,
							(errmsg("corrupted statistics file \"%s\"",
									statfile)));
					goto done;
				}

				/*
				 * Add to the DB hash
				 */
				dbentry = (PgStat_StatDBEntry *) hash_search(dbhash,
												  (void *) &dbbuf.databaseid,
															 HASH_ENTER,
															 &found);
				if (found)
				{
					ereport(pgStatRunningInCollector ? LOG : WARNING,
							(errmsg("corrupted statistics file \"%s\"",
									statfile)));
					goto done;
				}

				memcpy(dbentry, &dbbuf, sizeof(PgStat_StatDBEntry));
				dbentry->tables = NULL;
				dbentry->functions = NULL;

				/*
				 * Don't collect tables if not the requested DB (or the
				 * shared-table info)
				 */
				if (onlydb != InvalidOid)
				{
					if (dbbuf.databaseid != onlydb &&
						dbbuf.databaseid != InvalidOid)
						break;
				}

				memset(&hash_ctl, 0, sizeof(hash_ctl));
				hash_ctl.keysize = sizeof(Oid);
				hash_ctl.entrysize = sizeof(PgStat_StatTabEntry);
				hash_ctl.hash = oid_hash;
				hash_ctl.hcxt = pgStatLocalContext;
				dbentry->tables = hash_create("Per-database table",
											  PGSTAT_TAB_HASH_SIZE,
											  &hash_ctl,
								   HASH_ELEM | HASH_FUNCTION | HASH_CONTEXT);

				memset(&hash_ctl, 0, sizeof(hash_ctl));
				hash_ctl.keysize = sizeof(Oid);
				hash_ctl.entrysize = sizeof(PgStat_StatFuncEntry);
				hash_ctl.hash = oid_hash;
				hash_ctl.hcxt = pgStatLocalContext;
				dbentry->functions = hash_create("Per-database function",
												 PGSTAT_FUNCTION_HASH_SIZE,
												 &hash_ctl,
								   HASH_ELEM | HASH_FUNCTION | HASH_CONTEXT);

				/*
				 * If requested, read the data from the database-specific
				 * file. If there was onlydb specified (!= InvalidOid), we
				 * would not get here because of a break above. So we don't
				 * need to recheck.
				 */
				if (deep)
					pgstat_read_db_statsfile(dbentry->databaseid,
											 dbentry->tables,
											 dbentry->functions,
											 permanent);

				break;

			case 'E':
				goto done;

			default:
				ereport(pgStatRunningInCollector ? LOG : WARNING,
						(errmsg("corrupted statistics file \"%s\"",
								statfile)));
				goto done;
		}
	}

done:
	FreeFile(fpin);

	/* If requested to read the permanent file, also get rid of it. */
	if (permanent)
	{
		elog(DEBUG2, "removing permanent stats file '%s'", statfile);
		unlink(statfile);
	}

	return dbhash;
}


/* ----------
 * pgstat_read_db_statsfile() -
 *
 *	Reads in the existing statistics collector file for the given database,
 *	and initializes the tables and functions hash tables.
 *
 *	As pgstat_read_statsfiles, if the permanent file is requested, it is
 *	removed after reading.
 * ----------
 */
static void
pgstat_read_db_statsfile(Oid databaseid, HTAB *tabhash, HTAB *funchash,
						 bool permanent)
{
	PgStat_StatTabEntry *tabentry;
	PgStat_StatTabEntry tabbuf;
	PgStat_StatFuncEntry funcbuf;
	PgStat_StatFuncEntry *funcentry;
	FILE	   *fpin;
	int32		format_id;
	bool		found;
	char		statfile[MAXPGPATH];

	get_dbstat_filename(permanent, false, databaseid, statfile, MAXPGPATH);

	/*
	 * Try to open the stats file. If it doesn't exist, the backends simply
	 * return zero for anything and the collector simply starts from scratch
	 * with empty counters.
	 *
	 * ENOENT is a possibility if the stats collector is not running or has
	 * not yet written the stats file the first time.  Any other failure
	 * condition is suspicious.
	 */
	if ((fpin = AllocateFile(statfile, PG_BINARY_R)) == NULL)
	{
		if (errno != ENOENT)
			ereport(pgStatRunningInCollector ? LOG : WARNING,
					(errcode_for_file_access(),
					 errmsg("could not open statistics file \"%s\": %m",
							statfile)));
		return;
	}

	/*
	 * Verify it's of the expected format.
	 */
	if (fread(&format_id, 1, sizeof(format_id), fpin) != sizeof(format_id) ||
		format_id != PGSTAT_FILE_FORMAT_ID)
	{
		ereport(pgStatRunningInCollector ? LOG : WARNING,
				(errmsg("corrupted statistics file \"%s\"", statfile)));
		goto done;
	}

	/*
	 * We found an existing collector stats file. Read it and put all the
	 * hashtable entries into place.
	 */
	for (;;)
	{
		switch (fgetc(fpin))
		{
				/*
				 * 'T'	A PgStat_StatTabEntry follows.
				 */
			case 'T':
				if (fread(&tabbuf, 1, sizeof(PgStat_StatTabEntry),
						  fpin) != sizeof(PgStat_StatTabEntry))
				{
					ereport(pgStatRunningInCollector ? LOG : WARNING,
							(errmsg("corrupted statistics file \"%s\"",
									statfile)));
					goto done;
				}

				/*
				 * Skip if table belongs to a not requested database.
				 */
				if (tabhash == NULL)
					break;

				tabentry = (PgStat_StatTabEntry *) hash_search(tabhash,
													(void *) &tabbuf.tableid,
														 HASH_ENTER, &found);

				if (found)
				{
					ereport(pgStatRunningInCollector ? LOG : WARNING,
							(errmsg("corrupted statistics file \"%s\"",
									statfile)));
					goto done;
				}

				memcpy(tabentry, &tabbuf, sizeof(tabbuf));
				break;

				/*
				 * 'F'	A PgStat_StatFuncEntry follows.
				 */
			case 'F':
				if (fread(&funcbuf, 1, sizeof(PgStat_StatFuncEntry),
						  fpin) != sizeof(PgStat_StatFuncEntry))
				{
					ereport(pgStatRunningInCollector ? LOG : WARNING,
							(errmsg("corrupted statistics file \"%s\"",
									statfile)));
					goto done;
				}

				/*
				 * Skip if function belongs to a not requested database.
				 */
				if (funchash == NULL)
					break;

				funcentry = (PgStat_StatFuncEntry *) hash_search(funchash,
												(void *) &funcbuf.functionid,
														 HASH_ENTER, &found);

				if (found)
				{
					ereport(pgStatRunningInCollector ? LOG : WARNING,
							(errmsg("corrupted statistics file \"%s\"",
									statfile)));
					goto done;
				}

				memcpy(funcentry, &funcbuf, sizeof(funcbuf));
				break;

				/*
				 * 'Q'	A PgStat_StatQueueEntry follows.  (GPDB)
				 */
			case 'Q':
				if (fread(&queuebuf, 1, sizeof(PgStat_StatQueueEntry),
						  fpin) != sizeof(PgStat_StatQueueEntry))
				{
					ereport(pgStatRunningInCollector ? LOG : WARNING,
							(errmsg("corrupted pgstat.stat file")));
					goto done;
				}

				if (queuehash == NULL)
					break;

				/*
				 * Add it to the queue hash.
				 */
				queueentry = (PgStat_StatQueueEntry *) hash_search(queuehash,
													(void *) &queuebuf.queueid,
														 HASH_ENTER, &found);
				
				if (found)
				{
					ereport(pgStatRunningInCollector ? LOG : WARNING,
							(errmsg("corrupted pgstat.stat file")));
					goto done;
				}

				memcpy(queueentry, &queuebuf, sizeof(PgStat_StatQueueEntry));
				break;

				/*
				 * 'E'	The EOF marker of a complete stats file.
				 */
			case 'E':
				goto done;

			default:
				ereport(pgStatRunningInCollector ? LOG : WARNING,
						(errmsg("corrupted statistics file \"%s\"",
								statfile)));
				goto done;
		}
	}

done:
	FreeFile(fpin);

	if (permanent)
	{
		elog(DEBUG2, "removing permanent stats file '%s'", statfile);
		unlink(statfile);
	}

	return;
}

/* ----------
 * pgstat_read_db_statsfile_timestamp() -
 *
 *	Attempt to determine the timestamp of the last db statfile write.
 *	Returns TRUE if successful; the timestamp is stored in *ts.
 *
 *	This needs to be careful about handling databases for which no stats file
 *	exists, such as databases without a stat entry or those not yet written:
 *
 *	- if there's a database entry in the global file, return the corresponding
 *	stats_timestamp value.
 *
 *	- if there's no db stat entry (e.g. for a new or inactive database),
 *	there's no stat_timestamp value, but also nothing to write so we return
 *	the timestamp of the global statfile.
 * ----------
 */
static bool
pgstat_read_db_statsfile_timestamp(Oid databaseid, bool permanent,
								   TimestampTz *ts)
{
	PgStat_StatDBEntry dbentry;
	PgStat_GlobalStats myGlobalStats;
	FILE	   *fpin;
	int32		format_id;
	const char *statfile = permanent ? PGSTAT_STAT_PERMANENT_FILENAME : pgstat_stat_filename;

	/*
	 * Try to open the stats file.	As above, anything but ENOENT is worthy of
	 * complaining about.
	 */
	if ((fpin = AllocateFile(statfile, PG_BINARY_R)) == NULL)
	{
		if (errno != ENOENT)
			ereport(pgStatRunningInCollector ? LOG : WARNING,
					(errcode_for_file_access(),
					 errmsg("could not open statistics file \"%s\": %m",
							statfile)));
		return false;
	}

	/*
	 * Verify it's of the expected format.
	 */
	if (fread(&format_id, 1, sizeof(format_id), fpin) != sizeof(format_id) ||
		format_id != PGSTAT_FILE_FORMAT_ID)
	{
		ereport(pgStatRunningInCollector ? LOG : WARNING,
				(errmsg("corrupted statistics file \"%s\"", statfile)));
		FreeFile(fpin);
		return false;
	}

	/*
	 * Read global stats struct
	 */
	if (fread(&myGlobalStats, 1, sizeof(myGlobalStats),
			  fpin) != sizeof(myGlobalStats))
	{
		ereport(pgStatRunningInCollector ? LOG : WARNING,
				(errmsg("corrupted statistics file \"%s\"", statfile)));
		FreeFile(fpin);
		return false;
	}

	/* By default, we're going to return the timestamp of the global file. */
	*ts = myGlobalStats.stats_timestamp;

	/*
	 * We found an existing collector stats file.  Read it and look for a
	 * record for the requested database.  If found, use its timestamp.
	 */
	for (;;)
	{
		switch (fgetc(fpin))
		{
				/*
				 * 'D'	A PgStat_StatDBEntry struct describing a database
				 * follows.
				 */
			case 'D':
				if (fread(&dbentry, 1, offsetof(PgStat_StatDBEntry, tables),
						  fpin) != offsetof(PgStat_StatDBEntry, tables))
				{
					ereport(pgStatRunningInCollector ? LOG : WARNING,
							(errmsg("corrupted statistics file \"%s\"",
									statfile)));
					goto done;
				}

				/*
				 * If this is the DB we're looking for, save its timestamp and
				 * we're done.
				 */
				if (dbentry.databaseid == databaseid)
				{
					*ts = dbentry.stats_timestamp;
					goto done;
				}

				break;

			case 'E':
				goto done;

			default:
				ereport(pgStatRunningInCollector ? LOG : WARNING,
						(errmsg("corrupted statistics file \"%s\"",
								statfile)));
				goto done;
		}
	}

done:
	FreeFile(fpin);
	return true;
}

/*
 * If not already done, read the statistics collector stats file into
 * some hash tables.  The results will be kept until pgstat_clear_snapshot()
 * is called (typically, at end of transaction).
 */
static void
backend_read_statsfile(void)
{
	TimestampTz min_ts = 0;
	TimestampTz ref_ts = 0;
	int			count;

	/* already read it? */
	if (pgStatDBHash)
		return;
	Assert(!pgStatRunningInCollector);

	/*
	 * Loop until fresh enough stats file is available or we ran out of time.
	 * The stats inquiry message is sent repeatedly in case collector drops
	 * it; but not every single time, as that just swamps the collector.
	 */
	for (count = 0; count < PGSTAT_POLL_LOOP_COUNT; count++)
	{
		bool		ok;
		TimestampTz file_ts = 0;
		TimestampTz cur_ts;

		CHECK_FOR_INTERRUPTS();

		ok = pgstat_read_db_statsfile_timestamp(MyDatabaseId, false, &file_ts);

		cur_ts = GetCurrentTimestamp();
		/* Calculate min acceptable timestamp, if we didn't already */
		if (count == 0 || cur_ts < ref_ts)
		{
			/*
			 * We set the minimum acceptable timestamp to PGSTAT_STAT_INTERVAL
			 * msec before now.  This indirectly ensures that the collector
			 * needn't write the file more often than PGSTAT_STAT_INTERVAL. In
			 * an autovacuum worker, however, we want a lower delay to avoid
			 * using stale data, so we use PGSTAT_RETRY_DELAY (since the
			 * number of workers is low, this shouldn't be a problem).
			 *
			 * We don't recompute min_ts after sleeping, except in the
			 * unlikely case that cur_ts went backwards.  So we might end up
			 * accepting a file a bit older than PGSTAT_STAT_INTERVAL.	In
			 * practice that shouldn't happen, though, as long as the sleep
			 * time is less than PGSTAT_STAT_INTERVAL; and we don't want to
			 * tell the collector that our cutoff time is less than what we'd
			 * actually accept.
			 */
			ref_ts = cur_ts;
			if (IsAutoVacuumWorkerProcess())
				min_ts = TimestampTzPlusMilliseconds(ref_ts,
													 -PGSTAT_RETRY_DELAY);
			else
				min_ts = TimestampTzPlusMilliseconds(ref_ts,
													 -PGSTAT_STAT_INTERVAL);
		}

		/*
		 * If the file timestamp is actually newer than cur_ts, we must have
		 * had a clock glitch (system time went backwards) or there is clock
		 * skew between our processor and the stats collector's processor.
		 * Accept the file, but send an inquiry message anyway to make
		 * pgstat_recv_inquiry do a sanity check on the collector's time.
		 */
		if (ok && file_ts > cur_ts)
		{
			/*
			 * A small amount of clock skew between processors isn't terribly
			 * surprising, but a large difference is worth logging.  We
			 * arbitrarily define "large" as 1000 msec.
			 */
			if (file_ts >= TimestampTzPlusMilliseconds(cur_ts, 1000))
			{
				char	   *filetime;
				char	   *mytime;

				/* Copy because timestamptz_to_str returns a static buffer */
				filetime = pstrdup(timestamptz_to_str(file_ts));
				mytime = pstrdup(timestamptz_to_str(cur_ts));
				elog(LOG, "stats collector's time %s is later than backend local time %s",
					 filetime, mytime);
				pfree(filetime);
				pfree(mytime);
			}

			pgstat_send_inquiry(cur_ts, min_ts, MyDatabaseId);
			break;
		}

		/* Normal acceptance case: file is not older than cutoff time */
		if (ok && file_ts >= min_ts)
			break;

		/* Not there or too old, so kick the collector and wait a bit */
		if ((count % PGSTAT_INQ_LOOP_COUNT) == 0)
			pgstat_send_inquiry(cur_ts, min_ts, MyDatabaseId);

		pg_usleep(PGSTAT_RETRY_DELAY * 1000L);
	}

	if (count >= PGSTAT_POLL_LOOP_COUNT)
		ereport(LOG,
				(errmsg("using stale statistics instead of current ones "
						"because stats collector is not responding")));

	/*
	 * Autovacuum launcher wants stats about all databases, but a shallow read
	 * is sufficient.
	 */
	if (IsAutoVacuumLauncherProcess())
		pgStatDBHash = pgstat_read_statsfiles(InvalidOid, false, false);
	else
		pgStatDBHash = pgstat_read_statsfiles(MyDatabaseId, false, true);
}


/* ----------
 * pgstat_setup_memcxt() -
 *
 *	Create pgStatLocalContext, if not already done.
 * ----------
 */
static void
pgstat_setup_memcxt(void)
{
	if (!pgStatLocalContext)
		pgStatLocalContext = AllocSetContextCreate(TopMemoryContext,
												   "Statistics snapshot",
												   ALLOCSET_SMALL_MINSIZE,
												   ALLOCSET_SMALL_INITSIZE,
												   ALLOCSET_SMALL_MAXSIZE);
}


/* ----------
 * pgstat_clear_snapshot() -
 *
 *	Discard any data collected in the current transaction.	Any subsequent
 *	request will cause new snapshots to be read.
 *
 *	This is also invoked during transaction commit or abort to discard
 *	the no-longer-wanted snapshot.
 * ----------
 */
void
pgstat_clear_snapshot(void)
{
	/* Release memory, if any was allocated */
	if (pgStatLocalContext)
		MemoryContextDelete(pgStatLocalContext);

	/* Reset variables */
	pgStatLocalContext = NULL;
	pgStatDBHash = NULL;
	localBackendStatusTable = NULL;
	localNumBackends = 0;
}


/* ----------
 * pgstat_recv_inquiry() -
 *
 *	Process stat inquiry requests.
 * ----------
 */
static void
pgstat_recv_inquiry(PgStat_MsgInquiry *msg, int len)
{
	slist_iter	iter;
	DBWriteRequest *newreq;
	PgStat_StatDBEntry *dbentry;

	elog(DEBUG2, "received inquiry for %d", msg->databaseid);

	/*
	 * Find the last write request for this DB.  If it's older than the
	 * request's cutoff time, update it; otherwise there's nothing to do.
	 *
	 * Note that if a request is found, we return early and skip the below
	 * check for clock skew.  This is okay, since the only way for a DB
	 * request to be present in the list is that we have been here since the
	 * last write round.
	 */
	slist_foreach(iter, &last_statrequests)
	{
		DBWriteRequest *req = slist_container(DBWriteRequest, next, iter.cur);

		if (req->databaseid != msg->databaseid)
			continue;

		if (msg->cutoff_time > req->request_time)
			req->request_time = msg->cutoff_time;
		return;
	}

	/*
	 * There's no request for this DB yet, so create one.
	 */
	newreq = palloc(sizeof(DBWriteRequest));

	newreq->databaseid = msg->databaseid;
	newreq->request_time = msg->clock_time;
	slist_push_head(&last_statrequests, &newreq->next);

	/*
	 * If the requestor's local clock time is older than stats_timestamp, we
	 * should suspect a clock glitch, ie system time going backwards; though
	 * the more likely explanation is just delayed message receipt.  It is
	 * worth expending a GetCurrentTimestamp call to be sure, since a large
	 * retreat in the system clock reading could otherwise cause us to neglect
	 * to update the stats file for a long time.
	 */
	dbentry = pgstat_get_db_entry(msg->databaseid, false);
	if ((dbentry != NULL) && (msg->clock_time < dbentry->stats_timestamp))
	{
		TimestampTz cur_ts = GetCurrentTimestamp();

		if (cur_ts < dbentry->stats_timestamp)
		{
			/*
			 * Sure enough, time went backwards.  Force a new stats file write
			 * to get back in sync; but first, log a complaint.
			 */
			char	   *writetime;
			char	   *mytime;

			/* Copy because timestamptz_to_str returns a static buffer */
			writetime = pstrdup(timestamptz_to_str(dbentry->stats_timestamp));
			mytime = pstrdup(timestamptz_to_str(cur_ts));
			elog(LOG,
			"stats_timestamp %s is later than collector's time %s for db %d",
				 writetime, mytime, dbentry->databaseid);
			pfree(writetime);
			pfree(mytime);

			newreq->request_time = cur_ts;
			dbentry->stats_timestamp = cur_ts - 1;
		}
	}
}


/* ----------
 * pgstat_recv_tabstat() -
 *
 *	Count what the backend has done.
 * ----------
 */
static void
pgstat_recv_tabstat(PgStat_MsgTabstat *msg, int len)
{
	PgStat_StatDBEntry *dbentry;
	PgStat_StatTabEntry *tabentry;
	int			i;
	bool		found;

	dbentry = pgstat_get_db_entry(msg->m_databaseid, true);

	/*
	 * Update database-wide stats.
	 */
	dbentry->n_xact_commit += (PgStat_Counter) (msg->m_xact_commit);
	dbentry->n_xact_rollback += (PgStat_Counter) (msg->m_xact_rollback);
	dbentry->n_block_read_time += msg->m_block_read_time;
	dbentry->n_block_write_time += msg->m_block_write_time;

	/*
	 * Process all table entries in the message.
	 */
	for (i = 0; i < msg->m_nentries; i++)
	{
		PgStat_TableEntry *tabmsg = &(msg->m_entry[i]);

		tabentry = (PgStat_StatTabEntry *) hash_search(dbentry->tables,
													(void *) &(tabmsg->t_id),
													   HASH_ENTER, &found);

		if (!found)
		{
			/*
			 * If it's a new table entry, initialize counters to the values we
			 * just got.
			 */
			tabentry->numscans = tabmsg->t_counts.t_numscans;
			tabentry->tuples_returned = tabmsg->t_counts.t_tuples_returned;
			tabentry->tuples_fetched = tabmsg->t_counts.t_tuples_fetched;
			tabentry->tuples_inserted = tabmsg->t_counts.t_tuples_inserted;
			tabentry->tuples_updated = tabmsg->t_counts.t_tuples_updated;
			tabentry->tuples_deleted = tabmsg->t_counts.t_tuples_deleted;
			tabentry->tuples_hot_updated = tabmsg->t_counts.t_tuples_hot_updated;
			tabentry->n_live_tuples = tabmsg->t_counts.t_delta_live_tuples;
			tabentry->n_dead_tuples = tabmsg->t_counts.t_delta_dead_tuples;
			tabentry->changes_since_analyze = tabmsg->t_counts.t_changed_tuples;
			tabentry->blocks_fetched = tabmsg->t_counts.t_blocks_fetched;
			tabentry->blocks_hit = tabmsg->t_counts.t_blocks_hit;

			tabentry->vacuum_timestamp = 0;
			tabentry->vacuum_count = 0;
			tabentry->autovac_vacuum_timestamp = 0;
			tabentry->autovac_vacuum_count = 0;
			tabentry->analyze_timestamp = 0;
			tabentry->analyze_count = 0;
			tabentry->autovac_analyze_timestamp = 0;
			tabentry->autovac_analyze_count = 0;
		}
		else
		{
			/*
			 * Otherwise add the values to the existing entry.
			 */
			tabentry->numscans += tabmsg->t_counts.t_numscans;
			tabentry->tuples_returned += tabmsg->t_counts.t_tuples_returned;
			tabentry->tuples_fetched += tabmsg->t_counts.t_tuples_fetched;
			tabentry->tuples_inserted += tabmsg->t_counts.t_tuples_inserted;
			tabentry->tuples_updated += tabmsg->t_counts.t_tuples_updated;
			tabentry->tuples_deleted += tabmsg->t_counts.t_tuples_deleted;
			tabentry->tuples_hot_updated += tabmsg->t_counts.t_tuples_hot_updated;
			tabentry->n_live_tuples += tabmsg->t_counts.t_delta_live_tuples;
			tabentry->n_dead_tuples += tabmsg->t_counts.t_delta_dead_tuples;
			tabentry->changes_since_analyze += tabmsg->t_counts.t_changed_tuples;
			tabentry->blocks_fetched += tabmsg->t_counts.t_blocks_fetched;
			tabentry->blocks_hit += tabmsg->t_counts.t_blocks_hit;
		}

		/* Clamp n_live_tuples in case of negative delta_live_tuples */
		tabentry->n_live_tuples = Max(tabentry->n_live_tuples, 0);
		/* Likewise for n_dead_tuples */
		tabentry->n_dead_tuples = Max(tabentry->n_dead_tuples, 0);

		/*
		 * Add per-table stats to the per-database entry, too.
		 */
		dbentry->n_tuples_returned += tabmsg->t_counts.t_tuples_returned;
		dbentry->n_tuples_fetched += tabmsg->t_counts.t_tuples_fetched;
		dbentry->n_tuples_inserted += tabmsg->t_counts.t_tuples_inserted;
		dbentry->n_tuples_updated += tabmsg->t_counts.t_tuples_updated;
		dbentry->n_tuples_deleted += tabmsg->t_counts.t_tuples_deleted;
		dbentry->n_blocks_fetched += tabmsg->t_counts.t_blocks_fetched;
		dbentry->n_blocks_hit += tabmsg->t_counts.t_blocks_hit;
	}
}


/* ----------
 * pgstat_recv_tabpurge() -
 *
 *	Arrange for dead table removal.
 * ----------
 */
static void
pgstat_recv_tabpurge(PgStat_MsgTabpurge *msg, int len)
{
	PgStat_StatDBEntry *dbentry;
	int			i;

	dbentry = pgstat_get_db_entry(msg->m_databaseid, false);

	/*
	 * No need to purge if we don't even know the database.
	 */
	if (!dbentry || !dbentry->tables)
		return;

	/*
	 * Process all table entries in the message.
	 */
	for (i = 0; i < msg->m_nentries; i++)
	{
		/* Remove from hashtable if present; we don't care if it's not. */
		(void) hash_search(dbentry->tables,
						   (void *) &(msg->m_tableid[i]),
						   HASH_REMOVE, NULL);
	}
}


/* ----------
 * pgstat_recv_dropdb() -
 *
 *	Arrange for dead database removal
 * ----------
 */
static void
pgstat_recv_dropdb(PgStat_MsgDropdb *msg, int len)
{
	Oid			dbid = msg->m_databaseid;
	PgStat_StatDBEntry *dbentry;

	/*
	 * Lookup the database in the hashtable.
	 */
	dbentry = pgstat_get_db_entry(dbid, false);

	/*
	 * If found, remove it (along with the db statfile).
	 */
	if (dbentry)
	{
		char		statfile[MAXPGPATH];

		get_dbstat_filename(true, false, dbid, statfile, MAXPGPATH);

		elog(DEBUG2, "removing %s", statfile);
		unlink(statfile);

		if (dbentry->tables != NULL)
			hash_destroy(dbentry->tables);
		if (dbentry->functions != NULL)
			hash_destroy(dbentry->functions);

		if (hash_search(pgStatDBHash,
						(void *) &dbid,
						HASH_REMOVE, NULL) == NULL)
			ereport(ERROR,
					(errmsg("database hash table corrupted during cleanup --- abort")));
	}
}


/* ----------
 * pgstat_recv_resetcounter() -
 *
 *	Reset the statistics for the specified database.
 * ----------
 */
static void
pgstat_recv_resetcounter(PgStat_MsgResetcounter *msg, int len)
{
	PgStat_StatDBEntry *dbentry;

	/*
	 * Lookup the database in the hashtable.  Nothing to do if not there.
	 */
	dbentry = pgstat_get_db_entry(msg->m_databaseid, false);

	if (!dbentry)
		return;

	/*
	 * We simply throw away all the database's table entries by recreating a
	 * new hash table for them.
	 */
	if (dbentry->tables != NULL)
		hash_destroy(dbentry->tables);
	if (dbentry->functions != NULL)
		hash_destroy(dbentry->functions);

	dbentry->tables = NULL;
	dbentry->functions = NULL;

	/*
	 * Reset database-level stats, too.  This creates empty hash tables for
	 * tables and functions.
	 */
	reset_dbentry_counters(dbentry);
}

/* ----------
 * pgstat_recv_resetshared() -
 *
 *	Reset some shared statistics of the cluster.
 * ----------
 */
static void
pgstat_recv_resetsharedcounter(PgStat_MsgResetsharedcounter *msg, int len)
{
	if (msg->m_resettarget == RESET_BGWRITER)
	{
		/* Reset the global background writer statistics for the cluster. */
		memset(&globalStats, 0, sizeof(globalStats));
		globalStats.stat_reset_timestamp = GetCurrentTimestamp();
	}

	/*
	 * Presumably the sender of this message validated the target, don't
	 * complain here if it's not valid
	 */
}

/* ----------
 * pgstat_recv_resetsinglecounter() -
 *
 *	Reset a statistics for a single object
 * ----------
 */
static void
pgstat_recv_resetsinglecounter(PgStat_MsgResetsinglecounter *msg, int len)
{
	PgStat_StatDBEntry *dbentry;

	dbentry = pgstat_get_db_entry(msg->m_databaseid, false);

	if (!dbentry)
		return;

	/* Set the reset timestamp for the whole database */
	dbentry->stat_reset_timestamp = GetCurrentTimestamp();

	/* Remove object if it exists, ignore it if not */
	if (msg->m_resettype == RESET_TABLE)
		(void) hash_search(dbentry->tables, (void *) &(msg->m_objectid),
						   HASH_REMOVE, NULL);
	else if (msg->m_resettype == RESET_FUNCTION)
		(void) hash_search(dbentry->functions, (void *) &(msg->m_objectid),
						   HASH_REMOVE, NULL);
}

/* ----------
 * pgstat_recv_autovac() -
 *
 *	Process an autovacuum signalling message.
 * ----------
 */
static void
pgstat_recv_autovac(PgStat_MsgAutovacStart *msg, int len)
{
	PgStat_StatDBEntry *dbentry;

	/*
	 * Store the last autovacuum time in the database's hashtable entry.
	 */
	dbentry = pgstat_get_db_entry(msg->m_databaseid, true);

	dbentry->last_autovac_time = msg->m_start_time;
}

/* ----------
 * pgstat_recv_vacuum() -
 *
 *	Process a VACUUM message.
 * ----------
 */
static void
pgstat_recv_vacuum(PgStat_MsgVacuum *msg, int len)
{
	PgStat_StatDBEntry *dbentry;
	PgStat_StatTabEntry *tabentry;

	/*
	 * Store the data in the table's hashtable entry.
	 */
	dbentry = pgstat_get_db_entry(msg->m_databaseid, true);

	tabentry = pgstat_get_tab_entry(dbentry, msg->m_tableoid, true);

	tabentry->n_live_tuples = msg->m_tuples;
	/* Resetting dead_tuples to 0 is an approximation ... */
	tabentry->n_dead_tuples = 0;

	if (msg->m_autovacuum)
	{
		tabentry->autovac_vacuum_timestamp = msg->m_vacuumtime;
		tabentry->autovac_vacuum_count++;
	}
	else
	{
		tabentry->vacuum_timestamp = msg->m_vacuumtime;
		tabentry->vacuum_count++;
	}
}

/* ----------
 * pgstat_recv_analyze() -
 *
 *	Process an ANALYZE message.
 * ----------
 */
static void
pgstat_recv_analyze(PgStat_MsgAnalyze *msg, int len)
{
	PgStat_StatDBEntry *dbentry;
	PgStat_StatTabEntry *tabentry;

	/*
	 * Store the data in the table's hashtable entry.
	 */
	dbentry = pgstat_get_db_entry(msg->m_databaseid, true);

	tabentry = pgstat_get_tab_entry(dbentry, msg->m_tableoid, true);

	tabentry->n_live_tuples = msg->m_live_tuples;
	tabentry->n_dead_tuples = msg->m_dead_tuples;

	/*
	 * We reset changes_since_analyze to zero, forgetting any changes that
	 * occurred while the ANALYZE was in progress.
	 */
	tabentry->changes_since_analyze = 0;

	if (msg->m_autovacuum)
	{
		tabentry->autovac_analyze_timestamp = msg->m_analyzetime;
		tabentry->autovac_analyze_count++;
	}
	else
	{
		tabentry->analyze_timestamp = msg->m_analyzetime;
		tabentry->analyze_count++;
	}
}


/* ----------
 * pgstat_recv_bgwriter() -
 *
 *	Process a BGWRITER message.
 * ----------
 */
static void
pgstat_recv_bgwriter(PgStat_MsgBgWriter *msg, int len)
{
	globalStats.timed_checkpoints += msg->m_timed_checkpoints;
	globalStats.requested_checkpoints += msg->m_requested_checkpoints;
	globalStats.checkpoint_write_time += msg->m_checkpoint_write_time;
	globalStats.checkpoint_sync_time += msg->m_checkpoint_sync_time;
	globalStats.buf_written_checkpoints += msg->m_buf_written_checkpoints;
	globalStats.buf_written_clean += msg->m_buf_written_clean;
	globalStats.maxwritten_clean += msg->m_maxwritten_clean;
	globalStats.buf_written_backend += msg->m_buf_written_backend;
	globalStats.buf_fsync_backend += msg->m_buf_fsync_backend;
	globalStats.buf_alloc += msg->m_buf_alloc;
}


/*
 * GPDB: Lookup the hash table entry for the specified resource queue. If no hash
 * table entry exists, initialize it, if the create parameter is true.
 * Else, return NULL.
 */
static PgStat_StatQueueEntry *
pgstat_get_queue_entry(Oid queueid, bool create)
{
	PgStat_StatQueueEntry *result;
	bool		found;
	HASHACTION	action = (create ? HASH_ENTER : HASH_FIND);

	/* Lookup or create the hash table entry for this queue */
	result = (PgStat_StatQueueEntry *) hash_search(pgStatQueueHash,
												   &queueid,
												   action, &found);

	if (!create && !found)
		return NULL;

	/* If not found, initialize the new one. */
	if (!found)
	{
		result->queueid = queueid;
		result->n_queries_exec = 0;
		result->n_queries_wait = 0;
		result->elapsed_exec = 0;
		result->elapsed_wait = 0;
	}

	return result;
}

/* ----------
 * pgstat_recv_queuestat() -
 *
 *	Process resource queue activity for a backend.
 * ----------
 */
static void
pgstat_recv_queuestat(PgStat_MsgQueuestat *msg, int len)
{
	PgStat_StatQueueEntry	*queueentry;

	/* Get or create an entry for this resource queue. */
	queueentry = pgstat_get_queue_entry(msg->m_queueid, true);

	/* Update the metrics. */
	queueentry->n_queries_exec += msg->m_queries_exec;
	queueentry->n_queries_wait += msg->m_queries_wait;
	queueentry->elapsed_exec += msg->m_elapsed_exec;
	queueentry->elapsed_wait += msg->m_elapsed_wait;
}


/* ----------
 * pgstat_init_localportalhash() -
 *
 *  Cache for portal statistics for a backend.
 * ----------
 */
void
pgstat_init_localportalhash(void)
{
	HASHCTL		info;
	int			hash_flags;

	info.keysize = sizeof(uint32);
	info.entrysize = sizeof(PgStat_StatPortalEntry);
	info.hash = tag_hash;
	hash_flags = (HASH_ELEM | HASH_FUNCTION);

	localStatPortalHash = hash_create("Local Stat Portal Hash",
									 1,
									 &info,
									 hash_flags);

	return;
}


/* ----------
 * pgstat_getportalentry() -
 *
 *  Return the (PgStat_StatPortalEntry *) for a given portal (and backend).
 * ----------
 */
PgStat_StatPortalEntry *
pgstat_getportalentry(uint32 portalid, Oid queueid)
{
	PgStat_StatPortalEntry	*portalentry;
	
	bool					found;

	portalentry = hash_search(localStatPortalHash,
							  (void *) &portalid,
							  HASH_ENTER, &found);

	Assert(portalentry != NULL);

	/* Initialize if this we have not seen this portal before! */
	if (!found || portalentry->queueentry.queueid == InvalidOid)
	{
		portalentry->portalid = portalid;
		portalentry->queueentry.queueid = queueid;
		portalentry->queueentry.n_queries_exec = 0;
		portalentry->queueentry.n_queries_wait = 0;
		portalentry->queueentry.elapsed_exec = 0;
		portalentry->queueentry.elapsed_wait = 0;
	}
	
	return portalentry;
}


/* ----------
 * pgstat_report_queuestat() -
 *
 *	Called from tcop/postgres.c to send the so far collected
 *	per resource queue statistics to the collector.
 * ----------
 */
void
pgstat_report_queuestat()
{
	HASH_SEQ_STATUS			hstat;
	PgStat_StatPortalEntry	*pentry;
	PgStat_MsgQueuestat		msg;

	/* Not collecting queue stats or collector disabled. */
	if (pgStatSock < 0 || !pgstat_collect_queuelevel)
		return;

	/* Do a sequential scan through the local portal/queue hash*/
	hash_seq_init(&hstat, localStatPortalHash);
	while ((pentry = (PgStat_StatPortalEntry *) hash_seq_search(&hstat)) != NULL)
	{
		/* Skip if message payload will be trivial. */
		if (pentry->queueentry.n_queries_exec == 0 &&
			pentry->queueentry.n_queries_wait == 0 &&
			pentry->queueentry.elapsed_exec == 0 &&
			pentry->queueentry.elapsed_wait == 0)
			continue;

		/* Initialize a message to send to the collector. */
		pgstat_setheader(&msg.m_hdr, PGSTAT_MTYPE_QUEUESTAT);
		msg.m_queueid = pentry->queueentry.queueid;
		msg.m_queries_exec = pentry->queueentry.n_queries_exec;
		msg.m_queries_wait = pentry->queueentry.n_queries_wait;
		msg.m_elapsed_exec = pentry->queueentry.elapsed_exec;
		msg.m_elapsed_wait = pentry->queueentry.elapsed_wait;

		/* Reset the counters for this entry. */
		pentry->queueentry.queueid = InvalidOid;
		pentry->queueentry.n_queries_exec = 0;
		pentry->queueentry.n_queries_wait = 0;
		pentry->queueentry.elapsed_exec = 0;
		pentry->queueentry.elapsed_wait = 0;

		pgstat_send(&msg, sizeof(msg));
	}
}


/* ----------
 * pgstat_fetch_stat_queueentry() -
 *
 *	Support function for the SQL-callable pgstat* functions. Returns
 *	the collected statistics for one resource queue or NULL. NULL doesn't mean
 *	that the queue doesn't exist, it is just not yet known by the
 *	collector, so the caller is better off to report ZERO instead.
 * ----------
 */
PgStat_StatQueueEntry *
pgstat_fetch_stat_queueentry(Oid queueid)
{
	/*
	 * If not done for this transaction, read the statistics collector stats
	 * file into some hash tables.
	 */
	backend_read_statsfile();

	/*
	 * Lookup the requested database; return NULL if not found
	 */
	return (PgStat_StatQueueEntry *) hash_search(pgStatQueueHash,
											  (void *) &queueid,
											  HASH_FIND, NULL);
}


/* ----------
 * pgstat_recv_recoveryconflict() -
 *
 *	Process a RECOVERYCONFLICT message.
 * ----------
 */
static void
pgstat_recv_recoveryconflict(PgStat_MsgRecoveryConflict *msg, int len)
{
	PgStat_StatDBEntry *dbentry;

	dbentry = pgstat_get_db_entry(msg->m_databaseid, true);

	switch (msg->m_reason)
	{
		case PROCSIG_RECOVERY_CONFLICT_DATABASE:

			/*
			 * Since we drop the information about the database as soon as it
			 * replicates, there is no point in counting these conflicts.
			 */
			break;
		case PROCSIG_RECOVERY_CONFLICT_TABLESPACE:
			dbentry->n_conflict_tablespace++;
			break;
		case PROCSIG_RECOVERY_CONFLICT_LOCK:
			dbentry->n_conflict_lock++;
			break;
		case PROCSIG_RECOVERY_CONFLICT_SNAPSHOT:
			dbentry->n_conflict_snapshot++;
			break;
		case PROCSIG_RECOVERY_CONFLICT_BUFFERPIN:
			dbentry->n_conflict_bufferpin++;
			break;
		case PROCSIG_RECOVERY_CONFLICT_STARTUP_DEADLOCK:
			dbentry->n_conflict_startup_deadlock++;
			break;
	}
}

/* ----------
 * pgstat_recv_deadlock() -
 *
 *	Process a DEADLOCK message.
 * ----------
 */
static void
pgstat_recv_deadlock(PgStat_MsgDeadlock *msg, int len)
{
	PgStat_StatDBEntry *dbentry;

	dbentry = pgstat_get_db_entry(msg->m_databaseid, true);

	dbentry->n_deadlocks++;
}

/* ----------
 * pgstat_recv_tempfile() -
 *
 *	Process a TEMPFILE message.
 * ----------
 */
static void
pgstat_recv_tempfile(PgStat_MsgTempFile *msg, int len)
{
	PgStat_StatDBEntry *dbentry;

	dbentry = pgstat_get_db_entry(msg->m_databaseid, true);

	dbentry->n_temp_bytes += msg->m_filesize;
	dbentry->n_temp_files += 1;
}

/* ----------
 * pgstat_recv_funcstat() -
 *
 *	Count what the backend has done.
 * ----------
 */
static void
pgstat_recv_funcstat(PgStat_MsgFuncstat *msg, int len)
{
	PgStat_FunctionEntry *funcmsg = &(msg->m_entry[0]);
	PgStat_StatDBEntry *dbentry;
	PgStat_StatFuncEntry *funcentry;
	int			i;
	bool		found;

	dbentry = pgstat_get_db_entry(msg->m_databaseid, true);

	/*
	 * Process all function entries in the message.
	 */
	for (i = 0; i < msg->m_nentries; i++, funcmsg++)
	{
		funcentry = (PgStat_StatFuncEntry *) hash_search(dbentry->functions,
												   (void *) &(funcmsg->f_id),
														 HASH_ENTER, &found);

		if (!found)
		{
			/*
			 * If it's a new function entry, initialize counters to the values
			 * we just got.
			 */
			funcentry->f_numcalls = funcmsg->f_numcalls;
			funcentry->f_total_time = funcmsg->f_total_time;
			funcentry->f_self_time = funcmsg->f_self_time;
		}
		else
		{
			/*
			 * Otherwise add the values to the existing entry.
			 */
			funcentry->f_numcalls += funcmsg->f_numcalls;
			funcentry->f_total_time += funcmsg->f_total_time;
			funcentry->f_self_time += funcmsg->f_self_time;
		}
	}
}

/* ----------
 * pgstat_recv_funcpurge() -
 *
 *	Arrange for dead function removal.
 * ----------
 */
static void
pgstat_recv_funcpurge(PgStat_MsgFuncpurge *msg, int len)
{
	PgStat_StatDBEntry *dbentry;
	int			i;

	dbentry = pgstat_get_db_entry(msg->m_databaseid, false);

	/*
	 * No need to purge if we don't even know the database.
	 */
	if (!dbentry || !dbentry->functions)
		return;

	/*
	 * Process all function entries in the message.
	 */
	for (i = 0; i < msg->m_nentries; i++)
	{
		/* Remove from hashtable if present; we don't care if it's not. */
		(void) hash_search(dbentry->functions,
						   (void *) &(msg->m_functionid[i]),
						   HASH_REMOVE, NULL);
	}
}

/* ----------
 * pgstat_write_statsfile_needed() -
 *
 *	Do we need to write out the files?
 * ----------
 */
static bool
pgstat_write_statsfile_needed(void)
{
	if (!slist_is_empty(&last_statrequests))
		return true;

	/* Everything was written recently */
	return false;
}

/* ----------
 * pgstat_db_requested() -
 *
 *	Checks whether stats for a particular DB need to be written to a file.
 * ----------
 */
static bool
pgstat_db_requested(Oid databaseid)
{
	slist_iter	iter;

	/* Check the databases if they need to refresh the stats. */
	slist_foreach(iter, &last_statrequests)
	{
		DBWriteRequest *req = slist_container(DBWriteRequest, next, iter.cur);

		if (req->databaseid == databaseid)
			return true;
	}

	return false;
}<|MERGE_RESOLUTION|>--- conflicted
+++ resolved
@@ -38,11 +38,8 @@
 #include "access/xact.h"
 #include "catalog/pg_database.h"
 #include "catalog/pg_proc.h"
-<<<<<<< HEAD
 #include "executor/instrument.h"
-=======
 #include "lib/ilist.h"
->>>>>>> e472b921
 #include "libpq/ip.h"
 #include "libpq/libpq.h"
 #include "libpq/pqsignal.h"
@@ -281,18 +278,13 @@
 static PgStat_StatDBEntry *pgstat_get_db_entry(Oid databaseid, bool create);
 static PgStat_StatTabEntry *pgstat_get_tab_entry(PgStat_StatDBEntry *dbentry,
 					 Oid tableoid, bool create);
-<<<<<<< HEAD
 
 static PgStat_StatQueueEntry *pgstat_get_queue_entry(Oid queueid, bool create); /*GPDB*/
 
-static void pgstat_write_statsfile(bool permanent);
-static HTAB *pgstat_read_statsfile(Oid onlydb, bool permanent);
-=======
 static void pgstat_write_statsfiles(bool permanent, bool allDbs);
 static void pgstat_write_db_statsfile(PgStat_StatDBEntry *dbentry, bool permanent);
 static HTAB *pgstat_read_statsfiles(Oid onlydb, bool permanent, bool deep);
 static void pgstat_read_db_statsfile(Oid databaseid, HTAB *tabhash, HTAB *funchash, bool permanent);
->>>>>>> e472b921
 static void backend_read_statsfile(void);
 static void pgstat_read_current_status(void);
 
@@ -2307,6 +2299,7 @@
 	return &localBackendStatusTable[beid - 1];
 }
 
+
 /* ----------
  * pgstat_fetch_stat_numbackends() -
  *
@@ -2815,6 +2808,7 @@
 	beentry->st_waiting = reason;
 }
 
+
 /* ----------
  * pgstat_report_sessionid() -
  *
@@ -3365,11 +3359,11 @@
 
 				case PGSTAT_MTYPE_BGWRITER:
 					pgstat_recv_bgwriter((PgStat_MsgBgWriter *) &msg, len);
-                    break;
+					break;
 
 				case PGSTAT_MTYPE_QUEUESTAT:  /* GPDB */
 					pgstat_recv_queuestat((PgStat_MsgQueuestat *) &msg, len);
-                    break;
+					break;
 
 				case PGSTAT_MTYPE_FUNCSTAT:
 					pgstat_recv_funcstat((PgStat_MsgFuncstat *) &msg, len);
@@ -3611,13 +3605,9 @@
 pgstat_write_statsfiles(bool permanent, bool allDbs)
 {
 	HASH_SEQ_STATUS hstat;
+	HASH_SEQ_STATUS qstat;
 	PgStat_StatDBEntry *dbentry;
-<<<<<<< HEAD
-	PgStat_StatTabEntry *tabentry;
-	PgStat_StatFuncEntry *funcentry;
 	PgStat_StatQueueEntry *queueentry;
-=======
->>>>>>> e472b921
 	FILE	   *fpout;
 	int32		format_id;
 	const char *tmpfile = permanent ? PGSTAT_STAT_PERMANENT_TMPFILE : pgstat_stat_tmpname;
@@ -3688,8 +3678,8 @@
 	/*
 	 * Walk through resource queue stats.
 	 */
-	hash_seq_init(&fstat, pgStatQueueHash);
-	while ((queueentry = (PgStat_StatQueueEntry *) hash_seq_search(&fstat)) != NULL)
+	hash_seq_init(&qstat, pgStatQueueHash);
+	while ((queueentry = (PgStat_StatQueueEntry *) hash_seq_search(&qstat)) != NULL)
 	{
 		fputc('Q', fpout);
 		fwrite(queueentry, sizeof(PgStat_StatQueueEntry), 1, fpout);
@@ -3901,26 +3891,15 @@
 {
 	PgStat_StatDBEntry *dbentry;
 	PgStat_StatDBEntry dbbuf;
-<<<<<<< HEAD
-	PgStat_StatTabEntry *tabentry;
-	PgStat_StatTabEntry tabbuf;
-	PgStat_StatFuncEntry funcbuf;
-	PgStat_StatFuncEntry *funcentry;
-	PgStat_StatQueueEntry queuebuf;	/* GPDB */
-	PgStat_StatQueueEntry *queueentry; /* GPDB */
 	HASHCTL		hash_ctl;
 	HTAB	   *dbhash;
-	HTAB	   *tabhash = NULL;
-	HTAB	   *funchash = NULL;
-	HTAB      *queuehash = NULL;  /* GPDB */	
-=======
-	HASHCTL		hash_ctl;
-	HTAB	   *dbhash;
->>>>>>> e472b921
 	FILE	   *fpin;
 	int32		format_id;
 	bool		found;
 	const char *statfile = permanent ? PGSTAT_STAT_PERMANENT_FILENAME : pgstat_stat_filename;
+	PgStat_StatQueueEntry queuebuf;	/* GPDB */
+	PgStat_StatQueueEntry *queueentry; /* GPDB */
+	HTAB	   *queuehash = NULL;  /* GPDB */
 
 	/*
 	 * The tables will live in pgStatLocalContext.
@@ -3937,12 +3916,6 @@
 	hash_ctl.hcxt = pgStatLocalContext;
 	dbhash = hash_create("Databases hash", PGSTAT_DB_HASH_SIZE, &hash_ctl,
 						 HASH_ELEM | HASH_FUNCTION | HASH_CONTEXT);
-
-	/*
-	 * Clear out global statistics so they start from zero in case we can't
-	 * load an existing statsfile.
-	 */
-	memset(&globalStats, 0, sizeof(globalStats));
 
 	/**
 	 ** Create the Queue hashtable
@@ -4094,6 +4067,40 @@
 
 				break;
 
+				/*
+				 * 'Q'	A PgStat_StatQueueEntry follows.  (GPDB)
+				 */
+			case 'Q':
+				if (fread(&queuebuf, 1, sizeof(PgStat_StatQueueEntry),
+						  fpin) != sizeof(PgStat_StatQueueEntry))
+				{
+					ereport(pgStatRunningInCollector ? LOG : WARNING,
+							(errmsg("corrupted statistics file \"%s\"",
+									statfile)));
+					goto done;
+				}
+
+				if (queuehash == NULL)
+					break;
+
+				/*
+				 * Add it to the queue hash.
+				 */
+				queueentry = (PgStat_StatQueueEntry *) hash_search(queuehash,
+													(void *) &queuebuf.queueid,
+														 HASH_ENTER, &found);
+
+				if (found)
+				{
+					ereport(pgStatRunningInCollector ? LOG : WARNING,
+							(errmsg("corrupted statistics file \"%s\"",
+									statfile)));
+					goto done;
+				}
+
+				memcpy(queueentry, &queuebuf, sizeof(PgStat_StatQueueEntry));
+				break;
+
 			case 'E':
 				goto done;
 
@@ -4251,38 +4258,6 @@
 				break;
 
 				/*
-				 * 'Q'	A PgStat_StatQueueEntry follows.  (GPDB)
-				 */
-			case 'Q':
-				if (fread(&queuebuf, 1, sizeof(PgStat_StatQueueEntry),
-						  fpin) != sizeof(PgStat_StatQueueEntry))
-				{
-					ereport(pgStatRunningInCollector ? LOG : WARNING,
-							(errmsg("corrupted pgstat.stat file")));
-					goto done;
-				}
-
-				if (queuehash == NULL)
-					break;
-
-				/*
-				 * Add it to the queue hash.
-				 */
-				queueentry = (PgStat_StatQueueEntry *) hash_search(queuehash,
-													(void *) &queuebuf.queueid,
-														 HASH_ENTER, &found);
-				
-				if (found)
-				{
-					ereport(pgStatRunningInCollector ? LOG : WARNING,
-							(errmsg("corrupted pgstat.stat file")));
-					goto done;
-				}
-
-				memcpy(queueentry, &queuebuf, sizeof(PgStat_StatQueueEntry));
-				break;
-
-				/*
 				 * 'E'	The EOF marker of a complete stats file.
 				 */
 			case 'E':
@@ -4330,6 +4305,7 @@
 								   TimestampTz *ts)
 {
 	PgStat_StatDBEntry dbentry;
+	PgStat_StatQueueEntry queuebuf;	/* GPDB */
 	PgStat_GlobalStats myGlobalStats;
 	FILE	   *fpin;
 	int32		format_id;
@@ -4408,6 +4384,20 @@
 					goto done;
 				}
 
+				break;
+
+				/*
+				 * 'Q'	A PgStat_StatQueueEntry follows.  (GPDB)
+				 */
+			case 'Q':
+				if (fread(&queuebuf, 1, sizeof(PgStat_StatQueueEntry),
+						  fpin) != sizeof(PgStat_StatQueueEntry))
+				{
+					ereport(pgStatRunningInCollector ? LOG : WARNING,
+							(errmsg("corrupted statistics file \"%s\"",
+									statfile)));
+					goto done;
+				}
 				break;
 
 			case 'E':
