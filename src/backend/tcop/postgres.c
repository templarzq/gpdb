--- conflicted
+++ resolved
@@ -637,11 +637,6 @@
 		ImmediateInterruptOK = true;
 
 		/* And don't forget to detect one that already arrived */
-<<<<<<< HEAD
-		QueryCancelPending = false;
-		QueryFinishPending = false;
-=======
->>>>>>> 1084f317
 		CHECK_FOR_INTERRUPTS();
 	}
 	else
@@ -667,11 +662,6 @@
 	if (DoingCommandRead)
 	{
 		ImmediateInterruptOK = false;
-<<<<<<< HEAD
-		QueryCancelPending = false;		/* forget any CANCEL signal */
-		QueryFinishPending = false;		/* forget any FINISH signal too */
-=======
->>>>>>> 1084f317
 
 		DisableNotifyInterrupt();
 		DisableCatchupInterrupt();
@@ -3435,7 +3425,6 @@
 void
 quickdie(SIGNAL_ARGS)
 {
-<<<<<<< HEAD
 	SIMPLE_FAULT_INJECTOR(QuickDie);
 	quickdie_impl();
 }
@@ -3446,8 +3435,6 @@
 void
 quickdie_impl()
 {
-=======
->>>>>>> 1084f317
 	sigaddset(&BlockSig, SIGQUIT);		/* prevent nested calls */
 	PG_SETMASK(&BlockSig);
 
@@ -3785,7 +3772,7 @@
 			DisableNotifyInterrupt();
 			DisableCatchupInterrupt();
 			InterruptHoldoffCount--;
-			ProcessInterrupts();
+			ProcessInterrupts(__FILE__, __LINE__);
 		}
 	}
 
@@ -3825,11 +3812,8 @@
 		if (IsAutoVacuumWorkerProcess())
 			ereport(FATAL,
 					(errcode(ERRCODE_ADMIN_SHUTDOWN),
-<<<<<<< HEAD
 					 errmsg("terminating autovacuum process due to administrator command"),
 					 errSendAlert(false)));
-=======
-					 errmsg("terminating autovacuum process due to administrator command")));
 		else if (RecoveryConflictPending && RecoveryConflictRetryable)
 			ereport(FATAL,
 					(errcode(ERRCODE_T_R_SERIALIZATION_FAILURE),
@@ -3840,7 +3824,6 @@
 					(errcode(ERRCODE_ADMIN_SHUTDOWN),
 			  errmsg("terminating connection due to conflict with recovery"),
 					 errdetail_recovery_conflict()));
->>>>>>> 1084f317
 		else
 		{
 			if (HasCancelMessage())
@@ -3862,7 +3845,6 @@
 
 	if (ClientConnectionLost)
 	{
-<<<<<<< HEAD
 		QueryCancelPending = false;		/* lost connection trumps QueryCancel */
 		ImmediateInterruptOK = false;	/* not idle anymore */
 		DisableNotifyInterrupt();
@@ -3879,8 +3861,6 @@
 	{
 		elog(LOG,"Process interrupt for 'query cancel pending' (%s:%d)", filename, lineno);
 
-		QueryCancelPending = false;
-=======
 		QueryCancelPending = false;
 		if (ClientAuthInProgress)
 		{
@@ -3931,7 +3911,6 @@
 				 errmsg("canceling statement due to conflict with recovery"),
 						 errdetail_recovery_conflict()));
 		}
->>>>>>> 1084f317
 
 		/*
 		 * If we are reading a command from the client, just ignore the cancel
@@ -3940,29 +3919,14 @@
 		 */
 		if (!DoingCommandRead)
 		{
-<<<<<<< HEAD
-			ImmediateInterruptOK = false;	/* not idle anymore */
+			ImmediateInterruptOK = false;		/* not idle anymore */
 			DisableNotifyInterrupt();
 			DisableCatchupInterrupt();
+
 			if (Gp_role == GP_ROLE_EXECUTE)
 				ereport(ERROR,
 						(errcode(ERRCODE_GP_OPERATION_CANCELED),
 						 errmsg("canceling MPP operation")));
-			/* As in quickdie, don't risk sending to client during auth */
-			if (ClientAuthInProgress && whereToSendOutput == DestRemote)
-				whereToSendOutput = DestNone;
-			if (ClientAuthInProgress)
-				ereport(ERROR,
-						(errcode(ERRCODE_QUERY_CANCELED),
-						 errmsg("canceling authentication due to timeout")));
-			else if (cancel_from_timeout)
-				ereport(ERROR,
-						(errcode(ERRCODE_QUERY_CANCELED),
-						 errmsg("canceling statement due to statement timeout")));
-			else if (IsAutoVacuumWorkerProcess())
-				ereport(ERROR,
-						(errcode(ERRCODE_QUERY_CANCELED),
-						 errmsg("canceling autovacuum task")));
 			else if (HasCancelMessage())
 			{
 				char   *buffer = palloc0(MAX_CANCEL_MSG);
@@ -3977,14 +3941,6 @@
 				ereport(ERROR,
 						(errcode(ERRCODE_QUERY_CANCELED),
 						 errmsg("canceling statement due to user request")));
-=======
-			ImmediateInterruptOK = false;		/* not idle anymore */
-			DisableNotifyInterrupt();
-			DisableCatchupInterrupt();
-			ereport(ERROR,
-					(errcode(ERRCODE_QUERY_CANCELED),
-					 errmsg("canceling statement due to user request")));
->>>>>>> 1084f317
 		}
 	}
 	/* If we get here, do nothing (probably, QueryCancelPending was reset) */
@@ -4573,22 +4529,13 @@
 		if (IsUnderPostmaster)
 		ereport(FATAL,
 					(errcode(ERRCODE_SYNTAX_ERROR),
-<<<<<<< HEAD
 					 errmsg("invalid command-line argument for server process: %s", argv[optind]),
-=======
-				 errmsg("invalid command-line arguments for server process"),
->>>>>>> 1084f317
 			  errhint("Try \"%s --help\" for more information.", progname)));
 		else
 			ereport(FATAL,
 					(errcode(ERRCODE_SYNTAX_ERROR),
-<<<<<<< HEAD
 					 errmsg("%s: invalid command-line argument: %s",
 							progname, argv[optind]),
-=======
-					 errmsg("%s: invalid command-line arguments",
-							progname),
->>>>>>> 1084f317
 			  errhint("Try \"%s --help\" for more information.", progname)));
 	}
 
@@ -4773,28 +4720,13 @@
 		WalSndSignals();
 	else
 	{
-<<<<<<< HEAD
-		pqsignal(SIGHUP, SigHupHandler); /* set flag to read config file */
-		pqsignal(SIGINT, StatementCancelHandler); /* cancel current query */
-=======
 		pqsignal(SIGHUP, SigHupHandler);		/* set flag to read config
 												 * file */
 		pqsignal(SIGINT, StatementCancelHandler);		/* cancel current query */
->>>>>>> 1084f317
 		pqsignal(SIGTERM, die); /* cancel current query and exit */
 
 		/*
 		 * In a standalone backend, SIGQUIT can be generated from the keyboard
-<<<<<<< HEAD
-		 * easily, while SIGTERM cannot, so we make both signals do die() rather
-		 * than quickdie().
-		 */
-		if (IsUnderPostmaster)
-			pqsignal(SIGQUIT, quickdie); /* hard crash time */
-		else
-			pqsignal(SIGQUIT, die); /* cancel current query and exit */
-		pqsignal(SIGALRM, handle_sig_alarm); /* timeout conditions */
-=======
 		 * easily, while SIGTERM cannot, so we make both signals do die()
 		 * rather than quickdie().
 		 */
@@ -4803,18 +4735,12 @@
 		else
 			pqsignal(SIGQUIT, die);		/* cancel current query and exit */
 		pqsignal(SIGALRM, handle_sig_alarm);	/* timeout conditions */
->>>>>>> 1084f317
 
 		/*
 		 * Ignore failure to write to frontend. Note: if frontend closes
 		 * connection, we will notice it and exit cleanly when control next
-<<<<<<< HEAD
-		 * returns to outer loop.  This seems safer than forcing exit in the midst
-		 * of output during who-knows-what operation...
-=======
 		 * returns to outer loop.  This seems safer than forcing exit in the
 		 * midst of output during who-knows-what operation...
->>>>>>> 1084f317
 		 */
 		pqsignal(SIGPIPE, SIG_IGN);
 		pqsignal(SIGUSR1, procsignal_sigusr1_handler);
@@ -4822,11 +4748,11 @@
 		pqsignal(SIGFPE, FloatExceptionHandler);
 
 		/*
-<<<<<<< HEAD
-		 * Reset some signals that are accepted by postmaster but not by backend
-		 */
-		pqsignal(SIGCHLD, SIG_DFL); /* system() requires this on some platforms */
-
+		 * Reset some signals that are accepted by postmaster but not by
+		 * backend
+		 */
+		pqsignal(SIGCHLD, SIG_DFL);		/* system() requires this on some
+										 * platforms */
 #ifndef _WIN32
 #ifdef SIGILL
 		pqsignal(SIGILL, CdbProgramErrorHandler);
@@ -4838,13 +4764,6 @@
 		pqsignal(SIGBUS, CdbProgramErrorHandler);
 #endif
 #endif
-=======
-		 * Reset some signals that are accepted by postmaster but not by
-		 * backend
-		 */
-		pqsignal(SIGCHLD, SIG_DFL);		/* system() requires this on some
-										 * platforms */
->>>>>>> 1084f317
 	}
 
 	pqinitmask();
@@ -4857,13 +4776,7 @@
 
 	PG_SETMASK(&BlockSig);		/* block everything except SIGQUIT */
 
-<<<<<<< HEAD
-	if (IsUnderPostmaster)
-		BaseInit();
-	else
-=======
 	if (!IsUnderPostmaster)
->>>>>>> 1084f317
 	{
 		/*
 		 * Validate we have been given a reasonable-looking DataDir (if under
@@ -4953,12 +4866,8 @@
 
 	/* If this is a WAL sender process, we're done with initialization. */
 	if (am_walsender)
-<<<<<<< HEAD
 		InitWalSender();
-=======
-		proc_exit(WalSenderMain());
-
->>>>>>> 1084f317
+
 	/*
 	 * process any libraries that should be preloaded at backend start (this
 	 * likewise can't be done until GUC settings are complete)
@@ -5259,6 +5168,15 @@
 		}
 
 		firstchar = ReadCommand(&input_message);
+
+		/*
+		 * Reset QueryFinishPending flag, so that if we received a delayed
+		 * query finish requested after we had already finished processing
+		 * the previous command, we don't prematurely finish the next
+		 * command.
+		 */
+		QueryFinishPending = false;
+
 		IdleTracker_ActivateProcess();
 
 		/*
