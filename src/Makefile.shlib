--- conflicted
+++ resolved
@@ -343,16 +343,12 @@
 else # PORTNAME == aix
 
 # AIX case
-<<<<<<< HEAD
 
 # See notes in src/backend/parser/Makefile about the following two rules
 $(stlib): $(shlib)
 	touch $@
 
 $(shlib): $(OBJS) | $(SHLIB_PREREQS)
-=======
-$(shlib) $(stlib): $(OBJS) | $(SHLIB_PREREQS)
->>>>>>> ab93f90c
 	rm -f $(stlib)
 	$(LINK.static) $(stlib) $^
 	$(RANLIB) $(stlib)
@@ -436,21 +432,13 @@
 UC_NAME = $(shell echo $(NAME) | tr 'abcdefghijklmnopqrstuvwxyz' 'ABCDEFGHIJKLMNOPQRSTUVWXYZ')
 
 lib$(NAME)dll.def: $(SHLIB_EXPORTS)
-<<<<<<< HEAD
-	echo '; DEF file for MS VC++' >$@
-=======
 	echo '; DEF file for win32.mak release build and for Makefile.shlib (MinGW)' >$@
->>>>>>> ab93f90c
 	echo 'LIBRARY LIB$(UC_NAME).dll' >>$@
 	echo 'EXPORTS' >>$@
 	sed -e '/^#/d' -e 's/^\(.*[ 	]\)\([0-9][0-9]*\)/    \1@ \2/' $< >>$@
 
 lib$(NAME)ddll.def: $(SHLIB_EXPORTS)
-<<<<<<< HEAD
-	echo '; DEF file for MS VC++' >$@
-=======
 	echo '; DEF file for win32.mak debug build' >$@
->>>>>>> ab93f90c
 	echo 'LIBRARY LIB$(UC_NAME)D.dll' >>$@
 	echo 'EXPORTS' >>$@
 	sed -e '/^#/d' -e 's/^\(.*[ 	]\)\([0-9][0-9]*\)/    \1@ \2/' $< >>$@
