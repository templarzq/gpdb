--- conflicted
+++ resolved
@@ -235,12 +235,8 @@
 				const char *pghost,
 				const char *pgport,
 				const char *username,
-<<<<<<< HEAD
 				enum trivalue prompt_password,
 				bool binary_upgrade)
-=======
-				int reqPwd)
->>>>>>> 49f001d8
 {
 	ArchiveHandle *AH = (ArchiveHandle *) AHX;
 	char	   *password = AH->savedPassword;
