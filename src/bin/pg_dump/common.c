--- conflicted
+++ resolved
@@ -97,15 +97,11 @@
 	OpclassInfo *opcinfo;
 	OpfamilyInfo *opfinfo;
 	ConvInfo   *convinfo;
-<<<<<<< HEAD
 	ExtProtInfo *ptcinfo;
-	int			numNamespaces;
-=======
 	TSParserInfo *prsinfo;
 	TSTemplateInfo *tmplinfo;
 	TSDictInfo *dictinfo;
 	TSConfigInfo *cfginfo;
->>>>>>> d13f41d2
 	int			numAggregates;
 	int			numInherits;
 	int			numRules;
@@ -114,58 +110,15 @@
 	int			numOpclasses;
 	int			numOpfamilies;
 	int			numConversions;
-<<<<<<< HEAD
 	int			numExtProtocols;
-	const char *LOGGER_INFO = "INFO";
-
-	//write_msg(NULL, "reading schemas\n");
-	if(is_gpdump || g_verbose)
-		status_log_msg(LOGGER_INFO, progname, "reading schemas\n");
-	nsinfo = getNamespaces(&numNamespaces);
-
-	if(g_role == 1) // ROLE_MASTER
-	{
-		if(is_gpdump || g_verbose)
-			status_log_msg(LOGGER_INFO, progname, "reading user-defined functions\n");
-		funinfo = getFuncs(&numFuncs);
-
-		/* this must be after getFuncs */
-		if(is_gpdump || g_verbose)
-			status_log_msg(LOGGER_INFO, progname, "reading user-defined types\n");
-		typinfo = getTypes(&numTypes);
-
-		/* this must be after getFuncs */
-		if(is_gpdump || g_verbose)
-			status_log_msg(LOGGER_INFO, progname, "reading type storage options\n");
-		typestorageoptions = getTypeStorageOptions(&numTypeStorageOptions);
-
-		/* this must be after getFuncs, too */
-		if(is_gpdump || g_verbose)
-			status_log_msg(LOGGER_INFO, progname, "reading procedural languages\n");
-		proclanginfo = getProcLangs(&numProcLangs);
-
-		if(is_gpdump || g_verbose)
-			status_log_msg(LOGGER_INFO, progname, "reading user-defined aggregate functions\n");
-		agginfo = getAggregates(&numAggregates);
-
-		if(is_gpdump || g_verbose)
-			status_log_msg(LOGGER_INFO, progname, "reading user-defined operators\n");
-		oprinfo = getOperators(&numOperators);
-
-		if (testExtProtocolSupport())
-		{
-			if(is_gpdump || g_verbose)
-				status_log_msg(LOGGER_INFO, progname, "reading user-defined external protocols\n");
-			ptcinfo = getExtProtocols(&numExtProtocols);
-		}
-=======
 	int			numTSParsers;
 	int			numTSTemplates;
 	int			numTSDicts;
 	int			numTSConfigs;
-
-	if (g_verbose)
-		write_msg(NULL, "reading schemas\n");
+	const char *LOGGER_INFO = "INFO";
+
+	if (is_gpdump || g_verbose)
+		status_log_msg(LOGGER_INFO, progname, "reading schemas\n");
 	nspinfo = getNamespaces(&numNamespaces);
 	nspinfoindex = buildIndexArray(nspinfo, numNamespaces, sizeof(NamespaceInfo));
 
@@ -180,115 +133,116 @@
 	tblinfo = getTables(&numTables);
 	tblinfoindex = buildIndexArray(tblinfo, numTables, sizeof(TableInfo));
 
-	/* Do this after we've built tblinfoindex */
-	getOwnedSeqs(tblinfo, numTables);
-
-	if (g_verbose)
-		write_msg(NULL, "reading user-defined functions\n");
-	funinfo = getFuncs(&numFuncs);
-	funinfoindex = buildIndexArray(funinfo, numFuncs, sizeof(FuncInfo));
-
-	/* this must be after getTables and getFuncs */
-	if (g_verbose)
-		write_msg(NULL, "reading user-defined types\n");
-	typinfo = getTypes(&numTypes);
-	typinfoindex = buildIndexArray(typinfo, numTypes, sizeof(TypeInfo));
-
-	/* this must be after getFuncs, too */
-	if (g_verbose)
-		write_msg(NULL, "reading procedural languages\n");
-	proclanginfo = getProcLangs(&numProcLangs);
-
-	if (g_verbose)
-		write_msg(NULL, "reading user-defined aggregate functions\n");
-	agginfo = getAggregates(&numAggregates);
-
-	if (g_verbose)
-		write_msg(NULL, "reading user-defined operators\n");
-	oprinfo = getOperators(&numOperators);
-	oprinfoindex = buildIndexArray(oprinfo, numOperators, sizeof(OprInfo));
->>>>>>> d13f41d2
-
-		if(is_gpdump || g_verbose)
+	/*
+	 * ROLE_MASTER
+	 */
+	if (g_role == 1)
+	{
+		if (is_gpdump || g_verbose)
+			status_log_msg(LOGGER_INFO, progname, "reading user-defined functions\n");
+		funinfo = getFuncs(&numFuncs);
+		funinfoindex = buildIndexArray(funinfo, numFuncs, sizeof(FuncInfo));
+
+		/* this must be after getFuncs */
+		if (is_gpdump || g_verbose)
+			status_log_msg(LOGGER_INFO, progname, "reading user-defined types\n");
+		typinfo = getTypes(&numTypes);
+		typinfoindex = buildIndexArray(typinfo, numTypes, sizeof(TypeInfo));
+
+		/* this must be after getFuncs */
+		if (is_gpdump || g_verbose)
+			status_log_msg(LOGGER_INFO, progname, "reading type storage options\n");
+		typestorageoptions = getTypeStorageOptions(&numTypeStorageOptions);
+
+		/* this must be after getFuncs, too */
+		if (is_gpdump || g_verbose)
+			status_log_msg(LOGGER_INFO, progname, "reading procedural languages\n");
+		proclanginfo = getProcLangs(&numProcLangs);
+
+		if (is_gpdump || g_verbose)
+			status_log_msg(LOGGER_INFO, progname, "reading user-defined aggregate functions\n");
+		agginfo = getAggregates(&numAggregates);
+
+		if (is_gpdump || g_verbose)
+			status_log_msg(LOGGER_INFO, progname, "reading user-defined operators\n");
+		oprinfo = getOperators(&numOperators);
+		oprinfoindex = buildIndexArray(oprinfo, numOperators, sizeof(OprInfo));
+
+		if (testExtProtocolSupport())
+		{
+			if (is_gpdump || g_verbose)
+				status_log_msg(LOGGER_INFO, progname, "reading user-defined external protocols\n");
+			ptcinfo = getExtProtocols(&numExtProtocols);
+		}
+
+		if (is_gpdump || g_verbose)
 			status_log_msg(LOGGER_INFO, progname, "reading user-defined operator classes\n");
 		opcinfo = getOpclasses(&numOpclasses);
 
-<<<<<<< HEAD
+		if (is_gpdump || g_verbose)
+			write_msg(NULL, "reading user-defined text search parsers\n");
+		prsinfo = getTSParsers(&numTSParsers);
+
+		if (is_gpdump || g_verbose)
+			write_msg(NULL, "reading user-defined text search templates\n");
+		tmplinfo = getTSTemplates(&numTSTemplates);
+
+		if (is_gpdump || g_verbose)
+			write_msg(NULL, "reading user-defined text search dictionaries\n");
+		dictinfo = getTSDictionaries(&numTSDicts);
+
+		if (is_gpdump || g_verbose)
+			write_msg(NULL, "reading user-defined text search configurations\n");
+		cfginfo = getTSConfigurations(&numTSConfigs);
+
 		if (is_gpdump || g_verbose)
 			status_log_msg(LOGGER_INFO, progname, "reading user-defined operator families\n");
 		opfinfo = getOpfamilies(&numOpfamilies);
-=======
-	if (g_verbose)
-		write_msg(NULL, "reading user-defined text search parsers\n");
-	prsinfo = getTSParsers(&numTSParsers);
-
-	if (g_verbose)
-		write_msg(NULL, "reading user-defined text search templates\n");
-	tmplinfo = getTSTemplates(&numTSTemplates);
-
-	if (g_verbose)
-		write_msg(NULL, "reading user-defined text search dictionaries\n");
-	dictinfo = getTSDictionaries(&numTSDicts);
-
-	if (g_verbose)
-		write_msg(NULL, "reading user-defined text search configurations\n");
-	cfginfo = getTSConfigurations(&numTSConfigs);
-
-	if (g_verbose)
-		write_msg(NULL, "reading user-defined operator families\n");
-	opfinfo = getOpfamilies(&numOpfamilies);
->>>>>>> d13f41d2
-
-		if(is_gpdump || g_verbose)
+
+		if (is_gpdump || g_verbose)
 			status_log_msg(LOGGER_INFO, progname, "reading user-defined conversions\n");
 		convinfo = getConversions(&numConversions);
 	}
 
-<<<<<<< HEAD
-	if(is_gpdump || g_verbose)
-		status_log_msg(LOGGER_INFO, progname, "reading user-defined tables\n");
-	tblinfo = getTables(&numTables);
-
-	if(is_gpdump || g_verbose)
+	if (is_gpdump || g_verbose)
 		status_log_msg(LOGGER_INFO, progname, "reading table inheritance information\n");
-=======
-	if (g_verbose)
-		write_msg(NULL, "reading table inheritance information\n");
->>>>>>> d13f41d2
 	inhinfo = getInherits(&numInherits);
 
-	if(is_gpdump || g_verbose)
+	if (is_gpdump || g_verbose)
 		status_log_msg(LOGGER_INFO, progname, "reading rewrite rules\n");
 	ruleinfo = getRules(&numRules);
 
-	if(is_gpdump || g_verbose)
+	if (is_gpdump || g_verbose)
 		status_log_msg(LOGGER_INFO, progname, "reading type casts\n");
 	castinfo = getCasts(&numCasts);
 
 	/* Link tables to parents, mark parents of target tables interesting */
-	if(is_gpdump || g_verbose)
+	if (is_gpdump || g_verbose)
 		status_log_msg(LOGGER_INFO, progname, "finding inheritance relationships\n");
 	flagInhTables(tblinfo, numTables, inhinfo, numInherits);
 
-	if(is_gpdump || g_verbose)
+	if (is_gpdump || g_verbose)
 		status_log_msg(LOGGER_INFO, progname, "reading column info for interesting tables\n");
 	getTableAttrs(tblinfo, numTables);
 
-	if(is_gpdump || g_verbose)
+	if (is_gpdump || g_verbose)
 		status_log_msg(LOGGER_INFO, progname, "flagging inherited columns in subtables\n");
 	flagInhAttrs(tblinfo, numTables, inhinfo, numInherits);
 
-	if(g_role == 1) // ROLE_MASTER
-	{
-		if(is_gpdump || g_verbose)
+	/*
+	 * ROLE_MASTER
+	 */
+	if (g_role == 1)
+	{
+		if (is_gpdump || g_verbose)
 			status_log_msg(LOGGER_INFO, progname, "reading indexes\n");
 		getIndexes(tblinfo, numTables);
 
-		if(is_gpdump || g_verbose)
+		if (is_gpdump || g_verbose)
 			status_log_msg(LOGGER_INFO, progname, "reading constraints\n");
 		getConstraints(tblinfo, numTables);
 
-		if(is_gpdump || g_verbose)
+		if (is_gpdump || g_verbose)
 			status_log_msg(LOGGER_INFO, progname, "reading triggers\n");
 		getTriggers(tblinfo, numTables);
 	}
@@ -405,62 +359,8 @@
 										parent->numatts);
 				if (inhAttrInd >= 0)
 				{
-<<<<<<< HEAD
-					AttrDefInfo *inhDef = parent->attrdefs[inhAttrInd];
-
-					foundAttr = true;
-					foundNotNull |= parent->notnull[inhAttrInd];
-					if (inhDef != NULL)
-					{
-						defaultsFound = true;
-
-						/*
-						 * If any parent has a default and the child doesn't,
-						 * we have to emit an explicit DEFAULT NULL clause for
-						 * the child, else the parent's default will win.
-						 */
-						if (attrDef == NULL)
-						{
-							attrDef = (AttrDefInfo *) malloc(sizeof(AttrDefInfo));
-							attrDef->dobj.objType = DO_ATTRDEF;
-							attrDef->dobj.catId.tableoid = 0;
-							attrDef->dobj.catId.oid = 0;
-							AssignDumpId(&attrDef->dobj);
-							attrDef->adtable = tbinfo;
-							attrDef->adnum = j + 1;
-							attrDef->adef_expr = strdup("NULL");
-
-							attrDef->dobj.name = strdup(tbinfo->dobj.name);
-							attrDef->dobj.namespace = tbinfo->dobj.namespace;
-
-							attrDef->dobj.dump = tbinfo->dobj.dump;
-
-							attrDef->separate = false;
-							addObjectDependency(&tbinfo->dobj,
-												attrDef->dobj.dumpId);
-
-							tbinfo->attrdefs[j] = attrDef;
-						}
-						if (strcmp(attrDef->adef_expr, inhDef->adef_expr) != 0)
-						{
-							defaultsMatch = false;
-
-							/*
-							 * Whenever there is a non-matching parent
-							 * default, add a dependency to force the parent
-							 * default to be dumped first, in case the
-							 * defaults end up being dumped as separate
-							 * commands.  Otherwise the parent default will
-							 * override the child's when it is applied.
-							 */
-							addObjectDependency(&attrDef->dobj,
-												inhDef->dobj.dumpId);
-						}
-					}
-=======
 					foundNotNull |= parent->notnull[inhAttrInd];
 					foundDefault |= (parent->attrdefs[inhAttrInd] != NULL);
->>>>>>> d13f41d2
 				}
 			}
 
