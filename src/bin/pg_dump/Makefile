--- conflicted
+++ resolved
@@ -32,21 +32,14 @@
 kwlookup.c: % : $(top_srcdir)/src/backend/parser/%
 	rm -f $@ && $(LN_S) $< .
 
-<<<<<<< HEAD
 all: submake-libpq submake-libpgport pg_dump pg_restore pg_dumpall \
     submake-cdb
 
 pg_dump: pg_dump.o common.o pg_dump_sort.o $(OBJS) $(KEYWRDOBJS) $(libpq_builddir)/libpq.a
-=======
-all: submake-libpq submake-libpgport pg_dump pg_restore pg_dumpall
-
-pg_dump: pg_dump.o common.o pg_dump_sort.o $(OBJS) $(KEYWRDOBJS) $(libpq_builddir)/libpq.a 
->>>>>>> 4d53a2f9
 	$(CC) $(CFLAGS) pg_dump.o common.o pg_dump_sort.o $(KEYWRDOBJS) $(OBJS) $(libpq_pgport) $(LDFLAGS) $(LIBS) -o $@$(X)
 
 pg_restore: pg_restore.o $(OBJS) $(KEYWRDOBJS) $(libpq_builddir)/libpq.a
 	$(CC) $(CFLAGS) pg_restore.o $(KEYWRDOBJS) $(OBJS) $(libpq_pgport) $(LDFLAGS) $(LIBS) -o $@$(X)
-<<<<<<< HEAD
 
 pg_dumpall: pg_dumpall.o dumputils.o $(KEYWRDOBJS) $(libpq_builddir)/libpq.a
 	$(CC) $(CFLAGS) pg_dumpall.o dumputils.o $(KEYWRDOBJS) $(WIN32RES) $(libpq_pgport) $(LDFLAGS) $(LIBS) -o $@$(X)
@@ -55,11 +48,6 @@
 ifneq ($(PORTNAME), aix)
 	$(MAKE) -C cdb all
 endif
-=======
-
-pg_dumpall: pg_dumpall.o dumputils.o $(KEYWRDOBJS) $(libpq_builddir)/libpq.a
-	$(CC) $(CFLAGS) pg_dumpall.o dumputils.o $(KEYWRDOBJS) $(WIN32RES) $(libpq_pgport) $(LDFLAGS) $(LIBS) -o $@$(X)
->>>>>>> 4d53a2f9
 
 install: all installdirs
 	$(INSTALL_PROGRAM) pg_dump$(X) '$(DESTDIR)$(bindir)'/pg_dump$(X)
@@ -76,9 +64,6 @@
 	rm -f $(addprefix '$(DESTDIR)$(bindir)'/, pg_dump$(X) pg_restore$(X) pg_dumpall$(X))
 
 clean distclean maintainer-clean:
-<<<<<<< HEAD
 	$(MAKE) -C cdb clean
 	$(MAKE) -C test clean
-=======
->>>>>>> 4d53a2f9
 	rm -f pg_dump$(X) pg_restore$(X) pg_dumpall$(X) $(OBJS) pg_dump.o common.o pg_dump_sort.o pg_restore.o pg_dumpall.o kwlookup.c $(KEYWRDOBJS)