/*-------------------------------------------------------------------------
 *
 * initdb --- initialize a PostgreSQL installation
 *
 * initdb creates (initializes) a PostgreSQL database cluster (site,
 * instance, installation, whatever).  A database cluster is a
 * collection of PostgreSQL databases all managed by the same server.
 *
 * To create the database cluster, we create the directory that contains
 * all its data, create the files that hold the global tables, create
 * a few other control files for it, and create three databases: the
 * template databases "template0" and "template1", and a default user
 * database "postgres".
 *
 * The template databases are ordinary PostgreSQL databases.  template0
 * is never supposed to change after initdb, whereas template1 can be
 * changed to add site-local standard data.  Either one can be copied
 * to produce a new database.
 *
 * For largely-historical reasons, the template1 database is the one built
 * by the basic bootstrap process.	After it is complete, template0 and
 * the default database, postgres, are made just by copying template1.
 *
 * To create template1, we run the postgres (backend) program in bootstrap
 * mode and feed it data from the postgres.bki library file.  After this
 * initial bootstrap phase, some additional stuff is created by normal
 * SQL commands fed to a standalone backend.  Some of those commands are
 * just embedded into this program (yeah, it's ugly), but larger chunks
 * are taken from script files.
 *
 *
 * Note:
 *	 The program has some memory leakage - it isn't worth cleaning it up.
 *
 * This is a C implementation of the previous shell script for setting up a
 * PostgreSQL cluster location, and should be highly compatible with it.
 * author of C translation: Andrew Dunstan	   mailto:andrew@dunslane.net
 *
 * This code is released under the terms of the PostgreSQL License.
 *
<<<<<<< HEAD
 * Portions Copyright (c) 1996-2009, PostgreSQL Global Development Group
=======
 * Portions Copyright (c) 1996-2008, PostgreSQL Global Development Group
>>>>>>> d13f41d2
 * Portions Copyright (c) 1994, Regents of the University of California
 * Portions taken from FreeBSD.
 *
 * $PostgreSQL: pgsql/src/bin/initdb/initdb.c,v 1.152.2.6 2009/11/14 15:39:41 mha Exp $
 *
 *-------------------------------------------------------------------------
 */

#include "postgres_fe.h"

#include <dirent.h>
#include <sys/stat.h>
#include <unistd.h>
#include <locale.h>
#include <signal.h>
#include <time.h>

#include "libpq/pqsignal.h"
#include "mb/pg_wchar.h"
#include "getaddrinfo.h"
#include "getopt_long.h"
#include "postgres.h"
#include "miscadmin.h"

#include "catalog/pg_tablespace.h"
#include "catalog/pg_database.h"
#include "catalog/pg_class.h"
#include "storage/relfilenode.h"
#include "access/persistentfilesysobjname.h"

#ifndef HAVE_INT_OPTRESET
int			optreset;
#endif


/* version string we expect back from postgres */
#define PG_VERSIONSTR "postgres (Greenplum Database) " PG_VERSION "\n"

/*
 * these values are passed in by makefile defines
 */
static char *share_path = NULL;

/* values to be obtained from arguments */
static char *pg_data = "";
static char *encoding = "";
static char *locale = "";
static char *lc_collate = "";
static char *lc_ctype = "";
static char *lc_monetary = "";
static char *lc_numeric = "";
static char *lc_time = "";
static char *lc_messages = "";
static const char *default_text_search_config = "";
static char *username = "";
static bool pwprompt = false;
static char *pwfilename = NULL;
static char *authmethod = "";
static bool debug = false;
static bool noclean = false;
static char *backend_output = DEVNULL;

/**
 * Build the minimal set of files needed for a mirror db.  Note that this could be removed
 *  eventually if we do a smarter copy of files from primary (with postresql.conf updates)
 */
static bool forMirrorOnly = false;
static bool show_setting = false;
static char *xlog_dir = "";

/**
 * Should we create persistent table entries needed for file replication?
 */
static bool gIsFileRepMirrored = false;


/* internal vars */
static const char *progname;
static char *encodingid = "0";
static char *bki_file;
static char *desc_file;
static char *shdesc_file;
static char *hba_file;
static char *ident_file;
static char *conf_file;
static char *conversion_file;
static char *dictionary_file;
static char *info_schema_file;
static char *cdb_init_d_dir;
static char *features_file;
static char *system_views_file;
static bool made_new_pgdata = false;
static bool found_existing_pgdata = false;
static bool made_new_xlogdir = false;
static bool found_existing_xlogdir = false;
static char infoversion[100];
static bool caught_signal = false;
static bool output_failed = false;
static int	output_errno = 0;

/* defaults */
static int	n_connections = 0;
static int	n_buffers = 0;
static int	n_fsm_pages = 0;

/*
 * Warning messages for authentication methods
 */
#define AUTHTRUST_WARNING \
"# CAUTION: Configuring the system for local \"trust\" authentication allows\n" \
"# any local user to connect as any PostgreSQL user, including the database\n" \
"# superuser. If you do not trust all your local users, use another\n" \
"# authentication method.\n"
static char *authwarning = NULL;

/*
 * Centralized knowledge of switches to pass to backend
 *
 * Note: in the shell-script version, we also passed PGDATA as a -D switch,
 * but here it is more convenient to pass it as an environment variable
 * (no quoting to worry about).
 */
static const char *boot_options = "-F";
static char backend_options[200];
static const char *backend_options_format = "--single -F -O -c gp_session_role=utility -c search_path=pg_catalog -c exit_on_error=true -c gp_initdb_mirrored=%s";


/* path to 'initdb' binary directory */
static char bin_path[MAXPGPATH];
static char backend_exec[MAXPGPATH];

static void *pg_malloc(size_t size);
static char *xstrdup(const char *s);
static char **add_assignment(char **lines, const char *varname, const char *fmt, ...)
                /* This extension allows gcc to check the format string */
                __attribute__((format(printf, 3, 4)));
static char **replace_token(char **lines,
			  const char *token, const char *replacement);

#ifndef HAVE_UNIX_SOCKETS
static char **filter_lines_with_token(char **lines, const char *token);
#endif
static char **readfile(char *path);
static void writefile(char *path, char **lines);
static FILE *popen_check(const char *command, const char *mode);
static int	mkdir_p(char *path, mode_t omode);
static void exit_nicely(void);
static char *get_id(void);
static char *get_encoding_id(char *encoding_name);
static char *get_short_version(void);
static int	check_data_dir(char *dir);
static bool mkdatadir(const char *subdir);
static void set_input(char **dest, char *filename);
static void check_input(char *path);
static void set_short_version(char *short_version, char *extrapath);
static void set_null_conf(void);
static void test_config_settings(void);
static void setup_config(void);
static void bootstrap_template1(char *short_version);
static void setup_auth(void);
static void get_set_pwd(void);
static void setup_depend(void);
static void setup_sysviews(void);
static void setup_description(void);
static void setup_conversion(void);
static void setup_dictionary(void);
static void setup_privileges(void);
static void set_info_version(void);
static void setup_schema(void);
static void setup_cdb_schema(void);
static void vacuum_db(void);
static void make_template0(void);
static void make_postgres(void);
static void trapsig(int signum);
static void check_ok(void);
static char *escape_quotes(const char *src);
static int	locale_date_order(const char *locale);
static bool chklocale(const char *locale);
static bool chklocaleencoding(const char *locale, int user_enc);
static void setlocales(void);
static void usage(const char *progname);

#ifdef WIN32
static int	CreateRestrictedProcess(char *cmd, PROCESS_INFORMATION * processInfo);
#endif


/*
 * macros for running pipes to postgres
 */
#define PG_CMD_DECL		char cmd[MAXPGPATH]; FILE *cmdfd

#define PG_CMD_OPEN \
do { \
	cmdfd = popen_check(cmd, "w"); \
	if (cmdfd == NULL) \
		exit_nicely(); /* message already printed by popen_check */ \
} while (0)

#define PG_CMD_CLOSE \
do { \
	if (pclose_check(cmdfd)) \
		exit_nicely(); /* message already printed by pclose_check */ \
} while (0)

#define PG_CMD_PUTS(line) \
do { \
	if (fputs(line, cmdfd) < 0 || fflush(cmdfd) < 0) \
		output_failed = true, output_errno = errno; \
} while (0)

#define PG_CMD_PRINTF1(fmt, arg1) \
do { \
	if (fprintf(cmdfd, fmt, arg1) < 0 || fflush(cmdfd) < 0) \
		output_failed = true, output_errno = errno; \
} while (0)

#define PG_CMD_PRINTF2(fmt, arg1, arg2) \
do { \
	if (fprintf(cmdfd, fmt, arg1, arg2) < 0 || fflush(cmdfd) < 0) \
		output_failed = true, output_errno = errno; \
} while (0)

#define PG_CMD_PRINTF3(fmt, arg1, arg2, arg3) \
		do { \
			if (fprintf(cmdfd, fmt, arg1, arg2, arg3) < 0 || fflush(cmdfd) < 0) \
				output_failed = true, output_errno = errno; \
		} while (0)
		
#define PG_CMD_PRINTF4(fmt, arg1, arg2, arg3, arg4) \
	do { \
		if (fprintf(cmdfd, fmt, arg1, arg2, arg3, arg4) < 0 || fflush(cmdfd) < 0) \
			output_failed = true, output_errno = errno; \
	} while (0)
	
#define PG_CMD_PRINTF5(fmt, arg1, arg2, arg3, arg4, arg5) \
			do { \
				if (fprintf(cmdfd, fmt, arg1, arg2, arg3, arg4, arg5) < 0 || fflush(cmdfd) < 0) \
					output_failed = true, output_errno = errno; \
			} while (0)
			
#ifndef WIN32
#define QUOTE_PATH	""
#define DIR_SEP "/"
#else
#define QUOTE_PATH	"\""
#define DIR_SEP "\\"
#endif

/*
 * routines to check mem allocations and fail noisily.
 *
 * Note that we can't call exit_nicely() on a memory failure, as it calls
 * rmtree() which needs memory allocation. So we just exit with a bang.
 */
static void *
pg_malloc(size_t size)
{
	void	   *result;

	result = malloc(size);
	if (!result)
	{
		fprintf(stderr, _("%s: out of memory\n"), progname);
		exit(1);
	}
	return result;
}

static void *
pg_realloc(void *ptr, size_t size)
{
	void	   *result;

	result = realloc(ptr, size);
	if (!result)
	{
		fprintf(stderr, _("%s: out of memory\n"), progname);
		exit(1);
	}
	return result;
}

static char *
xstrdup(const char *s)
{
	char	   *result;

	result = strdup(s);
	if (!result)
	{
		fprintf(stderr, _("%s: out of memory\n"), progname);
		exit(1);
	}
	return result;
}

/*
 * add_assignment
 *
 * Returns a copy of the array of lines, with an additional line inserted:
 * an assignment (maybe commented out) to the specified configuration variable.
 *
 * If there is already an assignment to the variable, that setting remains in
 * effect, taking precedence over the caller's requested setting, which is
 * inserted as a comment.  Else the caller's requested assignment is inserted.
 */
static char **
add_assignment(char **lines, const char *varname, const char *fmt, ...)
{
	va_list		args;
	int			isrc;
    int         iinsert = -1;
    int         j;
    int         varnamelen = strlen(varname);
	char	  **result;
    char        buf[200];
    char       *bufp = buf;
    char       *bufe = buf + sizeof(buf) - 3;
    bool        superseded = false;

    /* Look for an assignment to the given variable, maybe commented out. */
    for (isrc = 0; lines[isrc] != NULL; isrc++)
    {
        char   *cp = lines[isrc];
        bool    comment = false;

        while (isspace((unsigned char)*cp))
            cp++;

        if (*cp == '#')
        {
            cp++;
            comment = true;
            while (isspace((unsigned char)*cp))
                cp++;
        }

        if (0 != strncmp(cp, varname, varnamelen))
            continue;
        cp += varnamelen;
        while (isspace((unsigned char)*cp))
            cp++;
        if (*cp != '=')
            continue;

        /* Found assignment (or commented-out assignment) to given varname. */
        if (!comment)
            superseded = true;
        if (iinsert < 0)
            iinsert = isrc;
    }

    /* Build assignment. */
    va_start(args, fmt);
    if (superseded)
        bufp += snprintf(bufp, bufe-bufp, "#");
    bufp += snprintf(bufp, bufe-bufp, "%s = ", varname);
    bufp += vsnprintf(bufp, bufe-bufp, fmt, args);
	va_end(args);

    /* Tab to align comments */
    j = (int)(bufp - buf);
    do
    {
        *bufp++ = '\t';
        j += 8;
    } while (j < 40);

    /* Append comment. */
    bufp += snprintf(bufp, bufe-bufp, "# inserted by initdb\n");

    /* Make a copy of the ptr array, opening up a hole after the chosen line. */
    result = (char **)pg_malloc((isrc + 2) * sizeof(char *));
    memcpy(result, lines, iinsert * sizeof(lines[0]));
    memcpy(result+iinsert+1, lines+iinsert, (isrc - iinsert + 1) * sizeof(lines[0]));

    /* Insert assignment. */
    result[iinsert] = xstrdup(buf);

    return result;
}                               /* add_assignment */

/*
 * make a copy of the array of lines, with token replaced by replacement
 * the first time it occurs on each line.
 *
 * This does most of what sed was used for in the shell script, but
 * doesn't need any regexp stuff.
 */
static char **
replace_token(char **lines, const char *token, const char *replacement)
{
	int			numlines = 1;
	int			i;
	char	  **result;
	int			toklen,
				replen,
				diff;

	for (i = 0; lines[i]; i++)
		numlines++;

	result = (char **) pg_malloc(numlines * sizeof(char *));

	toklen = strlen(token);
	replen = strlen(replacement);
	diff = replen - toklen;

	for (i = 0; i < numlines; i++)
	{
		char	   *where;
		char	   *newline;
		int			pre;

		/* just copy pointer if NULL or no change needed */
		if (lines[i] == NULL || (where = strstr(lines[i], token)) == NULL)
		{
			result[i] = lines[i];
			continue;
		}

		/* if we get here a change is needed - set up new line */

		newline = (char *) pg_malloc(strlen(lines[i]) + diff + 1);

		pre = where - lines[i];

		strncpy(newline, lines[i], pre);

		strcpy(newline + pre, replacement);

		strcpy(newline + pre + replen, lines[i] + pre + toklen);

		result[i] = newline;
	}

	return result;
}

/*
 * make a copy of lines without any that contain the token
 *
 * a sort of poor man's grep -v
 */
#ifndef HAVE_UNIX_SOCKETS
static char **
filter_lines_with_token(char **lines, const char *token)
{
	int			numlines = 1;
	int			i,
				src,
				dst;
	char	  **result;

	for (i = 0; lines[i]; i++)
		numlines++;

	result = (char **) pg_malloc(numlines * sizeof(char *));

	for (src = 0, dst = 0; src < numlines; src++)
	{
		if (lines[src] == NULL || strstr(lines[src], token) == NULL)
			result[dst++] = lines[src];
	}

	return result;
}
#endif

/*
 * get the lines from a text file
 */
static char **
readfile(char *path)
{
	FILE	   *infile;
	int			maxlength = 0,
				linelen = 0;
	int			nlines = 0;
	int			n;
	char	  **result;
	char	   *buffer;
	int			c;

	if ((infile = fopen(path, "r")) == NULL)
	{
		fprintf(stderr, _("%s: could not open file \"%s\" for reading: %s\n"),
				progname, path, strerror(errno));
		exit_nicely();
	}

	/* pass over the file twice - the first time to size the result */

	while ((c = fgetc(infile)) != EOF)
	{
		linelen++;
		if (c == '\n')
		{
			nlines++;
			if (linelen > maxlength)
				maxlength = linelen;
			linelen = 0;
		}
	}

	/* handle last line without a terminating newline (yuck) */

	if (linelen)
		nlines++;
	if (linelen > maxlength)
		maxlength = linelen;

	/* set up the result and the line buffer */

	result = (char **) pg_malloc((nlines + 2) * sizeof(char *));
	buffer = (char *) pg_malloc(maxlength + 2);

	/* now reprocess the file and store the lines */

	rewind(infile);
	n = 0;
	while (fgets(buffer, maxlength + 1, infile) != NULL && n < nlines)
		result[n++] = xstrdup(buffer);

	fclose(infile);
	free(buffer);
	result[n] = NULL;

	return result;
}

/*
 * write an array of lines to a file
 *
 * This is only used to write text files.  Use fopen "w" not PG_BINARY_W
 * so that the resulting configuration files are nicely editable on Windows.
 */
static void
writefile(char *path, char **lines)
{
	FILE	   *out_file;
	char	  **line;

	if ((out_file = fopen(path, "w")) == NULL)
	{
		fprintf(stderr, _("%s: could not open file \"%s\" for writing: %s\n"),
				progname, path, strerror(errno));
		exit_nicely();
	}
	for (line = lines; *line != NULL; line++)
	{
		if (fputs(*line, out_file) < 0)
		{
			fprintf(stderr, _("%s: could not write file \"%s\": %s\n"),
					progname, path, strerror(errno));
			exit_nicely();
		}
		free(*line);
	}
	if (fclose(out_file))
	{
		fprintf(stderr, _("%s: could not write file \"%s\": %s\n"),
				progname, path, strerror(errno));
		exit_nicely();
	}
}

/*
 * Open a subcommand with suitable error messaging
 */
static FILE *
popen_check(const char *command, const char *mode)
{
	FILE	   *cmdfd;

	fflush(stdout);
	fflush(stderr);
	errno = 0;
	cmdfd = popen(command, mode);
	if (cmdfd == NULL)
		fprintf(stderr, _("%s: could not execute command \"%s\": %s\n"),
				progname, command, strerror(errno));
	return cmdfd;
}

/* source stolen from FreeBSD /src/bin/mkdir/mkdir.c and adapted */

/*
 * this tries to build all the elements of a path to a directory a la mkdir -p
 * we assume the path is in canonical form, i.e. uses / as the separator
 * we also assume it isn't null.
 *
 * note that on failure, the path arg has been modified to show the particular
 * directory level we had problems with.
 */
static int
mkdir_p(char *path, mode_t omode)
{
	struct stat sb;
	mode_t		numask,
				oumask;
	int			first,
				last,
				retval;
	char	   *p;

	p = path;
	oumask = 0;
	retval = 0;

#ifdef WIN32
	/* skip network and drive specifiers for win32 */
	if (strlen(p) >= 2)
	{
		if (p[0] == '/' && p[1] == '/')
		{
			/* network drive */
			p = strstr(p + 2, "/");
			if (p == NULL)
				return 1;
		}
		else if (p[1] == ':' &&
				 ((p[0] >= 'a' && p[0] <= 'z') ||
				  (p[0] >= 'A' && p[0] <= 'Z')))
		{
			/* local drive */
			p += 2;
		}
	}
#endif

	if (p[0] == '/')			/* Skip leading '/'. */
		++p;
	for (first = 1, last = 0; !last; ++p)
	{
		if (p[0] == '\0')
			last = 1;
		else if (p[0] != '/')
			continue;
		*p = '\0';
		if (!last && p[1] == '\0')
			last = 1;
		if (first)
		{
			/*
			 * POSIX 1003.2: For each dir operand that does not name an
			 * existing directory, effects equivalent to those caused by the
			 * following command shall occcur:
			 *
			 * mkdir -p -m $(umask -S),u+wx $(dirname dir) && mkdir [-m mode]
			 * dir
			 *
			 * We change the user's umask and then restore it, instead of
			 * doing chmod's.
			 */
			oumask = umask(0);
			numask = oumask & ~(S_IWUSR | S_IXUSR);
			(void) umask(numask);
			first = 0;
		}
		if (last)
			(void) umask(oumask);

		/* check for pre-existing directory; ok if it's a parent */
		if (stat(path, &sb) == 0)
		{
			if (!S_ISDIR(sb.st_mode))
			{
				if (last)
					errno = EEXIST;
				else
					errno = ENOTDIR;
				retval = 1;
				break;
			}
		}
		else if (mkdir(path, last ? omode : S_IRWXU | S_IRWXG | S_IRWXO) < 0)
		{
			retval = 1;
			break;
		}
		if (!last)
			*p = '/';
	}
	if (!first && !last)
		(void) umask(oumask);
	return retval;
}

/*
 * clean up any files we created on failure
 * if we created the data directory remove it too
 */
static void
exit_nicely(void)
{
	if (!noclean)
	{
		if (made_new_pgdata)
		{
			fprintf(stderr, _("%s: removing data directory \"%s\"\n"),
					progname, pg_data);
			if (!rmtree(pg_data, true))
				fprintf(stderr, _("%s: failed to remove data directory\n"),
						progname);
		}
		else if (found_existing_pgdata)
		{
			fprintf(stderr,
					_("%s: removing contents of data directory \"%s\"\n"),
					progname, pg_data);
			if (!rmtree(pg_data, false))
				fprintf(stderr, _("%s: failed to remove contents of data directory\n"),
						progname);
		}

		if (made_new_xlogdir)
		{
			fprintf(stderr, _("%s: removing transaction log directory \"%s\"\n"),
					progname, xlog_dir);
			if (!rmtree(xlog_dir, true))
				fprintf(stderr, _("%s: failed to remove transaction log directory\n"),
						progname);
		}
		else if (found_existing_xlogdir)
		{
			fprintf(stderr,
			_("%s: removing contents of transaction log directory \"%s\"\n"),
					progname, xlog_dir);
			if (!rmtree(xlog_dir, false))
				fprintf(stderr, _("%s: failed to remove contents of transaction log directory\n"),
						progname);
		}
		/* otherwise died during startup, do nothing! */
	}
	else
	{
		if (made_new_pgdata || found_existing_pgdata)
			fprintf(stderr,
			  _("%s: data directory \"%s\" not removed at user's request\n"),
					progname, pg_data);

		if (made_new_xlogdir || found_existing_xlogdir)
			fprintf(stderr,
					_("%s: transaction log directory \"%s\" not removed at user's request\n"),
					progname, xlog_dir);
	}

	exit(1);
}

/*
 * find the current user
 *
 * on unix make sure it isn't really root
 */
static char *
get_id(void)
{
#ifndef WIN32

	struct passwd *pw;

	if (geteuid() == 0)			/* 0 is root's uid */
	{
		fprintf(stderr,
				_("%s: cannot be run as root\n"
				  "Please log in (using, e.g., \"su\") as the "
				  "(unprivileged) user that will\n"
				  "own the server process.\n"),
				progname);
		exit(1);
	}
<<<<<<< HEAD

	pw = getpwuid(geteuid());
	if (!pw)
	{
		fprintf(stderr,
			  _("%s: could not obtain information about current user: %s\n"),
=======
	if (!pw)
	{
		fprintf(stderr,
				_("%s: could not obtain information about current user: %s\n"),
>>>>>>> d13f41d2
				progname, strerror(errno));
		exit(1);
	}
#else							/* the windows code */

	struct passwd_win32
	{
		int			pw_uid;
		char		pw_name[128];
	}			pass_win32;
	struct passwd_win32 *pw = &pass_win32;
	DWORD		pwname_size = sizeof(pass_win32.pw_name) - 1;

	pw->pw_uid = 1;
	if (!GetUserName(pw->pw_name, &pwname_size))
	{
		fprintf(stderr, _("%s: could not get current user name: %s\n"),
				progname, strerror(errno));
		exit(1);
	}
#endif

	return xstrdup(pw->pw_name);
}

static char *
encodingid_to_string(int enc)
{
	char		result[20];

	sprintf(result, "%d", enc);
	return xstrdup(result);
}

/*
 * get the encoding id for a given encoding name
 */
static char *
get_encoding_id(char *encoding_name)
{
	int			enc;

	if (encoding_name && *encoding_name)
	{
		if ((enc = pg_valid_server_encoding(encoding_name)) >= 0)
			return encodingid_to_string(enc);
	}
	fprintf(stderr, _("%s: \"%s\" is not a valid server encoding name\n"),
			progname, encoding_name ? encoding_name : "(null)");
	exit(1);
}

/*
 * Support for determining the best default text search configuration.
 * We key this off the first part of LC_CTYPE (ie, the language name).
 */
struct tsearch_config_match
{
	const char *tsconfname;
	const char *langname;
};

static const struct tsearch_config_match tsearch_config_languages[] =
{
	{"danish", "da"},
	{"danish", "Danish"},
	{"dutch", "nl"},
	{"dutch", "Dutch"},
	{"english", "C"},
	{"english", "POSIX"},
	{"english", "en"},
	{"english", "English"},
	{"finnish", "fi"},
	{"finnish", "Finnish"},
	{"french", "fr"},
	{"french", "French"},
	{"german", "de"},
	{"german", "German"},
	{"hungarian", "hu"},
	{"hungarian", "Hungarian"},
	{"italian", "it"},
	{"italian", "Italian"},
	{"norwegian", "no"},
	{"norwegian", "Norwegian"},
	{"portuguese", "pt"},
	{"portuguese", "Portuguese"},
	{"romanian", "ro"},
	{"russian", "ru"},
	{"russian", "Russian"},
	{"spanish", "es"},
	{"spanish", "Spanish"},
	{"swedish", "sv"},
	{"swedish", "Swedish"},
	{"turkish", "tr"},
	{"turkish", "Turkish"},
	{NULL, NULL}				/* end marker */
};

<<<<<<< HEAD
static int
find_matching_encoding(const char *ctype)
{
	char	   *sys;
	int			i;

	sys = get_encoding_from_locale(ctype);

	for (i = 0; encoding_match_list[i].system_enc_name; i++)
=======
/*
 * Look for a text search configuration matching lc_ctype, and return its
 * name; return NULL if no match.
 */
static const char *
find_matching_ts_config(const char *lc_type)
{
	int			i;
	char	   *langname,
			   *ptr;

	/*
	 * Convert lc_ctype to a language name by stripping everything after an
	 * underscore.	Just for paranoia, we also stop at '.' or '@'.
	 */
	if (lc_type == NULL)
		langname = xstrdup("");
	else
	{
		ptr = langname = xstrdup(lc_type);
		while (*ptr && *ptr != '_' && *ptr != '.' && *ptr != '@')
			ptr++;
		*ptr = '\0';
	}

	for (i = 0; tsearch_config_languages[i].tsconfname; i++)
>>>>>>> d13f41d2
	{
		if (pg_strcasecmp(tsearch_config_languages[i].langname, langname) == 0)
		{
			free(langname);
			return tsearch_config_languages[i].tsconfname;
		}
	}

	free(langname);
	return NULL;
}




/*
 * get short version of VERSION
 */
static char *
get_short_version(void)
{
	bool		gotdot = false;
	int			end;
	char	   *vr;

	vr = xstrdup(PG_VERSION);

	for (end = 0; vr[end] != '\0'; end++)
	{
		if (vr[end] == '.')
		{
			if (end == 0)
				return NULL;
			else if (gotdot)
				break;
			else
				gotdot = true;
		}
		else if (vr[end] < '0' || vr[end] > '9')
		{
			/* gone past digits and dots */
			break;
		}
	}
	if (end == 0 || vr[end - 1] == '.' || !gotdot)
		return NULL;

	vr[end] = '\0';
	return vr;
}

/*
 * make sure the directory either doesn't exist or is empty
 *
 * Returns 0 if nonexistent, 1 if exists and empty, 2 if not empty,
 * or -1 if trouble accessing directory
 */
static int
check_data_dir(char *dir)
{
	DIR		   *chkdir;
	struct dirent *file;
	int			result = 1;

	errno = 0;

	chkdir = opendir(dir);

	if (!chkdir)
		return (errno == ENOENT) ? 0 : -1;

	while ((file = readdir(chkdir)) != NULL)
	{
		if (strcmp(".", file->d_name) == 0 ||
			strcmp("..", file->d_name) == 0)
		{
			/* skip this and parent directory */
			continue;
		}
		else
		{
			result = 2;			/* not empty */
			break;
		}
	}

#ifdef WIN32

	/*
	 * This fix is in mingw cvs (runtime/mingwex/dirent.c rev 1.4), but not in
	 * released version
	 */
	if (GetLastError() == ERROR_NO_MORE_FILES)
		errno = 0;
#endif

	closedir(chkdir);

	if (errno != 0)
		result = -1;			/* some kind of I/O error? */

	return result;
}

/*
 * make the data directory (or one of its subdirectories if subdir is not NULL)
 */
static bool
mkdatadir(const char *subdir)
{
	char	   *path;

	path = pg_malloc(strlen(pg_data) + 2 +
					 (subdir == NULL ? 0 : strlen(subdir)));

	if (subdir != NULL)
		sprintf(path, "%s/%s", pg_data, subdir);
	else
		strcpy(path, pg_data);

	if (mkdir_p(path, 0700) == 0)
		return true;

	fprintf(stderr, _("%s: could not create directory \"%s\": %s\n"),
			progname, path, strerror(errno));

	return false;
}


/*
 * set name of given input file variable under data directory
 */
static void
set_input(char **dest, char *filename)
{
	*dest = pg_malloc(strlen(share_path) + strlen(filename) + 2);
	sprintf(*dest, "%s/%s", share_path, filename);
}

/*
 * check that given input file exists
 */
static void
check_input(char *path)
{
	struct stat statbuf;

	if (stat(path, &statbuf) != 0)
	{
		if (errno == ENOENT)
		{
			fprintf(stderr,
					_("%s: file \"%s\" does not exist\n"), progname, path);
			fprintf(stderr,
					_("This might mean you have a corrupted installation or identified\n"
					  "the wrong directory with the invocation option -L.\n"));
		}
		else
		{
			fprintf(stderr,
					_("%s: could not access file \"%s\": %s\n"), progname, path,
					  strerror(errno));
			fprintf(stderr,
					_("This might mean you have a corrupted installation or identified\n"
					  "the wrong directory with the invocation option -L.\n"));
		}
		exit(1);
	}
	if (!S_ISREG(statbuf.st_mode))
	{
		fprintf(stderr,
				_("%s: file \"%s\" is not a regular file\n"), progname, path);
		fprintf(stderr,
				_("This might mean you have a corrupted installation or identified\n"
				  "the wrong directory with the invocation option -L.\n"));
		exit(1);
	}
}

/*
 * write out the PG_VERSION file in the data dir, or its subdirectory
 * if extrapath is not NULL
 */
static void
set_short_version(char *short_version, char *extrapath)
{
	FILE	   *version_file;
	char	   *path;

	if (extrapath == NULL)
	{
		path = pg_malloc(strlen(pg_data) + 12);
		sprintf(path, "%s/PG_VERSION", pg_data);
	}
	else
	{
		path = pg_malloc(strlen(pg_data) + strlen(extrapath) + 13);
		sprintf(path, "%s/%s/PG_VERSION", pg_data, extrapath);
	}
	version_file = fopen(path, PG_BINARY_W);
	if (version_file == NULL)
	{
		fprintf(stderr, _("%s: could not open file \"%s\" for writing: %s\n"),
				progname, path, strerror(errno));
		exit_nicely();
	}
	if (fprintf(version_file, "%s\n", short_version) < 0 ||
		fclose(version_file))
	{
		fprintf(stderr, _("%s: could not write file \"%s\": %s\n"),
				progname, path, strerror(errno));
		exit_nicely();
	}
	free(path);
}

/*
 * set up an empty config file so we can check config settings by launching
 * a test backend
 */
static void
set_null_conf(void)
{
	FILE	   *conf_file;
	char	   *path;

	path = pg_malloc(strlen(pg_data) + 17);
	sprintf(path, "%s/postgresql.conf", pg_data);
	conf_file = fopen(path, PG_BINARY_W);
	if (conf_file == NULL)
	{
		fprintf(stderr, _("%s: could not open file \"%s\" for writing: %s\n"),
				progname, path, strerror(errno));
		exit_nicely();
	}
	if (fclose(conf_file))
	{
		fprintf(stderr, _("%s: could not write file \"%s\": %s\n"),
				progname, path, strerror(errno));
		exit_nicely();
	}
	free(path);
}

/*
 * Determine platform-specific config settings
 *
 * Use reasonable values if kernel will let us, else scale back.  Probe
 * for max_connections first since it is subject to more constraints than
 * shared_buffers.
 */
static void
test_config_settings(void)
{
	/*
	 * These macros define the minimum shared_buffers we want for a given
	 * max_connections value, and the max_fsm_pages setting to be used for a
	 * given shared_buffers value.	The arrays show the settings to try.
	 */

#define MIN_BUFS_FOR_CONNS(nconns)	((nconns) * 10)
#define FSM_FOR_BUFS(nbuffers)	((nbuffers) > 1000 ? 50 * (nbuffers) : 20000)

	static const int trial_conns[] = {
		200, 100, 50, 40, 30, 20, 10
	};
	static const int trial_bufs[] = {
		4096, 3584, 3072, 2560, 2048, 1536,
		1000, 900, 800, 700, 600, 500,
		400, 300, 200, 100, 50
	};

	char		cmd[MAXPGPATH];
	const int	connslen = sizeof(trial_conns) / sizeof(int);
	const int	bufslen = sizeof(trial_bufs) / sizeof(int);
	int			i,
				status,
				test_conns,
				test_buffs,
				test_max_fsm,
				ok_buffers = 0;


	printf(_("selecting default max_connections ... "));
	fflush(stdout);

    status = 0;
	for (i = 0; i < connslen; i++)
	{
		test_conns = trial_conns[i];
        if (n_connections > 0)
            test_conns = n_connections;

		test_buffs = MIN_BUFS_FOR_CONNS(test_conns);
        if (n_buffers > 0)
            test_buffs = n_buffers;

		test_max_fsm = FSM_FOR_BUFS(test_buffs);
        if (n_fsm_pages > 0)
            test_max_fsm = n_fsm_pages;

		snprintf(cmd, sizeof(cmd),
				 "%s\"%s\" --boot -x0 %s "
				 "-c max_connections=%d "
				 "-c shared_buffers=%d "
				 "-c max_fsm_pages=%d "
				 "< \"%s\" > \"%s\" 2>&1%s",
				 SYSTEMQUOTE, backend_exec, boot_options,
				 test_conns, test_buffs, test_max_fsm,
				 DEVNULL, backend_output, SYSTEMQUOTE);
		status = system(cmd);
		if (status == 0)
		{
            n_connections = test_conns;
			ok_buffers = test_buffs;
			break;
		}
        if (n_connections > 0 || i == connslen-1)
        {
            fprintf(stderr, _("%s: error %d from: %s\n"),
                    progname, status, cmd);
            exit_nicely();
        }
	}
	printf("%d\n", n_connections);

	printf(_("selecting default shared_buffers/max_fsm_pages ... "));
	fflush(stdout);

	for (i = 0; i < bufslen && n_buffers <= 0; i++)
	{
		/* Use same amount of memory, independent of BLCKSZ */
		test_buffs = (trial_bufs[i] * 8192) / BLCKSZ;
		if (test_buffs <= ok_buffers)
		{
			n_buffers = ok_buffers;
			break;
		}

		test_max_fsm = FSM_FOR_BUFS(test_buffs);
        if (n_fsm_pages > 0)
            test_max_fsm = n_fsm_pages;

		snprintf(cmd, sizeof(cmd),
				 "%s\"%s\" --boot -x0 %s "
				 "-c max_connections=%d "
				 "-c shared_buffers=%d "
				 "-c max_fsm_pages=%d "
				 "< \"%s\" > \"%s\" 2>&1%s",
				 SYSTEMQUOTE, backend_exec, boot_options,
				 n_connections, test_buffs, test_max_fsm,
				 DEVNULL, backend_output, SYSTEMQUOTE);
		status = system(cmd);
		if (status == 0)
        {
	        n_buffers = test_buffs;
            break;
        }
	}
    if (i == bufslen)
    {
        fprintf(stderr, _("%s: error %d from: %s\n"),
                progname, status, cmd);
        exit_nicely();
    }

    if (n_fsm_pages <= 0)
        n_fsm_pages = FSM_FOR_BUFS(n_buffers);

	if ((n_buffers * (BLCKSZ / 1024)) % 1024 == 0)
		printf("%dMB/%d\n", (n_buffers * (BLCKSZ / 1024)) / 1024, n_fsm_pages);
	else
		printf("%dkB/%d\n", n_buffers * (BLCKSZ / 1024), n_fsm_pages);
}

/*
 * set up all the config files
 */
static void
setup_config(void)
{
	char	  **conflines;
	char		repltok[100];
	char		path[MAXPGPATH];

	fputs(_("creating configuration files ... "), stdout);
	fflush(stdout);

	/* postgresql.conf */

	conflines = readfile(conf_file);

    conflines = add_assignment(conflines, "max_connections", "%d", n_connections);

<<<<<<< HEAD
	if ((n_buffers * (BLCKSZ/1024)) % 1024 == 0)
        conflines = add_assignment(conflines, "shared_buffers", "%dMB",
                                   (n_buffers * (BLCKSZ/1024)) / 1024);
	else
        conflines = add_assignment(conflines, "shared_buffers", "%dkB",
                                   n_buffers * (BLCKSZ/1024));
=======
	if ((n_buffers * (BLCKSZ / 1024)) % 1024 == 0)
		snprintf(repltok, sizeof(repltok), "shared_buffers = %dMB",
				 (n_buffers * (BLCKSZ / 1024)) / 1024);
	else
		snprintf(repltok, sizeof(repltok), "shared_buffers = %dkB",
				 n_buffers * (BLCKSZ / 1024));
	conflines = replace_token(conflines, "#shared_buffers = 32MB", repltok);
>>>>>>> d13f41d2

	conflines = add_assignment(conflines, "max_fsm_pages", "%d", n_fsm_pages);

    /* Upd comment to document the default port configured by --with-pgport */
    if (DEF_PGPORT != 5432)
    {
        snprintf(repltok, sizeof(repltok), "#port = %d", DEF_PGPORT);
        conflines = replace_token(conflines, "#port = 5432", repltok);
    }

	conflines = add_assignment(conflines, "lc_messages", "'%s'",
                               escape_quotes(lc_messages));

	conflines = add_assignment(conflines, "lc_monetary", "'%s'",
                               escape_quotes(lc_monetary));

	conflines = add_assignment(conflines, "lc_numeric", "'%s'",
                               escape_quotes(lc_numeric));

	conflines = add_assignment(conflines, "lc_time", "'%s'",
                               escape_quotes(lc_time));

	switch (locale_date_order(lc_time))
	{
		case DATEORDER_YMD:
	        conflines = add_assignment(conflines, "datestyle", "'iso, ymd'");
			break;
		case DATEORDER_DMY:
	        conflines = add_assignment(conflines, "datestyle", "'iso, dmy'");
			break;
		case DATEORDER_MDY:
		default:
	        conflines = add_assignment(conflines, "datestyle", "'iso, mdy'");
			break;
	}

	snprintf(repltok, sizeof(repltok),
			 "default_text_search_config = 'pg_catalog.%s'",
			 escape_quotes(default_text_search_config));
	conflines = replace_token(conflines,
						 "#default_text_search_config = 'pg_catalog.simple'",
							  repltok);

	snprintf(path, sizeof(path), "%s/postgresql.conf", pg_data);

	writefile(path, conflines);
	chmod(path, 0600);

	free(conflines);


	/* pg_hba.conf */

	conflines = readfile(hba_file);

#ifndef HAVE_UNIX_SOCKETS
	conflines = filter_lines_with_token(conflines, "@remove-line-for-nolocal@");
#else
	conflines = replace_token(conflines, "@remove-line-for-nolocal@", "");
#endif

#ifdef HAVE_IPV6

	/*
	 * Probe to see if there is really any platform support for IPv6, and
	 * comment out the relevant pg_hba line if not.  This avoids runtime
	 * warnings if getaddrinfo doesn't actually cope with IPv6.  Particularly
	 * useful on Windows, where executables built on a machine with IPv6 may
	 * have to run on a machine without.
	 */
	{
		struct addrinfo *gai_result;
		struct addrinfo hints;
		int			err = 0;

#ifdef WIN32
		/* need to call WSAStartup before calling getaddrinfo */
		WSADATA		wsaData;

		err = WSAStartup(MAKEWORD(2, 2), &wsaData);
#endif

		/* for best results, this code should match parse_hba() */
		hints.ai_flags = AI_NUMERICHOST;
		hints.ai_family = PF_UNSPEC;
		hints.ai_socktype = 0;
		hints.ai_protocol = 0;
		hints.ai_addrlen = 0;
		hints.ai_canonname = NULL;
		hints.ai_addr = NULL;
		hints.ai_next = NULL;

		if (err != 0 ||
			getaddrinfo("::1", NULL, &hints, &gai_result) != 0)
			conflines = replace_token(conflines,
									  "host    all         all         ::1",
									  "#host    all         all         ::1");
		if (err != 0 ||
			getaddrinfo("fe80::1", NULL, &hints, &gai_result) != 0)
			conflines = replace_token(conflines,
									  "host    all         all         fe80::1",
									  "#host    all         all         fe80::1");
	}
#else							/* !HAVE_IPV6 */
	/* If we didn't compile IPV6 support at all, always comment it out */
	conflines = replace_token(conflines,
							  "host    all         all         ::1",
							  "#host    all         all         ::1");
#endif   /* HAVE_IPV6 */

	/* Replace default authentication methods */
	conflines = replace_token(conflines,
							  "@authmethod@",
							  authmethod);

	conflines = replace_token(conflines,
							  "@authcomment@",
					   strcmp(authmethod, "trust") ? "" : AUTHTRUST_WARNING);

	/* Replace username for replication */
	conflines = replace_token(conflines,
							  "@default_username@",
							  username);

	snprintf(path, sizeof(path), "%s/pg_hba.conf", pg_data);

	writefile(path, conflines);
	chmod(path, 0600);

	free(conflines);

	/* pg_ident.conf */

	conflines = readfile(ident_file);

	snprintf(path, sizeof(path), "%s/pg_ident.conf", pg_data);

	writefile(path, conflines);
	chmod(path, 0600);

	free(conflines);

	check_ok();
}


/*
 * run the BKI script in bootstrap mode to create template1
 */
static void
bootstrap_template1(char *short_version)
{
	PG_CMD_DECL;
	char	  **line;
	char	   *talkargs = "";
	char	  **bki_lines;
	char		headerline[MAXPGPATH];

	printf(_("creating template1 database in %s/base/1 ... "), pg_data);
	fflush(stdout);

	if (debug)
		talkargs = "-d 5";

	bki_lines = readfile(bki_file);

	/* Check that bki file appears to be of the right version */

	snprintf(headerline, sizeof(headerline), "# PostgreSQL %s\n",
			 short_version);

	if (strcmp(headerline, *bki_lines) != 0)
	{
		fprintf(stderr,
				_("%s: input file \"%s\" does not belong to PostgreSQL %s\n"
				  "Check your installation or specify the correct path "
				  "using the option -L.\n"),
				progname, bki_file, PG_VERSION);
		exit_nicely();
	}

	bki_lines = replace_token(bki_lines, "POSTGRES", username);

	bki_lines = replace_token(bki_lines, "ENCODING", encodingid);

	/*
	 * Pass correct LC_xxx environment to bootstrap.
	 *
	 * The shell script arranged to restore the LC settings afterwards, but
	 * there doesn't seem to be any compelling reason to do that.
	 */
	snprintf(cmd, sizeof(cmd), "LC_COLLATE=%s", lc_collate);
	putenv(xstrdup(cmd));

	snprintf(cmd, sizeof(cmd), "LC_CTYPE=%s", lc_ctype);
	putenv(xstrdup(cmd));

	unsetenv("LC_ALL");

	/* Also ensure backend isn't confused by this environment var: */
	unsetenv("PGCLIENTENCODING");

	snprintf(cmd, sizeof(cmd),
			 "\"%s\" --boot -x1 %s -c gp_before_persistence_work=on %s",
			 backend_exec, boot_options, talkargs);

	PG_CMD_OPEN;

	for (line = bki_lines; *line != NULL; line++)
	{
		PG_CMD_PUTS(*line);
		free(*line);
	}

	PG_CMD_CLOSE;

	free(bki_lines);

	check_ok();
}

/*
 * set up the shadow password table
 */
static void
setup_auth(void)
{
	PG_CMD_DECL;
	const char **line;
	static const char *pg_authid_setup[] = {
		/*
		 * Create triggers to ensure manual updates to shared catalogs will be
		 * reflected into their "flat file" copies.
		 */
		"CREATE TRIGGER pg_sync_pg_database "
		"  AFTER INSERT OR UPDATE OR DELETE ON pg_database "
		"  FOR EACH STATEMENT EXECUTE PROCEDURE flatfile_update_trigger();\n",
		"CREATE TRIGGER pg_sync_pg_authid "
		"  AFTER INSERT OR UPDATE OR DELETE ON pg_authid "
		"  FOR EACH STATEMENT EXECUTE PROCEDURE flatfile_update_trigger();\n",
		"CREATE TRIGGER pg_sync_pg_auth_members "
		"  AFTER INSERT OR UPDATE OR DELETE ON pg_auth_members "
		"  FOR EACH STATEMENT EXECUTE PROCEDURE flatfile_update_trigger();\n",
		"CREATE TRIGGER pg_sync_pg_auth_time_constraint "
		"  AFTER INSERT OR UPDATE OR DELETE ON pg_auth_time_constraint "
		"  FOR EACH STATEMENT EXECUTE PROCEDURE flatfile_update_trigger();\n",

		/*
		 * The authid table shouldn't be readable except through views, to
		 * ensure passwords are not publicly visible.
		 */
		"REVOKE ALL on pg_authid FROM public;\n",
		NULL
	};

	fputs(_("initializing pg_authid ... "), stdout);
	fflush(stdout);

	snprintf(cmd, sizeof(cmd),
			 "\"%s\" %s template1 >%s",
			 backend_exec, backend_options,
			 backend_output);

	PG_CMD_OPEN;

	for (line = pg_authid_setup; *line != NULL; line++)
		PG_CMD_PUTS(*line);

	PG_CMD_CLOSE;

	check_ok();
}

/*
 * get the superuser password if required, and call postgres to set it
 */
static void
get_set_pwd(void)
{
	PG_CMD_DECL;

	char	   *pwd1,
			   *pwd2;
	char		pwdpath[MAXPGPATH];
	struct stat statbuf;

	if (pwprompt)
	{
		/*
		 * Read password from terminal
		 */
		pwd1 = simple_prompt("Enter new superuser password: ", 100, false);
		pwd2 = simple_prompt("Enter it again: ", 100, false);
		if (strcmp(pwd1, pwd2) != 0)
		{
			fprintf(stderr, _("Passwords didn't match.\n"));
			exit_nicely();
		}
		free(pwd2);
	}
	else
	{
		/*
		 * Read password from file
		 *
		 * Ideally this should insist that the file not be world-readable.
		 * However, this option is mainly intended for use on Windows where
		 * file permissions may not exist at all, so we'll skip the paranoia
		 * for now.
		 */
		FILE	   *pwf = fopen(pwfilename, "r");
		char		pwdbuf[MAXPGPATH];
		int			i;

		if (!pwf)
		{
			fprintf(stderr, _("%s: could not open file \"%s\" for reading: %s\n"),
					progname, pwfilename, strerror(errno));
			exit_nicely();
		}
		if (!fgets(pwdbuf, sizeof(pwdbuf), pwf))
		{
			fprintf(stderr, _("%s: could not read password from file \"%s\": %s\n"),
					progname, pwfilename, strerror(errno));
			exit_nicely();
		}
		fclose(pwf);

		i = strlen(pwdbuf);
		while (i > 0 && (pwdbuf[i - 1] == '\r' || pwdbuf[i - 1] == '\n'))
			pwdbuf[--i] = '\0';

		pwd1 = xstrdup(pwdbuf);

	}
	printf(_("setting password ... "));
	fflush(stdout);

	snprintf(cmd, sizeof(cmd),
			 "\"%s\" %s template1 >%s",
			 backend_exec, backend_options,
			 backend_output);

	PG_CMD_OPEN;

	PG_CMD_PRINTF2("ALTER USER \"%s\" WITH PASSWORD E'%s';\n",
				   username, escape_quotes(pwd1));

	/* MM: pwd1 is no longer needed, freeing it */
	free(pwd1);

	PG_CMD_CLOSE;

	check_ok();

	snprintf(pwdpath, sizeof(pwdpath), "%s/global/pg_auth", pg_data);
	if (stat(pwdpath, &statbuf) != 0 || !S_ISREG(statbuf.st_mode))
	{
		fprintf(stderr,
				_("%s: The password file was not generated. "
				  "Please report this problem.\n"),
				progname);
		exit_nicely();
	}
}

/*
 * set up pg_depend
 */
static void
setup_depend(void)
{
	PG_CMD_DECL;
	const char **line;
	static const char *pg_depend_setup[] = {
		/*
		 * Make PIN entries in pg_depend for all objects made so far in the
		 * tables that the dependency code handles.  This is overkill (the
		 * system doesn't really depend on having every last weird datatype,
		 * for instance) but generating only the minimum required set of
		 * dependencies seems hard.
		 *
		 * Note that we deliberately do not pin the system views, which
		 * haven't been created yet.  Also, no conversions, databases, or
		 * tablespaces are pinned.
		 *
		 * First delete any already-made entries; PINs override all else, and
		 * must be the only entries for their objects.
		 */
		"DELETE FROM pg_depend;\n",
		"VACUUM pg_depend;\n",
		"DELETE FROM pg_shdepend;\n",
		"VACUUM pg_shdepend;\n",

		"INSERT INTO pg_depend SELECT 0,0,0, tableoid,oid,0, 'p' "
		" FROM pg_class;\n",
		"INSERT INTO pg_depend SELECT 0,0,0, tableoid,oid,0, 'p' "
		" FROM pg_proc;\n",
		"INSERT INTO pg_depend SELECT 0,0,0, tableoid,oid,0, 'p' "
		" FROM pg_type;\n",
		"INSERT INTO pg_depend SELECT 0,0,0, tableoid,oid,0, 'p' "
		" FROM pg_cast;\n",
		"INSERT INTO pg_depend SELECT 0,0,0, tableoid,oid,0, 'p' "
		" FROM pg_constraint;\n",
		"INSERT INTO pg_depend SELECT 0,0,0, tableoid,oid,0, 'p' "
		" FROM pg_attrdef;\n",
		"INSERT INTO pg_depend SELECT 0,0,0, tableoid,oid,0, 'p' "
		" FROM pg_language;\n",
		"INSERT INTO pg_depend SELECT 0,0,0, tableoid,oid,0, 'p' "
		" FROM pg_operator;\n",
		"INSERT INTO pg_depend SELECT 0,0,0, tableoid,oid,0, 'p' "
		" FROM pg_opclass;\n",
		"INSERT INTO pg_depend SELECT 0,0,0, tableoid,oid,0, 'p' "
		" FROM pg_opfamily;\n",
		"INSERT INTO pg_depend SELECT 0,0,0, tableoid,oid,0, 'p' "
		" FROM pg_amop;\n",
		"INSERT INTO pg_depend SELECT 0,0,0, tableoid,oid,0, 'p' "
		" FROM pg_amproc;\n",
		"INSERT INTO pg_depend SELECT 0,0,0, tableoid,oid,0, 'p' "
		" FROM pg_rewrite;\n",
		"INSERT INTO pg_depend SELECT 0,0,0, tableoid,oid,0, 'p' "
		" FROM pg_trigger;\n",

		/*
		 * restriction here to avoid pinning the public namespace
		 */
		"INSERT INTO pg_depend SELECT 0,0,0, tableoid,oid,0, 'p' "
		" FROM pg_namespace "
		"    WHERE nspname ~ '^(pg_|gp_)';\n",

		"INSERT INTO pg_depend SELECT 0,0,0, tableoid,oid,0, 'p' "
		" FROM pg_ts_parser;\n",
		"INSERT INTO pg_depend SELECT 0,0,0, tableoid,oid,0, 'p' "
		" FROM pg_ts_dict;\n",
		"INSERT INTO pg_depend SELECT 0,0,0, tableoid,oid,0, 'p' "
		" FROM pg_ts_template;\n",
		"INSERT INTO pg_depend SELECT 0,0,0, tableoid,oid,0, 'p' "
		" FROM pg_ts_config;\n",
		"INSERT INTO pg_shdepend SELECT 0, 0, 0, tableoid, oid, 'p' "
		" FROM pg_authid;\n",
		NULL
	};

	fputs(_("initializing dependencies ... "), stdout);
	fflush(stdout);

	snprintf(cmd, sizeof(cmd),
			 "\"%s\" %s template1 >%s",
			 backend_exec, backend_options,
			 backend_output);

	PG_CMD_OPEN;

	for (line = pg_depend_setup; *line != NULL; line++)
		PG_CMD_PUTS(*line);

	PG_CMD_CLOSE;

	check_ok();
}

/*
 * set up system views
 */
static void
setup_sysviews(void)
{
	PG_CMD_DECL;
	char	  **line;
	char	  **sysviews_setup;

	fputs(_("creating system views ... "), stdout);
	fflush(stdout);

	sysviews_setup = readfile(system_views_file);

	/*
	 * We use -j here to avoid backslashing stuff in system_views.sql
	 */
	snprintf(cmd, sizeof(cmd),
			 "\"%s\" %s -j template1 >%s",
			 backend_exec, backend_options,
			 backend_output);

	PG_CMD_OPEN;

	for (line = sysviews_setup; *line != NULL; line++)
	{
		PG_CMD_PUTS(*line);
		free(*line);
	}

	PG_CMD_CLOSE;

	free(sysviews_setup);

	check_ok();
}

/*
 * load description data
 */
static void
setup_description(void)
{
	PG_CMD_DECL;

	fputs(_("loading system objects' descriptions ... "), stdout);
	fflush(stdout);

	snprintf(cmd, sizeof(cmd),
			 "\"%s\" %s template1 >%s",
			 backend_exec, backend_options,
			 backend_output);

	PG_CMD_OPEN;

	PG_CMD_PUTS("CREATE TEMP TABLE tmp_pg_description ( "
				"	objoid oid, "
				"	classname name, "
				"	objsubid int4, "
				"	description text) WITHOUT OIDS;\n");

	PG_CMD_PRINTF1("COPY tmp_pg_description FROM E'%s';\n",
				   escape_quotes(desc_file));

	PG_CMD_PUTS("INSERT INTO pg_description "
				" SELECT t.objoid, c.oid, t.objsubid, t.description "
				"  FROM tmp_pg_description t, pg_class c "
				"    WHERE c.relname = t.classname;\n");

	PG_CMD_PUTS("CREATE TEMP TABLE tmp_pg_shdescription ( "
				" objoid oid, "
				" classname name, "
				" description text) WITHOUT OIDS;\n");

	PG_CMD_PRINTF1("COPY tmp_pg_shdescription FROM E'%s';\n",
				   escape_quotes(shdesc_file));

	PG_CMD_PUTS("INSERT INTO pg_shdescription "
				" SELECT t.objoid, c.oid, t.description "
				"  FROM tmp_pg_shdescription t, pg_class c "
				"   WHERE c.relname = t.classname;\n");

	PG_CMD_CLOSE;

	check_ok();
}

/*
 * load conversion functions
 */
static void
setup_conversion(void)
{
	PG_CMD_DECL;
	char	  **line;
	char	  **conv_lines;

	fputs(_("creating conversions ... "), stdout);
	fflush(stdout);

	snprintf(cmd, sizeof(cmd),
			 "\"%s\" %s template1 >%s",
			 backend_exec, backend_options,
			 backend_output);

	PG_CMD_OPEN;

	conv_lines = readfile(conversion_file);
	for (line = conv_lines; *line != NULL; line++)
	{
		if (strstr(*line, "DROP CONVERSION") != *line)
			PG_CMD_PUTS(*line);
		free(*line);
	}

	free(conv_lines);

	PG_CMD_CLOSE;

	check_ok();
}

/*
 * load extra dictionaries (Snowball stemmers)
 */
static void
setup_dictionary(void)
{
	PG_CMD_DECL;
	char	  **line;
	char	  **conv_lines;

	fputs(_("creating dictionaries ... "), stdout);
	fflush(stdout);

	/*
	 * We use -j here to avoid backslashing stuff
	 */
	snprintf(cmd, sizeof(cmd),
			 "\"%s\" %s -j template1 >%s",
			 backend_exec, backend_options,
			 DEVNULL);

	PG_CMD_OPEN;

	conv_lines = readfile(dictionary_file);
	for (line = conv_lines; *line != NULL; line++)
	{
		PG_CMD_PUTS(*line);
		free(*line);
	}

	free(conv_lines);

	PG_CMD_CLOSE;

	check_ok();
}

/*
 * Set up privileges
 *
 * We mark most system catalogs as world-readable.	We don't currently have
 * to touch functions, languages, or databases, because their default
 * permissions are OK.
 *
 * Some objects may require different permissions by default, so we
 * make sure we don't overwrite privilege sets that have already been
 * set (NOT NULL).
 */
static void
setup_privileges(void)
{
	PG_CMD_DECL;
	char	  **line;
	char	  **priv_lines;
	static char *privileges_setup[] = {
		"UPDATE pg_class "
		"  SET relacl = E'{\"=r/\\\\\"$POSTGRES_SUPERUSERNAME\\\\\"\"}' "
		"  WHERE relkind IN ('r', 'v', 'S') AND relacl IS NULL;\n",
		"GRANT USAGE ON SCHEMA pg_catalog TO PUBLIC;\n",
		"GRANT CREATE, USAGE ON SCHEMA public TO PUBLIC;\n",
		NULL
	};

	fputs(_("setting privileges on built-in objects ... "), stdout);
	fflush(stdout);

	snprintf(cmd, sizeof(cmd),
			 "\"%s\" %s template1 >%s",
			 backend_exec, backend_options,
			 backend_output);

	PG_CMD_OPEN;

	priv_lines = replace_token(privileges_setup,
							   "$POSTGRES_SUPERUSERNAME", username);
	for (line = priv_lines; *line != NULL; line++)
		PG_CMD_PUTS(*line);

	PG_CMD_CLOSE;

	check_ok();
}

/*
 * extract the strange version of version required for information schema
 * (09.08.0007abc)
 */
static void
set_info_version(void)
{
	char	   *letterversion;
	long		major = 0,
				minor = 0,
				micro = 0;
	char	   *endptr;
	char	   *vstr = xstrdup(PG_VERSION);
	char	   *ptr;

	ptr = vstr + (strlen(vstr) - 1);
	while (ptr != vstr && (*ptr < '0' || *ptr > '9'))
		ptr--;
	letterversion = ptr + 1;
	major = strtol(vstr, &endptr, 10);
	if (*endptr)
		minor = strtol(endptr + 1, &endptr, 10);
	if (*endptr)
		micro = strtol(endptr + 1, &endptr, 10);
	snprintf(infoversion, sizeof(infoversion), "%02ld.%02ld.%04ld%s",
			 major, minor, micro, letterversion);
}

/*
 * load info schema and populate from features file
 */
static void
setup_schema(void)
{
	PG_CMD_DECL;
	char	  **line;
	char	  **lines;

	fputs(_("creating information schema ... "), stdout);
	fflush(stdout);

	lines = readfile(info_schema_file);

	/*
	 * We use -j here to avoid backslashing stuff in information_schema.sql
	 */
	snprintf(cmd, sizeof(cmd),
			 "\"%s\" %s -j template1 >%s",
			 backend_exec, backend_options,
			 backend_output);

	PG_CMD_OPEN;

	for (line = lines; *line != NULL; line++)
	{
		PG_CMD_PUTS(*line);
		free(*line);
	}

	free(lines);

	PG_CMD_CLOSE;

	snprintf(cmd, sizeof(cmd),
			 "\"%s\" %s template1 >%s",
			 backend_exec, backend_options,
			 backend_output);

	PG_CMD_OPEN;

	PG_CMD_PRINTF1("UPDATE information_schema.sql_implementation_info "
				   "  SET character_value = '%s' "
				   "  WHERE implementation_info_name = 'DBMS VERSION';\n",
				   infoversion);

	PG_CMD_PRINTF1("COPY information_schema.sql_features "
				   "  (feature_id, feature_name, sub_feature_id, "
				   "  sub_feature_name, is_supported, comments) "
				   " FROM E'%s';\n",
				   escape_quotes(features_file));

	PG_CMD_CLOSE;

	check_ok();
}

static int
cmpstringp(const void *p1, const void *p2)
{
	return strcmp(* (char * const *) p1, * (char * const *) p2);
}

/*
 * Load GPDB additions to the schema.
 *
 * These are contained in directory "cdb_init.d". We load all .sql files
 * from that directory, in alphabetical order. This modular design allows
 * extensions to put their install scripts under cdb_init.d, and have them
 * automatically installed directly in the template databases of every new
 * cluster.
 */
static void
setup_cdb_schema(void)
{
	DIR		   *dir;
	struct dirent *file;
	int			nscripts;
	char	  **scriptnames = NULL;
	int			i;

	fputs(_("creating Greenplum Database schema ... "), stdout);
	fflush(stdout);

	dir = opendir(cdb_init_d_dir);

	if (!dir)
	{
		printf(_("could not open cdb_init.d directory: %s\n"),
			   strerror(errno));
		fflush(stdout);
		exit_nicely();
	}

	/* Collect all files with .sql suffix in array. */
	nscripts = 0;
	while ((file = readdir(dir)) != NULL)
	{
		int			namelen = strlen(file->d_name);

		if (namelen > 4 &&
			strcmp(".sql", file->d_name + namelen - 4) == 0)
		{
			scriptnames = pg_realloc(scriptnames,
									 sizeof(char *) * (nscripts + 1));
			scriptnames[nscripts++] = xstrdup(file->d_name);
		}
	}

#ifdef WIN32
	/*
	 * This fix is in mingw cvs (runtime/mingwex/dirent.c rev 1.4), but not in
	 * released version
	 */
	if (GetLastError() == ERROR_NO_MORE_FILES)
		errno = 0;
#endif

	closedir(dir);

	if (errno != 0)
	{
		/* some kind of I/O error? */
		printf(_("error while reading cdb_init.d directory: %s\n"),
			   strerror(errno));
		fflush(stdout);
		exit_nicely();
	}

	/*
	 * Sort the array. This allows simple dependencies between scripts, by
	 * naming them like "01_before.sql" and "02_after.sql"
	 */
	if (nscripts > 0)
		qsort(scriptnames, nscripts, sizeof(char *), cmpstringp);

	/*
	 * Now execute each script.
	 */
	for (i = 0; i < nscripts; i++)
	{
		PG_CMD_DECL;
		char	  **line;
		char	  **lines;
		char	   *path;

		path = pg_malloc(strlen(share_path) + strlen("cdb_init.d") + strlen(scriptnames[i]) + 3);
		sprintf(path, "%s/cdb_init.d/%s", share_path, scriptnames[i]);

		lines = readfile(path);

		/*
		 * We use -j here to avoid backslashing stuff in
		 * information_schema.sql
		 */
		snprintf(cmd, sizeof(cmd),
				 "\"%s\" %s -j template1 >%s",
				 backend_exec, backend_options,
				 backend_output);

		PG_CMD_OPEN;

		for (line = lines; *line != NULL; line++)
		{
			PG_CMD_PUTS(*line);
			free(*line);
		}

		free(lines);

		PG_CMD_CLOSE;

		snprintf(cmd, sizeof(cmd),
				 "\"%s\" %s template1 >%s",
				 backend_exec, backend_options,
				 backend_output);

		check_ok();
	}
}

/*
 * Load persistent tables from pg_class, etc.
 */
static void
setup_gp_persistent_tables(void)
{
	PG_CMD_DECL;

	fprintf(stdout, _("loading file-system persistent tables for template1 (mirrored = %s) ... \n"), 
		    (gIsFileRepMirrored  ? "true" : "false"));
	fflush(stdout);

	snprintf(cmd, sizeof(cmd),
			 "\"%s\" %s -c gp_before_persistence_work=on template1 >%s",
			 backend_exec, backend_options,
			 backend_output);

	PG_CMD_OPEN;
	
	PG_CMD_PRINTF1("SELECT gp_persistent_build_db(%s);\n",
				   (gIsFileRepMirrored  ? "true" : "false"));

	PG_CMD_CLOSE;

	check_ok();
}


/*
 * clean everything up in template1
 */
static void
vacuum_db(void)
{
	PG_CMD_DECL;

	fputs(_("vacuuming database template1 ... "), stdout);
	fflush(stdout);

	snprintf(cmd, sizeof(cmd),
			 "\"%s\" %s template1 >%s",
			 backend_exec, backend_options,
			 backend_output);

	PG_CMD_OPEN;

	PG_CMD_PUTS("ANALYZE;\nVACUUM FULL;\nVACUUM FREEZE;\n");

	PG_CMD_CLOSE;

	check_ok();
}

/*
 * copy template1 to template0
 */
static void
make_template0(void)
{
	PG_CMD_DECL;
	const char **line;
	static const char *template0_setup[] = {
		"CREATE DATABASE template0;\n",
		"UPDATE pg_database SET "
		"	datistemplate = 't', "
		"	datallowconn = 'f' "
		"    WHERE datname = 'template0';\n",

		/*
		 * We use the OID of template0 to determine lastsysoid
		 */
		"UPDATE pg_database SET datlastsysoid = "
		"    (SELECT oid FROM pg_database "
		"    WHERE datname = 'template0');\n",

		/*
		 * Explicitly revoke public create-schema and create-temp-table
		 * privileges in template1 and template0; else the latter would be on
		 * by default
		 */
		"REVOKE CREATE,TEMPORARY ON DATABASE template1 FROM public;\n",
		"REVOKE CREATE,TEMPORARY ON DATABASE template0 FROM public;\n",

		/*
		 * Finally vacuum to clean up dead rows in pg_database
		 */
		"VACUUM FULL pg_database;\n",
		NULL
	};

	fputs(_("copying template1 to template0 ... "), stdout);
	fflush(stdout);

	snprintf(cmd, sizeof(cmd),
			 "\"%s\" %s template1 >%s",
			 backend_exec, backend_options,
			 backend_output);

	PG_CMD_OPEN;

	for (line = template0_setup; *line; line++)
		PG_CMD_PUTS(*line);

	PG_CMD_CLOSE;

	check_ok();
}

/*
 * copy template1 to postgres
 */
static void
make_postgres(void)
{
	PG_CMD_DECL;
	const char **line;
	static const char *postgres_setup[] = {
		"CREATE DATABASE postgres;\n",
		/*
		 * Make 'postgres' a template database
		 */
		"UPDATE pg_database SET "
		"	datistemplate = 't' "
		"    WHERE datname = 'postgres';\n",
		/*
		 * Clean out dead rows in pg_database
		 */
		"VACUUM FULL pg_database;\n",
		NULL
	};

	fputs(_("copying template1 to postgres ... "), stdout);
	fflush(stdout);

	snprintf(cmd, sizeof(cmd),
			 "\"%s\" %s template1 >%s",
			 backend_exec, backend_options,
			 backend_output);

	PG_CMD_OPEN;

	for (line = postgres_setup; *line; line++)
		PG_CMD_PUTS(*line);

	PG_CMD_CLOSE;

	check_ok();
}


/*
 * signal handler in case we are interrupted.
 *
 * The Windows runtime docs at
 * http://msdn.microsoft.com/library/en-us/vclib/html/_crt_signal.asp
 * specifically forbid a number of things being done from a signal handler,
 * including IO, memory allocation and system calls, and only allow jmpbuf
 * if you are handling SIGFPE.
 *
 * I avoided doing the forbidden things by setting a flag instead of calling
 * exit_nicely() directly.
 *
 * Also note the behaviour of Windows with SIGINT, which says this:
 *	 Note	SIGINT is not supported for any Win32 application, including
 *	 Windows 98/Me and Windows NT/2000/XP. When a CTRL+C interrupt occurs,
 *	 Win32 operating systems generate a new thread to specifically handle
 *	 that interrupt. This can cause a single-thread application such as UNIX,
 *	 to become multithreaded, resulting in unexpected behavior.
 *
 * I have no idea how to handle this. (Strange they call UNIX an application!)
 * So this will need some testing on Windows.
 */
static void
trapsig(int signum)
{
	/* handle systems that reset the handler, like Windows (grr) */
	pqsignal(signum, trapsig);
	caught_signal = true;
}

/*
 * call exit_nicely() if we got a signal, or else output "ok".
 */
static void
check_ok(void)
{
	if (caught_signal)
	{
		printf(_("caught signal\n"));
		fflush(stdout);
		exit_nicely();
	}
	else if (output_failed)
	{
		printf(_("could not write to child process: %s\n"),
			   strerror(output_errno));
		fflush(stdout);
		exit_nicely();
	}
	else
	{
		/* all seems well */
		printf(_("ok\n"));
		fflush(stdout);
	}
}

/*
 * Escape (by doubling) any single quotes or backslashes in given string
 *
 * Note: this is used to process both postgresql.conf entries and SQL
 * string literals.  Since postgresql.conf strings are defined to treat
 * backslashes as escapes, we have to double backslashes here.	Hence,
 * when using this for a SQL string literal, use E'' syntax.
 *
 * We do not need to worry about encoding considerations because all
 * valid backend encodings are ASCII-safe.
 */
static char *
escape_quotes(const char *src)
{
	int			len = strlen(src),
				i,
				j;
	char	   *result = pg_malloc(len * 2 + 1);

	for (i = 0, j = 0; i < len; i++)
	{
		if (SQL_STR_DOUBLE(src[i], true))
			result[j++] = src[i];
		result[j++] = src[i];
	}
	result[j] = '\0';
	return result;
}

/* Hack to suppress a warning about %x from some versions of gcc */
static inline size_t
my_strftime(char *s, size_t max, const char *fmt, const struct tm * tm)
{
	return strftime(s, max, fmt, tm);
}

/*
 * Determine likely date order from locale
 */
static int
locale_date_order(const char *locale)
{
	struct tm	testtime;
	char		buf[128];
	char	   *posD;
	char	   *posM;
	char	   *posY;
	char	   *save;
	size_t		res;
	int			result;

	result = DATEORDER_MDY;		/* default */

	save = setlocale(LC_TIME, NULL);
	if (!save)
		return result;
	save = xstrdup(save);

	setlocale(LC_TIME, locale);

	memset(&testtime, 0, sizeof(testtime));
	testtime.tm_mday = 22;
	testtime.tm_mon = 10;		/* November, should come out as "11" */
	testtime.tm_year = 133;		/* 2033 */

	res = my_strftime(buf, sizeof(buf), "%x", &testtime);

	setlocale(LC_TIME, save);
	free(save);

	if (res == 0)
		return result;

	posM = strstr(buf, "11");
	posD = strstr(buf, "22");
	posY = strstr(buf, "33");

	if (!posM || !posD || !posY)
		return result;

	if (posY < posM && posM < posD)
		result = DATEORDER_YMD;
	else if (posD < posM)
		result = DATEORDER_DMY;
	else
		result = DATEORDER_MDY;

	return result;
}

/*
 * check if given string is a valid locale specifier
 *
 * this should match the backend check_locale() function
 */
static bool
chklocale(const char *locale)
{
	bool		ret;
	int			category = LC_CTYPE;
	char	   *save;

	save = setlocale(category, NULL);
	if (!save)
		return false;			/* should not happen; */

	save = xstrdup(save);

	ret = (setlocale(category, locale) != NULL);

	setlocale(category, save);
	free(save);

	/* should we exit here? */
	if (!ret)
		fprintf(stderr, _("%s: invalid locale name \"%s\"\n"), progname, locale);

	return ret;
}

/*
 * set up the locale variables
 *
 * assumes we have called setlocale(LC_ALL,"")
 */
static void
setlocales(void)
{
	/* set empty lc_* values to locale config if set */

	if (strlen(locale) > 0)
	{
		if (strlen(lc_ctype) == 0)
			lc_ctype = locale;
		if (strlen(lc_collate) == 0)
			lc_collate = locale;
		if (strlen(lc_numeric) == 0)
			lc_numeric = locale;
		if (strlen(lc_time) == 0)
			lc_time = locale;
		if (strlen(lc_monetary) == 0)
			lc_monetary = locale;
		if (strlen(lc_messages) == 0)
			lc_messages = locale;
	}

	/*
	 * override absent/invalid config settings from initdb's locale settings
	 */

	if (strlen(lc_ctype) == 0 || !chklocale(lc_ctype))
		lc_ctype = xstrdup(setlocale(LC_CTYPE, NULL));
	if (strlen(lc_collate) == 0 || !chklocale(lc_collate))
		lc_collate = xstrdup(setlocale(LC_COLLATE, NULL));
	if (strlen(lc_numeric) == 0 || !chklocale(lc_numeric))
		lc_numeric = xstrdup(setlocale(LC_NUMERIC, NULL));
	if (strlen(lc_time) == 0 || !chklocale(lc_time))
		lc_time = xstrdup(setlocale(LC_TIME, NULL));
	if (strlen(lc_monetary) == 0 || !chklocale(lc_monetary))
		lc_monetary = xstrdup(setlocale(LC_MONETARY, NULL));
	if (strlen(lc_messages) == 0 || !chklocale(lc_messages))
#if defined(LC_MESSAGES) && !defined(WIN32)
	{
		/* when available get the current locale setting */
		lc_messages = xstrdup(setlocale(LC_MESSAGES, NULL));
	}
#else
	{
		/* when not available, get the CTYPE setting */
		lc_messages = xstrdup(setlocale(LC_CTYPE, NULL));
	}
#endif

}

/*
 * check if the chosen encoding matches the encoding required by the locale
 * this should match the backend check_locale_encoding() function
 *
 */
bool chklocaleencoding(const char *locale, int user_enc)
{
	int			locale_enc;

	locale_enc = pg_get_encoding_from_locale(locale);

	/* We allow selection of SQL_ASCII */
	if (!(locale_enc == user_enc ||
		  locale_enc == PG_SQL_ASCII ||
		  user_enc == PG_SQL_ASCII
#ifdef WIN32

	/*
	 * On win32, if the encoding chosen is UTF8, all locales are OK (assuming
	 * the actual locale name passed the checks above). This is because UTF8
	 * is a pseudo-codepage, that we convert to UTF16 before doing any
	 * operations on, and UTF16 supports all locales.
	 */
		  || user_enc == PG_UTF8
#endif
		  ))
	{
		return false;
	}
	return true;
}

/*
 * Try to parse value as an integer.  The accepted formats are the
 * usual decimal, octal, or hexadecimal formats.
 */
static long
parse_long(const char *value, bool blckszUnit, const char* optname)
{
    long    val;
    char   *endptr;
    double  m;

    errno = 0;
    val = strtol(value, &endptr, 0);

    if (errno ||
        endptr == value)
        goto err;

    if (blckszUnit && endptr[0])
    {
        switch (endptr[0])
        {
            case 'k':
            case 'K':
                m = 1024;
                break;

            case 'm':
            case 'M':
                m = 1024*1024;
                break;

            case 'g':
            case 'G':
                m = 1024*1024*1024;
                break;

            default:
                goto err;
        }

        if (endptr[1] != 'b' &&
            endptr[1] != 'B')
            goto err;

        endptr += 2;
        val = (long)(m * val / BLCKSZ);
	}

    /* error if extra trailing chars */
    if (endptr[0])
        goto err;

    return val;

err:
    if (blckszUnit)
        fprintf(stderr, _("%s: '%s=%s' invalid; requires an integer value, "
                          "optionally followed by kB/MB/GB suffix\n"),
                progname, optname, value);
    else
        fprintf(stderr, _("%s: '%s=%s' invalid; requires an integer value\n"),
                progname, optname, value);
    exit_nicely();
    return 0;                   /* not reached */
}                               /* parse_long */


#ifdef WIN32
typedef		BOOL(WINAPI * __CreateRestrictedToken) (HANDLE, DWORD, DWORD, PSID_AND_ATTRIBUTES, DWORD, PLUID_AND_ATTRIBUTES, DWORD, PSID_AND_ATTRIBUTES, PHANDLE);

#define DISABLE_MAX_PRIVILEGE	0x1

/*
 * Create a restricted token and execute the specified process with it.
 *
 * Returns 0 on failure, non-zero on success, same as CreateProcess().
 *
 * On NT4, or any other system not containing the required functions, will
 * NOT execute anything.
 */
static int
CreateRestrictedProcess(char *cmd, PROCESS_INFORMATION * processInfo)
{
	BOOL		b;
	STARTUPINFO si;
	HANDLE		origToken;
	HANDLE		restrictedToken;
	SID_IDENTIFIER_AUTHORITY NtAuthority = {SECURITY_NT_AUTHORITY};
	SID_AND_ATTRIBUTES dropSids[2];
	__CreateRestrictedToken _CreateRestrictedToken = NULL;
	HANDLE		Advapi32Handle;

	ZeroMemory(&si, sizeof(si));
	si.cb = sizeof(si);

	Advapi32Handle = LoadLibrary("ADVAPI32.DLL");
	if (Advapi32Handle != NULL)
	{
		_CreateRestrictedToken = (__CreateRestrictedToken) GetProcAddress(Advapi32Handle, "CreateRestrictedToken");
	}

	if (_CreateRestrictedToken == NULL)
	{
		fprintf(stderr, "WARNING: cannot create restricted tokens on this platform\n");
		if (Advapi32Handle != NULL)
			FreeLibrary(Advapi32Handle);
		return 0;
	}

	/* Open the current token to use as a base for the restricted one */
	if (!OpenProcessToken(GetCurrentProcess(), TOKEN_ALL_ACCESS, &origToken))
	{
		fprintf(stderr, "Failed to open process token: %lu\n", GetLastError());
		return 0;
	}

	/* Allocate list of SIDs to remove */
	ZeroMemory(&dropSids, sizeof(dropSids));
	if (!AllocateAndInitializeSid(&NtAuthority, 2,
		 SECURITY_BUILTIN_DOMAIN_RID, DOMAIN_ALIAS_RID_ADMINS, 0, 0, 0, 0, 0,
								  0, &dropSids[0].Sid) ||
		!AllocateAndInitializeSid(&NtAuthority, 2,
	SECURITY_BUILTIN_DOMAIN_RID, DOMAIN_ALIAS_RID_POWER_USERS, 0, 0, 0, 0, 0,
								  0, &dropSids[1].Sid))
	{
		fprintf(stderr, "Failed to allocate SIDs: %lu\n", GetLastError());
		return 0;
	}

	b = _CreateRestrictedToken(origToken,
							   DISABLE_MAX_PRIVILEGE,
							   sizeof(dropSids) / sizeof(dropSids[0]),
							   dropSids,
							   0, NULL,
							   0, NULL,
							   &restrictedToken);

	FreeSid(dropSids[1].Sid);
	FreeSid(dropSids[0].Sid);
	CloseHandle(origToken);
	FreeLibrary(Advapi32Handle);

	if (!b)
	{
		fprintf(stderr, "Failed to create restricted token: %lu\n", GetLastError());
		return 0;
	}

<<<<<<< HEAD
=======
#ifndef __CYGWIN__
    AddUserToTokenDacl(restrictedToken);
#endif

>>>>>>> d13f41d2
	if (!CreateProcessAsUser(restrictedToken,
						NULL,
						cmd,
						NULL,
						NULL,
						TRUE,
						CREATE_SUSPENDED,
						NULL,
						NULL,
						&si,
						processInfo))

	{
		fprintf(stderr, "CreateProcessAsUser failed: %lu\n", GetLastError());
		return 0;
	}

<<<<<<< HEAD
#ifndef __CYGWIN__
	AddUserToDacl(processInfo->hProcess);
#endif

=======
>>>>>>> d13f41d2
	return ResumeThread(processInfo->hThread);
}
#endif

/*
 * print help text
 */
static void
usage(const char *progname)
{
	printf(_("%s initializes a PostgreSQL database cluster.\n\n"), progname);
	printf(_("Usage:\n"));
	printf(_("  %s [OPTION]... [DATADIR]\n"), progname);
	printf(_("\nOptions:\n"));
	printf(_(" [-D, --pgdata=]DATADIR     location for this database cluster\n"));
	printf(_("  -E, --encoding=ENCODING   set default encoding for new databases\n"));
	printf(_("  --locale=LOCALE           initialize database cluster with given locale\n"));
	printf(_("  --lc-collate, --lc-ctype, --lc-messages=LOCALE\n"
			 "  --lc-monetary, --lc-numeric, --lc-time=LOCALE\n"
			 "                            initialize database cluster with given locale\n"
			 "                            in the respective category (default taken from\n"
			 "                            environment)\n"));
	printf(_("  --is_filerep_mirrored=yes|no whether or not this db directory will be mirrored by file replication\n"));
	printf(_("  --no-locale               equivalent to --locale=C\n"));
	printf(_("  -T, --text-search-config=CFG\n"
		 "                            default text search configuration\n"));
	printf(_("  -X, --xlogdir=XLOGDIR     location for the transaction log directory\n"));
	printf(_("  -A, --auth=METHOD         default authentication method for local connections\n"));
	printf(_("  -U, --username=NAME       database superuser name\n"));
	printf(_("  -W, --pwprompt            prompt for a password for the new superuser\n"));
	printf(_("  --pwfile=FILE             read password for the new superuser from file\n"));
	printf(_("  -?, --help                show this help, then exit\n"));
	printf(_("  -V, --version             output version information, then exit\n"));
	printf(_("  --gp-version             output Greenplum version information, then exit\n"));
	printf(_("\nShared memory allocation:\n"));
	printf(_("  --max_connections=MAX-CONNECT  maximum number of allowed connections\n"));
	printf(_("  --shared_buffers=NBUFFERS number of shared buffers; or, amount of memory for\n"
			 "                            shared buffers if kB/MB/GB suffix is appended\n"));
	printf(_("  --max_fsm_pages=MAX-FSM   number of disk pages for which free space is tracked\n"));
	printf(_("\nLess commonly used options:\n"));
	printf(_("  -d, --debug               generate lots of debugging output\n"));
	printf(_("  -s, --show                show internal settings\n"));
	printf(_("  -L DIRECTORY              where to find the input files\n"));
	printf(_("  -n, --noclean             do not clean up after errors\n"));
	printf(_("  -m, --formirror           only create data needed to start the backend in mirror mode\n"));
	printf(_("\nIf the data directory is not specified, the environment variable PGDATA\n"
			 "is used.\n"));
	printf(_("\nReport bugs to <bugs@greenplum.org>.\n"));
}

int
main(int argc, char *argv[])
{
	/*
	 * options with no short version return a low integer, the rest return
	 * their short version value
	 */
	static struct option long_options[] = {
		{"pgdata", required_argument, NULL, 'D'},
		{"encoding", required_argument, NULL, 'E'},
		{"locale", required_argument, NULL, 1},
		{"lc-collate", required_argument, NULL, 2},
		{"lc-ctype", required_argument, NULL, 3},
		{"lc-monetary", required_argument, NULL, 4},
		{"lc-numeric", required_argument, NULL, 5},
		{"lc-time", required_argument, NULL, 6},
		{"lc-messages", required_argument, NULL, 7},
		{"no-locale", no_argument, NULL, 8},
		{"text-search-config", required_argument, NULL, 'T'},
		{"auth", required_argument, NULL, 'A'},
		{"pwprompt", no_argument, NULL, 'W'},
		{"pwfile", required_argument, NULL, 9},
		{"username", required_argument, NULL, 'U'},
        {"max_connections", required_argument, NULL, 1001},     /*CDB*/
        {"max_fsm_pages", required_argument, NULL, 1002},       /*CDB*/
        {"shared_buffers", required_argument, NULL, 1003},      /*CDB*/
        {"is_filerep_mirrored", required_argument, NULL, 1004},      /*CDB*/
        {"backend_output", optional_argument, NULL, 1005},      /*CDB*/
		{"help", no_argument, NULL, '?'},
		{"version", no_argument, NULL, 'V'},
		{"debug", no_argument, NULL, 'd'},
		{"show", no_argument, NULL, 's'},
		{"noclean", no_argument, NULL, 'n'},
		{"xlogdir", required_argument, NULL, 'X'},
		{NULL, 0, NULL, 0}
	};

	int			c,
				i,
				ret;
	int			option_index = -1;
	char	   *short_version;
	char	   *effective_user;
	char	   *pgdenv;			/* PGDATA value gotten from and sent to
								 * environment */
	char		bin_dir[MAXPGPATH];
	char	   *pg_data_native;

	int			user_enc;

#ifdef WIN32
	char	   *restrict_env;
#endif
	static const char *subdirs[] = {
		"global",
		"pg_log",
		"pg_xlog",
		"pg_xlog/archive_status",
		"pg_clog",
		"pg_changetracking",
		"pg_subtrans",
		"pg_twophase",
		"pg_multixact/members",
		"pg_multixact/offsets",
		"pg_distributedxidmap",		// Old directory.
		"pg_distributedlog",		// New directory.
		"pg_utilitymodedtmredo",
		"base",
		"base/1",
		"pg_tblspc",
		"pg_stat_tmp"
		/* NOTE if you add to this list then please update other places (like management scripts) with this similar
		 *   (search for pg_multixact, for example) */
	};

	progname = get_progname(argv[0]);
	set_pglocale_pgservice(argv[0], "initdb");

	if (argc > 1)
	{
		if (strcmp(argv[1], "--help") == 0 || strcmp(argv[1], "-?") == 0)
		{
			usage(progname);
			exit(0);
		}
		if (strcmp(argv[1], "--version") == 0 || strcmp(argv[1], "-V") == 0)
		{
			puts("initdb (Greenplum Database) " PG_VERSION);
			exit(0);
		}
		if (strcmp(argv[1], "--gp-version") == 0)
		{
			puts("initdb (Greenplum Database) " GP_VERSION);
			exit(0);
		}
	}

	/* process command-line options */

<<<<<<< HEAD
	while ((c = getopt_long(argc, argv, "dD:E:L:mnU:WA:sX:", long_options, &option_index)) != -1)
	{
        const char *optname;
        char        shortopt[2];

        /* CDB: Get option name for error reporting.  On Solaris, getopt_long
         * may leave garbage in option_index after parsing a short option, so
         * check carefully.
         */
        if (isalpha(c))
        {
            shortopt[0] = (char)c;
            shortopt[1] = '\0';
            optname = shortopt;
        }
        else if (option_index >= 0 &&
                 option_index < sizeof(long_options)/sizeof(long_options[0]) - 1)
            optname = long_options[option_index].name;
        else
            optname = "?!?";

=======
	while ((c = getopt_long(argc, argv, "dD:E:L:nU:WA:sT:X:", long_options, &option_index)) != -1)
	{
>>>>>>> d13f41d2
		switch (c)
		{
			case 'A':
				authmethod = xstrdup(optarg);
				break;
			case 'D':
				pg_data = xstrdup(optarg);
				break;
			case 'E':
				encoding = xstrdup(optarg);
				break;
			case 'W':
				pwprompt = true;
				break;
			case 'U':
				username = xstrdup(optarg);
				break;
			case 'd':
				debug = true;
				printf(_("Running in debug mode.\n"));
				break;
			case 'm':
				forMirrorOnly = true;
				break;
			case 'n':
				noclean = true;
				printf(_("Running in noclean mode.  Mistakes will not be cleaned up.\n"));
				break;
			case 'L':
				share_path = xstrdup(optarg);
				break;
			case 1:
				locale = xstrdup(optarg);
				break;
			case 2:
				lc_collate = xstrdup(optarg);
				break;
			case 3:
				lc_ctype = xstrdup(optarg);
				break;
			case 4:
				lc_monetary = xstrdup(optarg);
				break;
			case 5:
				lc_numeric = xstrdup(optarg);
				break;
			case 6:
				lc_time = xstrdup(optarg);
				break;
			case 7:
				lc_messages = xstrdup(optarg);
				break;
			case 8:
				locale = "C";
				break;
			case 9:
				pwfilename = xstrdup(optarg);
				break;
			case 's':
				show_setting = true;
				break;
			case 'T':
				default_text_search_config = xstrdup(optarg);
				break;
			case 'X':
				xlog_dir = xstrdup(optarg);
				break;
			case 1001:
                n_connections = parse_long(optarg, false, optname);
				break;
			case 1002:
                n_fsm_pages = parse_long(optarg, false, optname);
				break;
			case 1003:
                n_buffers = parse_long(optarg, true, optname);
				break;
            case 1004:
                if ( strcmp("yes", optarg) == 0  )
                    gIsFileRepMirrored = true;
                else if ( strcmp("no", optarg) == 0  )
                    gIsFileRepMirrored = false;
                else
                {
                    fprintf(stderr, "Invalid value for is_filerep_mirrored\n");
                    fprintf(stderr, _("Try \"%s --help\" for more information.\n"),
						progname);
    				exit(1);
                }
                break;
			case 1005:
				backend_output = xstrdup(optarg);
				break;
			default:
				/* getopt_long already emitted a complaint */
				fprintf(stderr, _("Try \"%s --help\" for more information.\n"),
						progname);
				exit(1);
		}
	}


	/* Non-option argument specifies data directory */
	if (optind < argc)
	{
		pg_data = xstrdup(argv[optind]);
		optind++;
	}

	if (optind < argc)
	{
		fprintf(stderr, _("%s: too many command-line arguments (first is \"%s\")\n"),
				progname, argv[optind]);
		fprintf(stderr, _("Try \"%s --help\" for more information.\n"),
				progname);
		exit(1);
	}

	if (pwprompt && pwfilename)
	{
		fprintf(stderr, _("%s: password prompt and password file cannot be specified together\n"), progname);
		exit(1);
	}

	if (authmethod == NULL || !strlen(authmethod))
	{
		authwarning = _("\nWARNING: enabling \"trust\" authentication for local connections\n"
						"You can change this by editing pg_hba.conf or using the -A option the\n"
						"next time you run initdb.\n");
		authmethod = "trust";
	}

	if (strcmp(authmethod, "md5") &&
		strcmp(authmethod, "ident") &&
		strncmp(authmethod, "ident ", 6) &&		/* ident with space = param */
		strcmp(authmethod, "trust") &&
#ifdef USE_PAM
		strcmp(authmethod, "pam") &&
		strncmp(authmethod, "pam ", 4) &&		/* pam with space = param */
#endif
		strcmp(authmethod, "crypt") &&
		strcmp(authmethod, "password")
		)

		/*
		 * Kerberos methods not listed because they are not supported over
		 * local connections and are rejected in hba.c
		 */
	{
		fprintf(stderr, _("%s: unrecognized authentication method \"%s\"\n"),
				progname, authmethod);
		exit(1);
	}

	if ((!strcmp(authmethod, "md5") ||
		 !strcmp(authmethod, "crypt") ||
		 !strcmp(authmethod, "password")) &&
		!(pwprompt || pwfilename))
	{
		fprintf(stderr, _("%s: must specify a password for the superuser to enable %s authentication\n"), progname, authmethod);
		exit(1);
	}

	if (strlen(pg_data) == 0)
	{
		pgdenv = getenv("PGDATA");
		if (pgdenv && strlen(pgdenv))
		{
			/* PGDATA found */
			pg_data = xstrdup(pgdenv);
		}
		else
		{
			fprintf(stderr,
					_("%s: no data directory specified\n"
					  "You must identify the directory where the data for this database system\n"
					  "will reside.  Do this with either the invocation option -D or the\n"
					  "environment variable PGDATA.\n"),
					progname);
			exit(1);
		}
	}

	pg_data_native = pg_data;
	canonicalize_path(pg_data);

#ifdef WIN32

	/*
	 * Before we execute another program, make sure that we are running with a
	 * restricted token. If not, re-execute ourselves with one.
	 */

	if ((restrict_env = getenv("PG_RESTRICT_EXEC")) == NULL
		|| strcmp(restrict_env, "1") != 0)
	{
		PROCESS_INFORMATION pi;
		char	   *cmdline;

		ZeroMemory(&pi, sizeof(pi));

		cmdline = xstrdup(GetCommandLine());

		putenv("PG_RESTRICT_EXEC=1");

		if (!CreateRestrictedProcess(cmdline, &pi))
		{
			fprintf(stderr, "Failed to re-exec with restricted token: %lu.\n", GetLastError());
		}
		else
		{
			/*
			 * Successfully re-execed. Now wait for child process to capture
			 * exitcode.
			 */
			DWORD		x;

			CloseHandle(pi.hThread);
			WaitForSingleObject(pi.hProcess, INFINITE);

			if (!GetExitCodeProcess(pi.hProcess, &x))
			{
				fprintf(stderr, "Failed to get exit code from subprocess: %lu\n", GetLastError());
				exit(1);
			}
			exit(x);
		}
	}
#endif

	/*
	 * we have to set PGDATA for postgres rather than pass it on the command
	 * line to avoid dumb quoting problems on Windows, and we would especially
	 * need quotes otherwise on Windows because paths there are most likely to
	 * have embedded spaces.
	 */
	pgdenv = pg_malloc(8 + strlen(pg_data));
	sprintf(pgdenv, "PGDATA=%s", pg_data);
	putenv(pgdenv);

	if ((ret = find_other_exec(argv[0], "postgres", PG_VERSIONSTR,
							   backend_exec)) < 0)
	{
		char		full_path[MAXPGPATH];

		if (find_my_exec(argv[0], full_path) < 0)
			strlcpy(full_path, progname, sizeof(full_path));

		if (ret == -1)
			fprintf(stderr,
					_("The program \"postgres\" is needed by %s "
					  "but was either not found in the "
					  "same directory as \"%s\" or failed unexpectedly.\n"
					  "Check your installation; \"postgres -V\" may have more information.\n"),
					progname, full_path);
		else
			fprintf(stderr,
					_("The program \"postgres\" was found by \"%s\"\n"
					  "but was not the same version as %s.\n"
					  "Check your installation.\n"),
					full_path, progname);
		exit(1);
	}

	/* store binary directory */
	strcpy(bin_path, backend_exec);
	*last_dir_separator(bin_path) = '\0';
	canonicalize_path(bin_path);

	if (!share_path)
	{
		share_path = pg_malloc(MAXPGPATH);
		get_share_path(backend_exec, share_path);
	}
	else if (!is_absolute_path(share_path))
	{
		fprintf(stderr, _("%s: input file location must be an absolute path\n"), progname);
		exit(1);
	}

	canonicalize_path(share_path);

	if ((short_version = get_short_version()) == NULL)
	{
		fprintf(stderr, _("%s: could not determine valid short version string\n"), progname);
		exit(1);
	}

	effective_user = get_id();
	if (strlen(username) == 0)
		username = effective_user;

	set_input(&bki_file, "postgres.bki");
	set_input(&desc_file, "postgres.description");
	set_input(&shdesc_file, "postgres.shdescription");
	set_input(&hba_file, "pg_hba.conf.sample");
	set_input(&ident_file, "pg_ident.conf.sample");
	set_input(&conf_file, "postgresql.conf.sample");
	set_input(&conversion_file, "conversion_create.sql");
	set_input(&dictionary_file, "snowball_create.sql");
	set_input(&info_schema_file, "information_schema.sql");
	set_input(&features_file, "sql_features.txt");
	set_input(&system_views_file, "system_views.sql");

	set_input(&cdb_init_d_dir, "cdb_init.d");

	set_info_version();

	if (show_setting || debug)
	{
		fprintf(stderr,
				"VERSION=%s\n"
				"PGDATA=%s\nshare_path=%s\nPGPATH=%s\n"
				"POSTGRES_SUPERUSERNAME=%s\nPOSTGRES_BKI=%s\n"
				"POSTGRES_DESCR=%s\nPOSTGRES_SHDESCR=%s\n"
				"POSTGRESQL_CONF_SAMPLE=%s\n"
				"PG_HBA_SAMPLE=%s\nPG_IDENT_SAMPLE=%s\n",
				PG_VERSION,
				pg_data, share_path, bin_path,
				username, bki_file,
				desc_file, shdesc_file,
				conf_file,
				hba_file, ident_file);
		if (show_setting)
			exit(0);
	}
	check_input(bki_file);
	check_input(desc_file);
	check_input(shdesc_file);
	check_input(hba_file);
	check_input(ident_file);
	check_input(conf_file);
	check_input(conversion_file);
	check_input(dictionary_file);
	check_input(info_schema_file);
	check_input(features_file);
	check_input(system_views_file);

	setlocales();

	printf(_("The files belonging to this database system will be owned "
			 "by user \"%s\".\n"
			 "This user must also own the server process.\n\n"),
		   effective_user);

	if (strcmp(lc_ctype, lc_collate) == 0 &&
		strcmp(lc_ctype, lc_time) == 0 &&
		strcmp(lc_ctype, lc_numeric) == 0 &&
		strcmp(lc_ctype, lc_monetary) == 0 &&
		strcmp(lc_ctype, lc_messages) == 0)
		printf(_("The database cluster will be initialized with locale %s.\n"), lc_ctype);
	else
	{
		printf(_("The database cluster will be initialized with locales\n"
				 "  COLLATE:  %s\n"
				 "  CTYPE:    %s\n"
				 "  MESSAGES: %s\n"
				 "  MONETARY: %s\n"
				 "  NUMERIC:  %s\n"
				 "  TIME:     %s\n"),
			   lc_collate,
			   lc_ctype,
			   lc_messages,
			   lc_monetary,
			   lc_numeric,
			   lc_time);
	}

<<<<<<< HEAD
#if defined(HAVE_LANGINFO_H) && defined(CODESET)
	if (pg_strcasecmp(lc_ctype, "C") != 0 && pg_strcasecmp(lc_ctype, "POSIX") != 0)
=======
	if (strlen(encoding) == 0)
>>>>>>> d13f41d2
	{
		int			ctype_enc;

		ctype_enc = pg_get_encoding_from_locale(lc_ctype);

		if (ctype_enc == PG_SQL_ASCII &&
			!(pg_strcasecmp(lc_ctype, "C") == 0 ||
			  pg_strcasecmp(lc_ctype, "POSIX") == 0))
		{
			/* Hmm, couldn't recognize the locale's codeset */
			fprintf(stderr, _("%s: could not find suitable encoding for locale %s\n"),
					progname, lc_ctype);
			fprintf(stderr, _("Rerun %s with the -E option.\n"), progname);
			fprintf(stderr, _("Try \"%s --help\" for more information.\n"),
					progname);
			exit(1);
		}
		else if (!pg_valid_server_encoding_id(ctype_enc))
		{
			/* We recognized it, but it's not a legal server encoding */
			fprintf(stderr,
					_("%s: locale %s requires unsupported encoding %s\n"),
					progname, lc_ctype, pg_encoding_to_char(ctype_enc));
			fprintf(stderr,
				  _("Encoding %s is not allowed as a server-side encoding.\n"
					"Rerun %s with a different locale selection.\n"),
					pg_encoding_to_char(ctype_enc), progname);
			exit(1);
		}
		else
		{
<<<<<<< HEAD
			user_enc = atoi(encodingid);
			if (!chklocaleencoding(lc_ctype, user_enc))
			{
				fprintf(stderr, _("Encoding mismatch.\n"
										"The encoding you selected (%s) and the encoding that the\n"
										"selected locale uses (%s) do not match.  This would lead to\n"
										"misbehavior in various character string processing functions.\n"),
								pg_encoding_to_char(user_enc),
								lc_ctype);
				exit(1);
			}
			if(!chklocaleencoding(lc_collate, user_enc))
			{
				fprintf(stderr, _("Encoding mismatch.\n"
										"The encoding you selected (%s) and the encoding that the\n"
										"selected locale uses (%s) do not match.  This would lead to\n"
										"misbehavior in various character string processing functions.\n"),
								pg_encoding_to_char(user_enc),
								lc_collate);
				exit(1);
			}
=======
			encodingid = encodingid_to_string(ctype_enc);
			printf(_("The default database encoding has accordingly been set to %s.\n"),
				   pg_encoding_to_char(ctype_enc));
>>>>>>> d13f41d2
		}
	}
	else
	{
		int			user_enc;
		int			ctype_enc;

		encodingid = get_encoding_id(encoding);
		user_enc = atoi(encodingid);

		ctype_enc = pg_get_encoding_from_locale(lc_ctype);

		/* We allow selection of SQL_ASCII --- see notes in createdb() */
		if (!(ctype_enc == user_enc ||
			  ctype_enc == PG_SQL_ASCII ||
			  user_enc == PG_SQL_ASCII
#ifdef WIN32

		/*
		 * On win32, if the encoding chosen is UTF8, all locales are OK
		 * (assuming the actual locale name passed the checks above). This is
		 * because UTF8 is a pseudo-codepage, that we convert to UTF16 before
		 * doing any operations on, and UTF16 supports all locales.
		 */
			  || user_enc == PG_UTF8
#endif
			  ))
		{
			fprintf(stderr, _("%s: encoding mismatch\n"), progname);
			fprintf(stderr,
			   _("The encoding you selected (%s) and the encoding that the\n"
			  "selected locale uses (%s) do not match.  This would lead to\n"
			"misbehavior in various character string processing functions.\n"
			   "Rerun %s and either do not specify an encoding explicitly,\n"
				 "or choose a matching combination.\n"),
					pg_encoding_to_char(user_enc),
					pg_encoding_to_char(ctype_enc),
					progname);
			exit(1);
		}
	}

	if (strlen(default_text_search_config) == 0)
	{
		default_text_search_config = find_matching_ts_config(lc_ctype);
		if (default_text_search_config == NULL)
		{
			printf(_("%s: could not find suitable text search configuration for locale %s\n"),
				   progname, lc_ctype);
			default_text_search_config = "simple";
		}
	}
	else
	{
		const char *checkmatch = find_matching_ts_config(lc_ctype);

		if (checkmatch == NULL)
		{
			printf(_("%s: warning: suitable text search configuration for locale %s is unknown\n"),
				   progname, lc_ctype);
		}
		else if (strcmp(checkmatch, default_text_search_config) != 0)
		{
			printf(_("%s: warning: specified text search configuration \"%s\" might not match locale %s\n"),
				   progname, default_text_search_config, lc_ctype);
		}
	}

	printf(_("The default text search configuration will be set to \"%s\".\n"),
		   default_text_search_config);

	printf("\n");

	umask(077);

	/*
	 * now we are starting to do real work, trap signals so we can clean up
	 */

	/* some of these are not valid on Windows */
#ifdef SIGHUP
	pqsignal(SIGHUP, trapsig);
#endif
#ifdef SIGINT
	pqsignal(SIGINT, trapsig);
#endif
#ifdef SIGQUIT
	pqsignal(SIGQUIT, trapsig);
#endif
#ifdef SIGTERM
	pqsignal(SIGTERM, trapsig);
#endif

	/* Ignore SIGPIPE when writing to backend, so we can clean up */
#ifdef SIGPIPE
	pqsignal(SIGPIPE, SIG_IGN);
#endif

	switch (check_data_dir(pg_data))
	{
		case 0:
			/* PGDATA not there, must create it */
			printf(_("creating directory %s ... "),
				   pg_data);
			fflush(stdout);

			if (!mkdatadir(NULL))
				exit_nicely();
			else
				check_ok();

			made_new_pgdata = true;
			break;

		case 1:
			/* Present but empty, fix permissions and use it */
			printf(_("fixing permissions on existing directory %s ... "),
				   pg_data);
			fflush(stdout);

			if (chmod(pg_data, 0700) != 0)
			{
				fprintf(stderr, _("%s: could not change permissions of directory \"%s\": %s\n"),
						progname, pg_data, strerror(errno));
				exit_nicely();
			}
			else
				check_ok();

			found_existing_pgdata = true;
			break;

		case 2:
			/* Present and not empty */
			fprintf(stderr,
					_("%s: directory \"%s\" exists but is not empty\n"),
					progname, pg_data);
			fprintf(stderr,
					_("If you want to create a new database system, either remove or empty\n"
					  "the directory \"%s\" or run %s\n"
					  "with an argument other than \"%s\".\n"),
					pg_data, progname, pg_data);
			exit(1);			/* no further message needed */

		default:
			/* Trouble accessing directory */
			fprintf(stderr, _("%s: could not access directory \"%s\": %s\n"),
					progname, pg_data, strerror(errno));
			exit_nicely();
	}

	/* Create transaction log symlink, if required */
	if (strcmp(xlog_dir, "") != 0)
	{
		char	   *linkloc;

<<<<<<< HEAD
		linkloc = (char *) malloc(strlen(pg_data) + 8 + 2);
		sprintf(linkloc, "%s/pg_xlog", pg_data);
=======
		/* clean up xlog directory name, check it's absolute */
		canonicalize_path(xlog_dir);
		if (!is_absolute_path(xlog_dir))
		{
			fprintf(stderr, _("%s: transaction log directory location must be an absolute path\n"), progname);
			exit_nicely();
		}
>>>>>>> d13f41d2

		/* check if the specified xlog directory is empty */
		switch (check_data_dir(xlog_dir))
		{
			case 0:
				/* xlog directory not there, must create it */
				printf(_("creating directory %s ... "),
					   xlog_dir);
				fflush(stdout);

				if (mkdir_p(xlog_dir, 0700) != 0)
				{
					fprintf(stderr, _("%s: could not create directory \"%s\": %s\n"),
							progname, xlog_dir, strerror(errno));
					exit_nicely();
				}
				else
					check_ok();

				made_new_xlogdir = true;
				break;
			case 1:
				/* Present but empty, fix permissions and use it */
				printf(_("fixing permissions on existing directory %s ... "),
					   xlog_dir);
				fflush(stdout);

				if (chmod(xlog_dir, 0700) != 0)
				{
					fprintf(stderr, _("%s: could not change permissions of directory \"%s\": %s\n"),
							progname, xlog_dir, strerror(errno));
					exit_nicely();
				}
				else
					check_ok();

				found_existing_xlogdir = true;
				break;
			case 2:
				/* Present and not empty */
				fprintf(stderr,
						_("%s: directory \"%s\" exists but is not empty\n"),
						progname, xlog_dir);
				fprintf(stderr,
						_("If you want to store the transaction log there, either\n"
						  "remove or empty the directory \"%s\".\n"),
						xlog_dir);
				exit_nicely();

			default:
				/* Trouble accessing directory */
				fprintf(stderr, _("%s: could not access directory \"%s\": %s\n"),
						progname, xlog_dir, strerror(errno));
				exit_nicely();
		}

		/* form name of the place where the symlink must go */
		linkloc = (char *) pg_malloc(strlen(pg_data) + 8 + 1);
		sprintf(linkloc, "%s/pg_xlog", pg_data);

#ifdef HAVE_SYMLINK
		if (symlink(xlog_dir, linkloc) != 0)
		{
			fprintf(stderr, _("%s: could not create symbolic link \"%s\": %s\n"),
					progname, linkloc, strerror(errno));
			exit_nicely();
		}
#else
		fprintf(stderr, _("%s: symlinks are not supported on this platform"));
		exit_nicely();
#endif
	}

	/* Create required subdirectories */
	printf(_("creating subdirectories ... "));
	fflush(stdout);

	for (i = 0; i < (sizeof(subdirs) / sizeof(char *)); i++)
	{
		if (!mkdatadir(subdirs[i]))
			exit_nicely();
	}

	check_ok();

	/* Top level PG_VERSION is checked by bootstrapper, so make it first */
	set_short_version(short_version, NULL);

	/* Select suitable configuration settings */
	set_null_conf();
	test_config_settings();

	/* Now create all the text config files */
	setup_config();

	if ( ! forMirrorOnly)
	{
		sprintf(backend_options, backend_options_format,
			    ((gIsFileRepMirrored  ? "true" : "false")));

		/* Bootstrap template1 */
		bootstrap_template1(short_version);

		/*
		 * Make the per-database PG_VERSION for template1 only after init'ing it
		 */
		set_short_version(short_version, "base/1");

		/* Create the stuff we don't need to use bootstrap mode for */

		/*
		 * Must be the first thing we do on template1 to make sure we capture all
		 * relation creates.
		 */
		setup_gp_persistent_tables();

		setup_auth();
		if (pwprompt || pwfilename)
			get_set_pwd();

		setup_depend();

		setup_sysviews();

		setup_description();

<<<<<<< HEAD
		setup_conversion();
=======
	setup_dictionary();

	setup_privileges();
>>>>>>> d13f41d2

		setup_privileges();

		setup_schema();

		/* sets up the Greenplum Database admin schema */
		setup_cdb_schema();

		vacuum_db();

		make_template0();

		make_postgres();
	}

	if (authwarning != NULL)
		fprintf(stderr, "%s", authwarning);

	/* Get directory specification used to start this executable */
	strlcpy(bin_dir, argv[0], sizeof(bin_dir));
	get_parent_directory(bin_dir);

	printf(_("\nSuccess. You can now start the database server using:\n\n"
			 "    %s%s%spostgres%s -D %s%s%s\n"
			 "or\n"
			 "    %s%s%spg_ctl%s -D %s%s%s -l logfile start\n\n"),
	   QUOTE_PATH, bin_dir, (strlen(bin_dir) > 0) ? DIR_SEP : "", QUOTE_PATH,
		   QUOTE_PATH, pg_data_native, QUOTE_PATH,
	   QUOTE_PATH, bin_dir, (strlen(bin_dir) > 0) ? DIR_SEP : "", QUOTE_PATH,
		   QUOTE_PATH, pg_data_native, QUOTE_PATH);

	return 0;
}<|MERGE_RESOLUTION|>--- conflicted
+++ resolved
@@ -38,11 +38,7 @@
  *
  * This code is released under the terms of the PostgreSQL License.
  *
-<<<<<<< HEAD
  * Portions Copyright (c) 1996-2009, PostgreSQL Global Development Group
-=======
- * Portions Copyright (c) 1996-2008, PostgreSQL Global Development Group
->>>>>>> d13f41d2
  * Portions Copyright (c) 1994, Regents of the University of California
  * Portions taken from FreeBSD.
  *
@@ -221,7 +217,6 @@
 static char *escape_quotes(const char *src);
 static int	locale_date_order(const char *locale);
 static bool chklocale(const char *locale);
-static bool chklocaleencoding(const char *locale, int user_enc);
 static void setlocales(void);
 static void usage(const char *progname);
 
@@ -817,19 +812,12 @@
 				progname);
 		exit(1);
 	}
-<<<<<<< HEAD
 
 	pw = getpwuid(geteuid());
 	if (!pw)
 	{
 		fprintf(stderr,
 			  _("%s: could not obtain information about current user: %s\n"),
-=======
-	if (!pw)
-	{
-		fprintf(stderr,
-				_("%s: could not obtain information about current user: %s\n"),
->>>>>>> d13f41d2
 				progname, strerror(errno));
 		exit(1);
 	}
@@ -928,17 +916,6 @@
 	{NULL, NULL}				/* end marker */
 };
 
-<<<<<<< HEAD
-static int
-find_matching_encoding(const char *ctype)
-{
-	char	   *sys;
-	int			i;
-
-	sys = get_encoding_from_locale(ctype);
-
-	for (i = 0; encoding_match_list[i].system_enc_name; i++)
-=======
 /*
  * Look for a text search configuration matching lc_ctype, and return its
  * name; return NULL if no match.
@@ -965,7 +942,6 @@
 	}
 
 	for (i = 0; tsearch_config_languages[i].tsconfname; i++)
->>>>>>> d13f41d2
 	{
 		if (pg_strcasecmp(tsearch_config_languages[i].langname, langname) == 0)
 		{
@@ -1361,22 +1337,12 @@
 
     conflines = add_assignment(conflines, "max_connections", "%d", n_connections);
 
-<<<<<<< HEAD
-	if ((n_buffers * (BLCKSZ/1024)) % 1024 == 0)
+	if ((n_buffers * (BLCKSZ / 1024)) % 1024 == 0)
         conflines = add_assignment(conflines, "shared_buffers", "%dMB",
-                                   (n_buffers * (BLCKSZ/1024)) / 1024);
+                                   (n_buffers * (BLCKSZ / 1024)) / 1024);
 	else
         conflines = add_assignment(conflines, "shared_buffers", "%dkB",
-                                   n_buffers * (BLCKSZ/1024));
-=======
-	if ((n_buffers * (BLCKSZ / 1024)) % 1024 == 0)
-		snprintf(repltok, sizeof(repltok), "shared_buffers = %dMB",
-				 (n_buffers * (BLCKSZ / 1024)) / 1024);
-	else
-		snprintf(repltok, sizeof(repltok), "shared_buffers = %dkB",
-				 n_buffers * (BLCKSZ / 1024));
-	conflines = replace_token(conflines, "#shared_buffers = 32MB", repltok);
->>>>>>> d13f41d2
+                                   n_buffers * (BLCKSZ / 1024));
 
 	conflines = add_assignment(conflines, "max_fsm_pages", "%d", n_fsm_pages);
 
@@ -2637,38 +2603,6 @@
 }
 
 /*
- * check if the chosen encoding matches the encoding required by the locale
- * this should match the backend check_locale_encoding() function
- *
- */
-bool chklocaleencoding(const char *locale, int user_enc)
-{
-	int			locale_enc;
-
-	locale_enc = pg_get_encoding_from_locale(locale);
-
-	/* We allow selection of SQL_ASCII */
-	if (!(locale_enc == user_enc ||
-		  locale_enc == PG_SQL_ASCII ||
-		  user_enc == PG_SQL_ASCII
-#ifdef WIN32
-
-	/*
-	 * On win32, if the encoding chosen is UTF8, all locales are OK (assuming
-	 * the actual locale name passed the checks above). This is because UTF8
-	 * is a pseudo-codepage, that we convert to UTF16 before doing any
-	 * operations on, and UTF16 supports all locales.
-	 */
-		  || user_enc == PG_UTF8
-#endif
-		  ))
-	{
-		return false;
-	}
-	return true;
-}
-
-/*
  * Try to parse value as an integer.  The accepted formats are the
  * usual decimal, octal, or hexadecimal formats.
  */
@@ -2817,13 +2751,10 @@
 		return 0;
 	}
 
-<<<<<<< HEAD
-=======
 #ifndef __CYGWIN__
     AddUserToTokenDacl(restrictedToken);
 #endif
 
->>>>>>> d13f41d2
 	if (!CreateProcessAsUser(restrictedToken,
 						NULL,
 						cmd,
@@ -2841,13 +2772,6 @@
 		return 0;
 	}
 
-<<<<<<< HEAD
-#ifndef __CYGWIN__
-	AddUserToDacl(processInfo->hProcess);
-#endif
-
-=======
->>>>>>> d13f41d2
 	return ResumeThread(processInfo->hThread);
 }
 #endif
@@ -2946,8 +2870,6 @@
 	char		bin_dir[MAXPGPATH];
 	char	   *pg_data_native;
 
-	int			user_enc;
-
 #ifdef WIN32
 	char	   *restrict_env;
 #endif
@@ -2997,8 +2919,7 @@
 
 	/* process command-line options */
 
-<<<<<<< HEAD
-	while ((c = getopt_long(argc, argv, "dD:E:L:mnU:WA:sX:", long_options, &option_index)) != -1)
+	while ((c = getopt_long(argc, argv, "dD:E:L:mnU:WA:sT:X:", long_options, &option_index)) != -1)
 	{
         const char *optname;
         char        shortopt[2];
@@ -3019,10 +2940,6 @@
         else
             optname = "?!?";
 
-=======
-	while ((c = getopt_long(argc, argv, "dD:E:L:nU:WA:sT:X:", long_options, &option_index)) != -1)
-	{
->>>>>>> d13f41d2
 		switch (c)
 		{
 			case 'A':
@@ -3390,12 +3307,7 @@
 			   lc_time);
 	}
 
-<<<<<<< HEAD
-#if defined(HAVE_LANGINFO_H) && defined(CODESET)
-	if (pg_strcasecmp(lc_ctype, "C") != 0 && pg_strcasecmp(lc_ctype, "POSIX") != 0)
-=======
 	if (strlen(encoding) == 0)
->>>>>>> d13f41d2
 	{
 		int			ctype_enc;
 
@@ -3427,33 +3339,9 @@
 		}
 		else
 		{
-<<<<<<< HEAD
-			user_enc = atoi(encodingid);
-			if (!chklocaleencoding(lc_ctype, user_enc))
-			{
-				fprintf(stderr, _("Encoding mismatch.\n"
-										"The encoding you selected (%s) and the encoding that the\n"
-										"selected locale uses (%s) do not match.  This would lead to\n"
-										"misbehavior in various character string processing functions.\n"),
-								pg_encoding_to_char(user_enc),
-								lc_ctype);
-				exit(1);
-			}
-			if(!chklocaleencoding(lc_collate, user_enc))
-			{
-				fprintf(stderr, _("Encoding mismatch.\n"
-										"The encoding you selected (%s) and the encoding that the\n"
-										"selected locale uses (%s) do not match.  This would lead to\n"
-										"misbehavior in various character string processing functions.\n"),
-								pg_encoding_to_char(user_enc),
-								lc_collate);
-				exit(1);
-			}
-=======
 			encodingid = encodingid_to_string(ctype_enc);
 			printf(_("The default database encoding has accordingly been set to %s.\n"),
 				   pg_encoding_to_char(ctype_enc));
->>>>>>> d13f41d2
 		}
 	}
 	else
@@ -3610,10 +3498,6 @@
 	{
 		char	   *linkloc;
 
-<<<<<<< HEAD
-		linkloc = (char *) malloc(strlen(pg_data) + 8 + 2);
-		sprintf(linkloc, "%s/pg_xlog", pg_data);
-=======
 		/* clean up xlog directory name, check it's absolute */
 		canonicalize_path(xlog_dir);
 		if (!is_absolute_path(xlog_dir))
@@ -3621,7 +3505,6 @@
 			fprintf(stderr, _("%s: transaction log directory location must be an absolute path\n"), progname);
 			exit_nicely();
 		}
->>>>>>> d13f41d2
 
 		/* check if the specified xlog directory is empty */
 		switch (check_data_dir(xlog_dir))
@@ -3748,13 +3631,9 @@
 
 		setup_description();
 
-<<<<<<< HEAD
 		setup_conversion();
-=======
-	setup_dictionary();
-
-	setup_privileges();
->>>>>>> d13f41d2
+
+		setup_dictionary();
 
 		setup_privileges();
 
