/*-------------------------------------------------------------------------
 *
 * pg_ctl --- start/stops/restarts the PostgreSQL server
 *
 * Portions Copyright (c) 1996-2009, PostgreSQL Global Development Group
 *
<<<<<<< HEAD
 * $PostgreSQL: pgsql/src/bin/pg_ctl/pg_ctl.c,v 1.92.2.8 2009/11/14 15:39:41 mha Exp $
=======
 * $PostgreSQL: pgsql/src/bin/pg_ctl/pg_ctl.c,v 1.96 2008/02/29 23:31:20 adunstan Exp $
>>>>>>> 0f855d62
 *
 *-------------------------------------------------------------------------
 */

#ifdef WIN32
/*
 * Need this to get defines for restricted tokens and jobs. And it
 * has to be set before any header from the Win32 API is loaded.
 */
#define _WIN32_WINNT 0x0500
#endif

#include "postgres_fe.h"
#include "libpq-fe.h"

#include <fcntl.h>
#include <locale.h>
#include <signal.h>
#include <sys/types.h>
#include <sys/stat.h>
#include <unistd.h>

#ifdef HAVE_SYS_RESOURCE_H
#include <sys/time.h>
#include <sys/resource.h>
#endif

#include "libpq/pqsignal.h"
#include "getopt_long.h"
#include "miscadmin.h"

#if defined(__CYGWIN__)
#include <sys/cygwin.h>
#include <windows.h>
/* Cygwin defines WIN32 in windows.h, but we don't want it. */
#undef WIN32
#endif

#ifndef HAVE_INT_OPTRESET
int			optreset;
#endif

/* PID can be negative for standalone backend */
typedef long pgpid_t;


<<<<<<< HEAD
/* postgres version ident string */
#define PM_VERSIONSTR "postgres (Greenplum Database) " PG_VERSION "\n"


=======
>>>>>>> 0f855d62
typedef enum
{
	SMART_MODE,
	FAST_MODE,
	IMMEDIATE_MODE
} ShutdownMode;


typedef enum
{
	NO_COMMAND = 0,
	START_COMMAND,
	STOP_COMMAND,
	RESTART_COMMAND,
	RELOAD_COMMAND,
	STATUS_COMMAND,
	PROMOTE_COMMAND,
	KILL_COMMAND,
	REGISTER_COMMAND,
	UNREGISTER_COMMAND,
	RUN_AS_SERVICE_COMMAND
} CtlCommand;

#define DEFAULT_WAIT	60

static bool do_wait = false;
static bool wait_set = false;
static int	wait_seconds = DEFAULT_WAIT;
static bool silent_mode = false;
static ShutdownMode shutdown_mode = SMART_MODE;
static int	sig = SIGTERM;		/* default */
static CtlCommand ctl_command = NO_COMMAND;
static char *pg_data = NULL;
static char *pgdata_opt = NULL;
static char *post_opts = NULL;
static const char *progname;
static char *log_file = NULL;
static char *postgres_path = NULL;
static char *wrapper = NULL;
static char *wrapper_args = NULL;
static char *register_servicename = "PostgreSQL";		/* FIXME: + version ID? */
static char *register_username = NULL;
static char *register_password = NULL;
static char *argv0 = NULL;
static bool allow_core_files = false;

static void
write_stderr(const char *fmt,...)
/* This extension allows gcc to check the format string for consistency with
   the supplied arguments. */
__attribute__((format(printf, 1, 2)));
static void *pg_malloc(size_t size);
static char *xstrdup(const char *s);
static void do_advice(void);
static void do_help(void);
static void set_mode(char *modeopt);
static void set_sig(char *signame);
static void do_start(void);
static void do_stop(void);
static void do_restart(void);
static void do_reload(void);
static void do_status(void);
static void do_promote(void);
static void do_kill(pgpid_t pid);
static void print_msg(const char *msg);

#if defined(WIN32) || defined(__CYGWIN__)
static bool pgwin32_IsInstalled(SC_HANDLE);
static char *pgwin32_CommandLine(bool);
static void pgwin32_doRegister(void);
static void pgwin32_doUnregister(void);
static void pgwin32_SetServiceStatus(DWORD);
static void WINAPI pgwin32_ServiceHandler(DWORD);
static void WINAPI pgwin32_ServiceMain(DWORD, LPTSTR *);
static void pgwin32_doRunAsService(void);
static int	CreateRestrictedProcess(char *cmd, PROCESS_INFORMATION * processInfo, bool as_service);

static SERVICE_STATUS status;
static SERVICE_STATUS_HANDLE hStatus = (SERVICE_STATUS_HANDLE) 0;
static HANDLE shutdownHandles[2];
static pid_t postmasterPID = -1;

#define shutdownEvent	  shutdownHandles[0]
#define postmasterProcess shutdownHandles[1]
#endif

static pgpid_t get_pgpid(void);
static char **readfile(const char *path);
static void free_readfile(char **optlines);
static int	start_postmaster(void);
static void read_post_opts(void);

static PGPing test_postmaster_connection(bool);
static bool postmaster_is_alive(pid_t pid);

static char def_postopts_file[MAXPGPATH];
static char postopts_file[MAXPGPATH];
static char backup_file[MAXPGPATH];
static char recovery_file[MAXPGPATH];
static char promote_file[MAXPGPATH];
static char pid_file[MAXPGPATH];
static char conf_file[MAXPGPATH];

#if defined(HAVE_GETRLIMIT) && defined(RLIMIT_CORE)
static void unlimit_core_size(void);
#endif


#if defined(WIN32) || defined(__CYGWIN__)
static void
write_eventlog(int level, const char *line)
{
	static HANDLE evtHandle = INVALID_HANDLE_VALUE;

	if (silent_mode && level == EVENTLOG_INFORMATION_TYPE)
		return;

	if (evtHandle == INVALID_HANDLE_VALUE)
	{
		evtHandle = RegisterEventSource(NULL, "PostgreSQL");
		if (evtHandle == NULL)
		{
			evtHandle = INVALID_HANDLE_VALUE;
			return;
		}
	}

	ReportEvent(evtHandle,
				level,
				0,
				0,				/* All events are Id 0 */
				NULL,
				1,
				0,
				&line,
				NULL);
}
#endif

/*
 * Write errors to stderr (or by equal means when stderr is
 * not available).
 */
static void
write_stderr(const char *fmt,...)
{
	va_list		ap;

	va_start(ap, fmt);
#if !defined(WIN32) && !defined(__CYGWIN__)
	/* On Unix, we just fprintf to stderr */
	vfprintf(stderr, fmt, ap);
#else

	/*
	 * On Win32, we print to stderr if running on a console, or write to
	 * eventlog if running as a service
	 */
	if (!isatty(fileno(stderr)))	/* Running as a service */
	{
		char		errbuf[2048];		/* Arbitrary size? */

		vsnprintf(errbuf, sizeof(errbuf), fmt, ap);

		write_eventlog(EVENTLOG_ERROR_TYPE, errbuf);
	}
	else
		/* Not running as service, write to stderr */
		vfprintf(stderr, fmt, ap);
#endif
	va_end(ap);
}

/*
 * routines to check memory allocations and fail noisily.
 */

static void *
pg_malloc(size_t size)
{
	void	   *result;

	result = malloc(size);
	if (!result)
	{
		write_stderr(_("%s: out of memory\n"), progname);
		exit(1);
	}
	return result;
}


static char *
xstrdup(const char *s)
{
	char	   *result;

	result = strdup(s);
	if (!result)
	{
		write_stderr(_("%s: out of memory\n"), progname);
		exit(1);
	}
	return result;
}

/*
 * Given an already-localized string, print it to stdout unless the
 * user has specified that no messages should be printed.
 */
static void
print_msg(const char *msg)
{
	if (!silent_mode)
	{
		fputs(msg, stdout);
		fflush(stdout);
	}
}

static pgpid_t
get_pgpid(void)
{
	FILE	   *pidf;
	long		pid;

	pidf = fopen(pid_file, "r");
	if (pidf == NULL)
	{
		/* No pid file, not an error on startup */
		if (errno == ENOENT)
			return 0;
		else
		{
			write_stderr(_("%s: could not open PID file \"%s\": %s\n"),
						 progname, pid_file, strerror(errno));
			exit(1);
		}
	}
	if (fscanf(pidf, "%ld", &pid) != 1)
	{
		write_stderr(_("%s: invalid data in PID file \"%s\"\n"),
					 progname, pid_file);
		exit(1);
	}
	fclose(pidf);
	return (pgpid_t) pid;
}


/*
 * get the lines from a text file - return NULL if file can't be opened
 */
static char **
readfile(const char *path)
{
	int			fd;
	int			nlines;
	char	  **result;
	char	   *buffer;
	char	   *linebegin;
	int			i;
	int			n;
	int			len;
	struct stat	statbuf;

	/*
	 * Slurp the file into memory.
	 *
	 * The file can change concurrently, so we read the whole file into memory
	 * with a single read() call. That's not guaranteed to get an atomic
	 * snapshot, but in practice, for a small file, it's close enough for the
	 * current use.
	 */
	fd = open(path, O_RDONLY | PG_BINARY, 0);
	if (fd < 0)
		return NULL;
	if (fstat(fd, &statbuf) < 0)
	{
		close(fd);
		return NULL;
	}
	if (statbuf.st_size == 0)
	{
		/* empty file */
		close(fd);
		result = (char **) pg_malloc(sizeof(char *));
		*result = NULL;
		return result;
	}
	buffer = pg_malloc(statbuf.st_size + 1);

	len = read(fd, buffer, statbuf.st_size + 1);
	close(fd);
	if (len != statbuf.st_size)
	{
		/* oops, the file size changed between fstat and read */
		free(buffer);
		return NULL;
	}

	/*
	 * Count newlines. We expect there to be a newline after each full line,
	 * including one at the end of file. If there isn't a newline at the end,
	 * any characters after the last newline will be ignored.
	 */
	nlines = 0;
	for (i = 0; i < len; i++)
	{
		if (buffer[i] == '\n')
			nlines++;
	}

	/* set up the result buffer */
	result = (char **) pg_malloc((nlines + 1) * sizeof(char *));

	/* now split the buffer into lines */
	linebegin = buffer;
	n = 0;
	for (i = 0; i < len; i++)
	{
		if (buffer[i] == '\n')
		{
			int		slen = &buffer[i] - linebegin + 1;
			char   *linebuf = pg_malloc(slen + 1);
			memcpy(linebuf, linebegin, slen);
			linebuf[slen] = '\0';
			result[n++] = linebuf;
			linebegin = &buffer[i + 1];
		}
	}
	result[n] = NULL;

	free(buffer);

	return result;
}


/*
 * Free memory allocated for optlines through readfile()
 */
void
free_readfile(char **optlines)
{
	char   *curr_line = NULL;
	int		i = 0;

	if (!optlines)
		return;

	while ((curr_line = optlines[i++]))
		free(curr_line);

	free(optlines);

	return;
}

/*
 * start/test/stop routines
 */

static int
start_postmaster(void)
{
	char		cmd[MAXPGPATH];

#ifndef WIN32
	char		formatstr[MAXPGPATH];

	cmd[0] = '\0';
	formatstr[0] = '\0';

	if (wrapper != NULL)
	{
		snprintf(formatstr, MAXPGPATH, "%s ", wrapper);
		strncat(cmd, formatstr, MAXPGPATH - strlen(cmd) - 1);

		if (wrapper_args != NULL)
		{
			snprintf(formatstr, MAXPGPATH, "%s ", wrapper_args);
			strncat(cmd, formatstr, MAXPGPATH - strlen(cmd) - 1);
		}
	}

	/*
	 * Since there might be quotes to handle here, it is easier simply to pass
	 * everything to a shell to process them.
	 */
	if (log_file != NULL)
	{
		snprintf(formatstr, MAXPGPATH, SYSTEMQUOTE "\"%s\" %s%s < \"%s\" >> \"%s\" 2>&1 &" SYSTEMQUOTE,
				 postgres_path, pgdata_opt, post_opts,
				 DEVNULL, log_file);
	}
	else
	{
		snprintf(formatstr, MAXPGPATH, SYSTEMQUOTE "\"%s\" %s%s < \"%s\" 2>&1 &" SYSTEMQUOTE,
				 postgres_path, pgdata_opt, post_opts, DEVNULL);
	}

	strncat(cmd, formatstr, MAXPGPATH - strlen(cmd) - 1);

	return system(cmd);
#else							/* WIN32 */

	/*
	 * On win32 we don't use system(). So we don't need to use & (which would
	 * be START /B on win32). However, we still call the shell (CMD.EXE) with
	 * it to handle redirection etc.
	 */
	PROCESS_INFORMATION pi;

	if (log_file != NULL)
		snprintf(cmd, MAXPGPATH, "CMD /C " SYSTEMQUOTE "\"%s\" %s%s < \"%s\" >> \"%s\" 2>&1" SYSTEMQUOTE,
				 postgres_path, pgdata_opt, post_opts, DEVNULL, log_file);
	else
		snprintf(cmd, MAXPGPATH, "CMD /C " SYSTEMQUOTE "\"%s\" %s%s < \"%s\" 2>&1" SYSTEMQUOTE,
				 postgres_path, pgdata_opt, post_opts, DEVNULL);

	if (!CreateRestrictedProcess(cmd, &pi, false))
		return GetLastError();
	CloseHandle(pi.hProcess);
	CloseHandle(pi.hThread);
	return 0;
#endif   /* WIN32 */
}



/*
 * Find the pgport and try a connection
 * Note that the checkpoint parameter enables a Windows service control
 * manager checkpoint, it's got nothing to do with database checkpoints!!
 */
static PGPing
test_postmaster_connection(bool do_checkpoint __attribute__((unused)))
{
	PGPing		ret = PQPING_NO_RESPONSE;
	int			i;
	char		portstr[32];
	char	   *p;
	char	   *q;
<<<<<<< HEAD
	char		connstr[MAXPGPATH * 2 + 256]; /* Should be way more than enough! */
	static const char *backend_options = "'-c gp_session_role=utility'";
=======
	char		connstr[128];	/* Should be way more than enough! */
>>>>>>> 0f855d62

	*portstr = '\0';

	/*
	 * Look in post_opts for a -p switch.
	 *
<<<<<<< HEAD
	 * This parsing code is not amazingly bright; it could for instance get
	 * fooled if ' -p' occurs within a quoted argument value.  Given that few
	 * people pass complicated settings in post_opts, it's probably good
	 * enough.
=======
	 * This parsing code is not amazingly bright; it could for instance
	 * get fooled if ' -p' occurs within a quoted argument value.  Given
	 * that few people pass complicated settings in post_opts, it's
	 * probably good enough.
>>>>>>> 0f855d62
	 */
	for (p = post_opts; *p;)
	{
		/* advance past whitespace */
		while (isspace((unsigned char) *p))
			p++;

		if (strncmp(p, "-p", 2) == 0)
		{
			p += 2;
			/* advance past any whitespace/quoting */
			while (isspace((unsigned char) *p) || *p == '\'' || *p == '"')
				p++;
			/* find end of value (not including any ending quote!) */
			q = p;
			while (*q &&
				   !(isspace((unsigned char) *q) || *q == '\'' || *q == '"'))
				q++;
			/* and save the argument value */
			strlcpy(portstr, p, Min((q - p) + 1, sizeof(portstr)));
			/* keep looking, maybe there is another -p */
			p = q;
		}
		/* Advance to next whitespace */
		while (*p && !isspace((unsigned char) *p))
			p++;
	}

	/*
	 * Search config file for a 'port' option.
	 *
<<<<<<< HEAD
	 * This parsing code isn't amazingly bright either, but it should be okay
	 * for valid port settings.
=======
	 * This parsing code isn't amazingly bright either, but it should be
	 * okay for valid port settings.
>>>>>>> 0f855d62
	 */
	if (!*portstr)
	{
		char	  **optlines;

		optlines = readfile(conf_file);
		if (optlines != NULL)
		{
			for (; *optlines != NULL; optlines++)
			{
				p = *optlines;

				while (isspace((unsigned char) *p))
					p++;
				if (strncmp(p, "port", 4) != 0)
					continue;
				p += 4;
				while (isspace((unsigned char) *p))
					p++;
				if (*p != '=')
					continue;
				p++;
				/* advance past any whitespace/quoting */
				while (isspace((unsigned char) *p) || *p == '\'' || *p == '"')
					p++;
				/* find end of value (not including any ending quote/comment!) */
				q = p;
				while (*q &&
					   !(isspace((unsigned char) *q) ||
						 *q == '\'' || *q == '"' || *q == '#'))
					q++;
				/* and save the argument value */
				strlcpy(portstr, p, Min((q - p) + 1, sizeof(portstr)));
				/* keep looking, maybe there is another */
			}
		}
	}

	/* Check environment */
	if (!*portstr && getenv("PGPORT") != NULL)
		strlcpy(portstr, getenv("PGPORT"), sizeof(portstr));

	/* Else use compiled-in default */
	if (!*portstr)
		snprintf(portstr, sizeof(portstr), "%d", DEF_PGPORT);

	/*
	 * We need to set a connect timeout otherwise on Windows the SCM will
	 * probably timeout first
	 */
	snprintf(connstr, sizeof(connstr),
			"dbname=postgres port=%s connect_timeout=5 options=%s", portstr, backend_options);

	for (i = 0; i < wait_seconds; i++)
	{
		ret = PQping(connstr);

		/*
		 * In addition to OK/NO_ATTEMPT, we finish checking once it's started
		 * as mirror or quiescent, which tells we can now send transition
		 * message to postmaster.
		 */
		if (ret == PQPING_OK || ret == PQPING_NO_ATTEMPT ||
			ret == PQPING_MIRROR_OR_QUIESCENT)
			break;

#if defined(WIN32)
		if (do_checkpoint)
		{
			/*
			 * Increment the wait hint by 6 secs (connection timeout +
			 * sleep) We must do this to indicate to the SCM that our
			 * startup time is changing, otherwise it'll usually send a
			 * stop signal after 20 seconds, despite incrementing the
			 * checkpoint counter.
			 */
			status.dwWaitHint += 6000;
			status.dwCheckPoint++;
			SetServiceStatus(hStatus, (LPSERVICE_STATUS) &status);
		}

		else
#endif
			print_msg(".");

		pg_usleep(1000000); /* 1 sec */
	}

	return ret;
}


#if defined(HAVE_GETRLIMIT) && defined(RLIMIT_CORE)
static void
unlimit_core_size(void)
{
	struct rlimit lim;

	getrlimit(RLIMIT_CORE, &lim);
	if (lim.rlim_max == 0)
	{
		write_stderr(_("%s: cannot set core file size limit; disallowed by hard limit\n"),
					 progname);
		return;
	}
	else if (lim.rlim_max == RLIM_INFINITY || lim.rlim_cur < lim.rlim_max)
	{
		lim.rlim_cur = lim.rlim_max;
		setrlimit(RLIMIT_CORE, &lim);
	}
}
#endif

static void
read_post_opts(void)
{
	char	   *optline = NULL;

	if (post_opts == NULL)
	{
		char	  **optlines;
		int			len;

		optlines = readfile(ctl_command == RESTART_COMMAND ?
							postopts_file : def_postopts_file);
		if (optlines == NULL)
		{
			if (ctl_command == START_COMMAND || ctl_command == RUN_AS_SERVICE_COMMAND)
				post_opts = "";
			else
			{
				write_stderr(_("%s: could not read file \"%s\"\n"), progname, postopts_file);
				exit(1);
			}
		}
		else if (optlines[0] == NULL || optlines[1] != NULL)
		{
			write_stderr(_("%s: option file \"%s\" must have exactly one line\n"),
						 progname, ctl_command == RESTART_COMMAND ?
						 postopts_file : def_postopts_file);
			exit(1);
		}
		else
		{
			optline = optlines[0];
			len = strcspn(optline, "\r\n");
			optline[len] = '\0';

			if (ctl_command == RESTART_COMMAND)
			{
				char	   *arg1;

				/*
				 * Are we at the first option, as defined by space and
				 * double-quote?
				 */
				if ((arg1 = strstr(optline, " \"")) != NULL ||
					/* check in case this is an older server */
				    (arg1 = strstr(optline, " -")) != NULL)
				{
					*arg1 = '\0';	/* terminate so we get only program name */
					post_opts = strdup(arg1 + 1); /* point past whitespace */
				}
				else
					post_opts = "";
				if (postgres_path == NULL)
					postgres_path = strdup(optline);
			}
			else
				post_opts = strdup(optline);
		}

		/* Free the results of readfile. */
		free_readfile(optlines);
	}
}

static void
do_start(void)
{
	pgpid_t		pid;
	pgpid_t		old_pid = 0;
	int			exitcode;

	if (ctl_command != RESTART_COMMAND)
	{
		old_pid = get_pgpid();
		if (old_pid != 0)
			write_stderr(_("%s: another server might be running; "
						   "trying to start server anyway\n"),
						 progname);
	}

	read_post_opts();

	/* No -D or -D already added during server start */
	if (ctl_command == RESTART_COMMAND || pgdata_opt == NULL)
		pgdata_opt = "";

	if (postgres_path == NULL)
	{
		char	   *postmaster_path;
		int			ret;

		postmaster_path = pg_malloc(MAXPGPATH);

		if ((ret = find_other_exec(argv0, "postgres", PG_BACKEND_VERSIONSTR,
								   postmaster_path)) < 0)
		{
			char		full_path[MAXPGPATH];

			if (find_my_exec(argv0, full_path) < 0)
				strlcpy(full_path, progname, sizeof(full_path));

			if (ret == -1)
				write_stderr(_("The program \"postgres\" is needed by %s "
							   "but was not found in the\n"
							   "same directory as \"%s\".\n"
							   "Check your installation.\n"),
							 progname, full_path);
			else
				write_stderr(_("The program \"postgres\" was found by \"%s\"\n"
							   "but was not the same version as %s.\n"
							   "Check your installation.\n"),
							 full_path, progname);
			exit(1);
		}
		postgres_path = postmaster_path;
	}

#if defined(HAVE_GETRLIMIT) && defined(RLIMIT_CORE)
	if (allow_core_files)
		unlimit_core_size();
#endif

	exitcode = start_postmaster();
	if (exitcode != 0)
	{
		write_stderr(_("%s: could not start server: exit code was %d\n"),
					 progname, exitcode);
		exit(1);
	}

	if (old_pid != 0)
	{
		pg_usleep(1000000);
		pid = get_pgpid();
		if (pid == old_pid)
		{
			write_stderr(_("%s: could not start server\n"
						   "Examine the log output.\n"),
						 progname);
			exit(1);
		}
	}

	if (do_wait)
	{
		print_msg(_("waiting for server to start..."));

		switch (test_postmaster_connection(false))
		{
			case PQPING_OK:
				print_msg(_(" done\n"));
				print_msg(_("server started\n"));
				break;
			case PQPING_REJECT:
				print_msg(_(" stopped waiting\n"));
				print_msg(_("server is still starting up\n"));
				break;
			case PQPING_MIRROR_OR_QUIESCENT:
				print_msg(_(" done\n"));
				print_msg(_("server started in mirror or quiescent mode\n"));
				break;
			case PQPING_NO_RESPONSE:
				print_msg(_(" stopped waiting\n"));
				write_stderr(_("%s: could not start server\n"
							   "Examine the log output.\n"),
							 progname);
				exit(1);
				break;
			case PQPING_NO_ATTEMPT:
				print_msg(_(" failed\n"));
				write_stderr(_("%s: could not wait for server because of misconfiguration\n"),
							 progname);
				exit(1);
		}
	}
	else
		print_msg(_("server starting\n"));
}


static void
do_stop(void)
{
	int			cnt;
	pgpid_t		pid;

	pid = get_pgpid();

	if (pid == 0)				/* no pid file */
	{
		write_stderr(_("%s: PID file \"%s\" does not exist\n"), progname, pid_file);
		write_stderr(_("Is server running?\n"));
		exit(1);
	}
	else if (pid < 0)			/* standalone backend, not postmaster */
	{
		pid = -pid;
		write_stderr(_("%s: cannot stop server; "
					   "single-user server is running (PID: %ld)\n"),
					 progname, pid);
		exit(1);
	}

	if (kill((pid_t) pid, sig) != 0)
	{
		write_stderr(_("%s: could not send stop signal (PID: %ld): %s\n"), progname, pid,
					 strerror(errno));
		exit(1);
	}

	if (!do_wait)
	{
		print_msg(_("server shutting down\n"));
		return;
	}
	else
	{
		print_msg(_("waiting for server to shut down..."));

		for (cnt = 0; cnt < wait_seconds; cnt++)
		{
			if ((pid = get_pgpid()) != 0)
			{
				print_msg(".");
				pg_usleep(1000000);		/* 1 sec */
			}
			else
				break;
		}

		if (pid != 0)			/* pid file still exists */
		{
			print_msg(_(" failed\n"));

			write_stderr(_("%s: server does not shut down\n"), progname);
			exit(1);
		}
		print_msg(_(" done\n"));

		printf(_("server stopped\n"));
	}
}


/*
 *	restart/reload routines
 */

static void
do_restart(void)
{
	int			cnt;
	pgpid_t		pid;

	pid = get_pgpid();

	if (pid == 0)				/* no pid file */
	{
		write_stderr(_("%s: PID file \"%s\" does not exist\n"),
					 progname, pid_file);
		write_stderr(_("Is server running?\n"));
		write_stderr(_("starting server anyway\n"));
		do_start();
		return;
	}
	else if (pid < 0)			/* standalone backend, not postmaster */
	{
		pid = -pid;
		if (postmaster_is_alive((pid_t) pid))
		{
			write_stderr(_("%s: cannot restart server; "
						   "single-user server is running (PID: %ld)\n"),
						 progname, pid);
			write_stderr(_("Please terminate the single-user server and try again.\n"));
			exit(1);
		}
	}

	if (postmaster_is_alive((pid_t) pid))
	{
		if (kill((pid_t) pid, sig) != 0)
		{
			write_stderr(_("%s: could not send stop signal (PID: %ld): %s\n"), progname, pid,
						 strerror(errno));
			exit(1);
		}

		print_msg(_("waiting for server to shut down..."));

		/* always wait for restart */

		for (cnt = 0; cnt < wait_seconds; cnt++)
		{
			if ((pid = get_pgpid()) != 0)
			{
				print_msg(".");
				pg_usleep(1000000);		/* 1 sec */
			}
			else
				break;
		}

		if (pid != 0)			/* pid file still exists */
		{
			print_msg(_(" failed\n"));

			write_stderr(_("%s: server does not shut down\n"), progname);
			exit(1);
		}

		print_msg(_(" done\n"));
		printf(_("server stopped\n"));
	}
	else
	{
		write_stderr(_("%s: old server process (PID: %ld) seems to be gone\n"),
					 progname, pid);
		write_stderr(_("starting server anyway\n"));
	}

	do_start();
}


static void
do_reload(void)
{
	pgpid_t		pid;

	pid = get_pgpid();
	if (pid == 0)				/* no pid file */
	{
		write_stderr(_("%s: PID file \"%s\" does not exist\n"), progname, pid_file);
		write_stderr(_("Is server running?\n"));
		exit(1);
	}
	else if (pid < 0)			/* standalone backend, not postmaster */
	{
		pid = -pid;
		write_stderr(_("%s: cannot reload server; "
					   "single-user server is running (PID: %ld)\n"),
					 progname, pid);
		write_stderr(_("Please terminate the single-user server and try again.\n"));
		exit(1);
	}

	if (kill((pid_t) pid, sig) != 0)
	{
		write_stderr(_("%s: could not send reload signal (PID: %ld): %s\n"),
					 progname, pid, strerror(errno));
		exit(1);
	}

	print_msg(_("server signaled\n"));
}

/*
 * promote
 */

static void
do_promote(void)
{
	FILE	   *prmfile;
	pgpid_t		pid;
	struct stat statbuf;

	pid = get_pgpid();

	if (pid == 0)				/* no pid file */
	{
		write_stderr(_("%s: PID file \"%s\" does not exist\n"), progname, pid_file);
		write_stderr(_("Is server running?\n"));
		exit(1);
	}
	else if (pid < 0)			/* standalone backend, not postmaster */
	{
		pid = -pid;
		write_stderr(_("%s: cannot promote server; "
					   "single-user server is running (PID: %ld)\n"),
					 progname, pid);
		exit(1);
	}

	/* If recovery.conf doesn't exist, the server is not in standby mode */
	if (stat(recovery_file, &statbuf) != 0)
	{
		write_stderr(_("%s: cannot promote server; "
					   "server is not in standby mode\n"),
					 progname);
		exit(1);
	}

	if ((prmfile = fopen(promote_file, "w")) == NULL)
	{
		write_stderr(_("%s: could not create promote signal file \"%s\": %s\n"),
					 progname, promote_file, strerror(errno));
		exit(1);
	}
	if (fclose(prmfile))
	{
		write_stderr(_("%s: could not write promote signal file \"%s\": %s\n"),
					 progname, promote_file, strerror(errno));
		exit(1);
	}

	sig = SIGUSR1;
	if (kill((pid_t) pid, sig) != 0)
	{
		write_stderr(_("%s: could not send promote signal (PID: %ld): %s\n"),
					 progname, pid, strerror(errno));
		if (unlink(promote_file) != 0)
			write_stderr(_("%s: could not remove promote signal file \"%s\": %s\n"),
						 progname, promote_file, strerror(errno));
		exit(1);
	}

	print_msg(_("server promoting\n"));
}


/*
 *	utility routines
 */

static bool
postmaster_is_alive(pid_t pid)
{
	/*
	 * Test to see if the process is still there.  Note that we do not
	 * consider an EPERM failure to mean that the process is still there;
	 * EPERM must mean that the given PID belongs to some other userid, and
	 * considering the permissions on $PGDATA, that means it's not the
	 * postmaster we are after.
	 *
	 * Don't believe that our own PID or parent shell's PID is the postmaster,
	 * either.	(Windows hasn't got getppid(), though.)
	 */
	if (pid == getpid())
		return false;
#ifndef WIN32
	if (pid == getppid())
		return false;
#endif
	if (kill(pid, 0) == 0)
		return true;
	return false;
}

static void
do_status(void)
{
	pgpid_t		pid;

	pid = get_pgpid();
	if (pid != 0)				/* 0 means no pid file */
	{
		if (pid < 0)			/* standalone backend */
		{
			pid = -pid;
			if (postmaster_is_alive((pid_t) pid))
			{
				printf(_("%s: single-user server is running (PID: %ld)\n"),
					   progname, pid);
				return;
			}
		}
		else
			/* postmaster */
		{
			if (postmaster_is_alive((pid_t) pid))
			{
				char	  **optlines;
				char	  **curr_line;

				printf(_("%s: server is running (PID: %ld)\n"),
					   progname, pid);

				optlines = readfile(postopts_file);
				if (optlines != NULL)
				{
					for (curr_line = optlines; *curr_line != NULL; curr_line++)
						fputs(*curr_line, stdout);

					/* Free the results of readfile */
					free_readfile(optlines);
				}
				return;
			}
		}
	}
	printf(_("%s: no server running\n"), progname);
	exit(1);
}



static void
do_kill(pgpid_t pid)
{
	if (kill((pid_t) pid, sig) != 0)
	{
		write_stderr(_("%s: could not send signal %d (PID: %ld): %s\n"),
					 progname, sig, pid, strerror(errno));
		exit(1);
	}
}

#if defined(WIN32) || defined(__CYGWIN__)

static bool
pgwin32_IsInstalled(SC_HANDLE hSCM)
{
	SC_HANDLE	hService = OpenService(hSCM, register_servicename, SERVICE_QUERY_CONFIG);
	bool		bResult = (hService != NULL);

	if (bResult)
		CloseServiceHandle(hService);
	return bResult;
}

static char *
pgwin32_CommandLine(bool registration)
{
	static char cmdLine[MAXPGPATH];
	int			ret;

#ifdef __CYGWIN__
	char		buf[MAXPGPATH];
#endif

	if (registration)
	{
		ret = find_my_exec(argv0, cmdLine);
		if (ret != 0)
		{
			write_stderr(_("%s: could not find own program executable\n"), progname);
			exit(1);
		}
	}
	else
	{
		ret = find_other_exec(argv0, "postgres", PG_BACKEND_VERSIONSTR,
							  cmdLine);
		if (ret != 0)
		{
			write_stderr(_("%s: could not find postgres program executable\n"), progname);
			exit(1);
		}
	}

#ifdef __CYGWIN__
	/* need to convert to windows path */
	cygwin_conv_to_full_win32_path(cmdLine, buf);
	strcpy(cmdLine, buf);
#endif

	if (registration)
	{
		if (pg_strcasecmp(cmdLine + strlen(cmdLine) - 4, ".exe"))
		{
			/* If commandline does not end in .exe, append it */
			strcat(cmdLine, ".exe");
		}
		strcat(cmdLine, " runservice -N \"");
		strcat(cmdLine, register_servicename);
		strcat(cmdLine, "\"");
	}

	if (pg_data)
	{
		strcat(cmdLine, " -D \"");
		strcat(cmdLine, pg_data);
		strcat(cmdLine, "\"");
	}

	if (registration && do_wait)
		strcat(cmdLine, " -w");

	if (registration && wait_seconds != DEFAULT_WAIT)
		/* concatenate */
		sprintf(cmdLine + strlen(cmdLine), " -t %d", wait_seconds);

	if (post_opts)
	{
		strcat(cmdLine, " ");
		if (registration)
			strcat(cmdLine, " -o \"");
		strcat(cmdLine, post_opts);
		if (registration)
			strcat(cmdLine, "\"");
	}

	return cmdLine;
}

static void
pgwin32_doRegister(void)
{
	SC_HANDLE	hService;
	SC_HANDLE	hSCM = OpenSCManager(NULL, NULL, SC_MANAGER_ALL_ACCESS);

	if (hSCM == NULL)
	{
		write_stderr(_("%s: could not open service manager\n"), progname);
		exit(1);
	}
	if (pgwin32_IsInstalled(hSCM))
	{
		CloseServiceHandle(hSCM);
		write_stderr(_("%s: service \"%s\" already registered\n"), progname, register_servicename);
		exit(1);
	}

	if ((hService = CreateService(hSCM, register_servicename, register_servicename,
							   SERVICE_ALL_ACCESS, SERVICE_WIN32_OWN_PROCESS,
								  SERVICE_AUTO_START, SERVICE_ERROR_NORMAL,
								  pgwin32_CommandLine(true),
	   NULL, NULL, "RPCSS\0", register_username, register_password)) == NULL)
	{
		CloseServiceHandle(hSCM);
		write_stderr(_("%s: could not register service \"%s\": error code %d\n"), progname, register_servicename, (int) GetLastError());
		exit(1);
	}
	CloseServiceHandle(hService);
	CloseServiceHandle(hSCM);
}

static void
pgwin32_doUnregister(void)
{
	SC_HANDLE	hService;
	SC_HANDLE	hSCM = OpenSCManager(NULL, NULL, SC_MANAGER_ALL_ACCESS);

	if (hSCM == NULL)
	{
		write_stderr(_("%s: could not open service manager\n"), progname);
		exit(1);
	}
	if (!pgwin32_IsInstalled(hSCM))
	{
		CloseServiceHandle(hSCM);
		write_stderr(_("%s: service \"%s\" not registered\n"), progname, register_servicename);
		exit(1);
	}

	if ((hService = OpenService(hSCM, register_servicename, DELETE)) == NULL)
	{
		CloseServiceHandle(hSCM);
		write_stderr(_("%s: could not open service \"%s\": error code %d\n"), progname, register_servicename, (int) GetLastError());
		exit(1);
	}
	if (!DeleteService(hService))
	{
		CloseServiceHandle(hService);
		CloseServiceHandle(hSCM);
		write_stderr(_("%s: could not unregister service \"%s\": error code %d\n"), progname, register_servicename, (int) GetLastError());
		exit(1);
	}
	CloseServiceHandle(hService);
	CloseServiceHandle(hSCM);
}

static void
pgwin32_SetServiceStatus(DWORD currentState)
{
	status.dwCurrentState = currentState;
	SetServiceStatus(hStatus, (LPSERVICE_STATUS) & status);
}

static void WINAPI
pgwin32_ServiceHandler(DWORD request)
{
	switch (request)
	{
		case SERVICE_CONTROL_STOP:
		case SERVICE_CONTROL_SHUTDOWN:

			/*
			 * We only need a short wait hint here as it just needs to wait
			 * for the next checkpoint. They occur every 5 seconds during
			 * shutdown
			 */
			status.dwWaitHint = 10000;
			pgwin32_SetServiceStatus(SERVICE_STOP_PENDING);
			SetEvent(shutdownEvent);
			return;

		case SERVICE_CONTROL_PAUSE:
			/* Win32 config reloading */
			status.dwWaitHint = 5000;
			kill(postmasterPID, SIGHUP);
			return;

			/* FIXME: These could be used to replace other signals etc */
		case SERVICE_CONTROL_CONTINUE:
		case SERVICE_CONTROL_INTERROGATE:
		default:
			break;
	}
}

static void WINAPI
pgwin32_ServiceMain(DWORD argc, LPTSTR * argv)
{
	PROCESS_INFORMATION pi;
	DWORD		ret;
	DWORD		check_point_start;

	/* Initialize variables */
	status.dwWin32ExitCode = S_OK;
	status.dwCheckPoint = 0;
	status.dwWaitHint = 60000;
	status.dwServiceType = SERVICE_WIN32_OWN_PROCESS;
	status.dwControlsAccepted = SERVICE_ACCEPT_STOP | SERVICE_ACCEPT_SHUTDOWN | SERVICE_ACCEPT_PAUSE_CONTINUE;
	status.dwServiceSpecificExitCode = 0;
	status.dwCurrentState = SERVICE_START_PENDING;

	memset(&pi, 0, sizeof(pi));

	read_post_opts();

	/* Register the control request handler */
	if ((hStatus = RegisterServiceCtrlHandler(register_servicename, pgwin32_ServiceHandler)) == (SERVICE_STATUS_HANDLE) 0)
		return;

	if ((shutdownEvent = CreateEvent(NULL, true, false, NULL)) == NULL)
		return;

	/* Start the postmaster */
	pgwin32_SetServiceStatus(SERVICE_START_PENDING);
	if (!CreateRestrictedProcess(pgwin32_CommandLine(false), &pi, true))
	{
		pgwin32_SetServiceStatus(SERVICE_STOPPED);
		return;
	}
	postmasterPID = pi.dwProcessId;
	postmasterProcess = pi.hProcess;
	CloseHandle(pi.hThread);

	if (do_wait)
	{
		write_eventlog(EVENTLOG_INFORMATION_TYPE, _("Waiting for server startup...\n"));
		if (test_postmaster_connection(true) != PQPING_OK)
		{
			write_eventlog(EVENTLOG_INFORMATION_TYPE, _("Timed out waiting for server startup\n"));
			pgwin32_SetServiceStatus(SERVICE_STOPPED);
			return;
		}
		write_eventlog(EVENTLOG_INFORMATION_TYPE, _("Server started and accepting connections\n"));
	}

	/*
	 * Save the checkpoint value as it might have been incremented in
	 * test_postmaster_connection
	 */
	check_point_start = status.dwCheckPoint;

	pgwin32_SetServiceStatus(SERVICE_RUNNING);

	/* Wait for quit... */
	ret = WaitForMultipleObjects(2, shutdownHandles, FALSE, INFINITE);

	pgwin32_SetServiceStatus(SERVICE_STOP_PENDING);
	switch (ret)
	{
		case WAIT_OBJECT_0:		/* shutdown event */
			kill(postmasterPID, SIGINT);

			/*
			 * Increment the checkpoint and try again Abort after 12
			 * checkpoints as the postmaster has probably hung
			 */
			while (WaitForSingleObject(postmasterProcess, 5000) == WAIT_TIMEOUT && status.dwCheckPoint < 12)
				status.dwCheckPoint++;
			break;

		case (WAIT_OBJECT_0 + 1):		/* postmaster went down */
			break;

		default:
			/* shouldn't get here? */
			break;
	}

	CloseHandle(shutdownEvent);
	CloseHandle(postmasterProcess);

	pgwin32_SetServiceStatus(SERVICE_STOPPED);
}

static void
pgwin32_doRunAsService(void)
{
	SERVICE_TABLE_ENTRY st[] = {{register_servicename, pgwin32_ServiceMain},
	{NULL, NULL}};

	if (StartServiceCtrlDispatcher(st) == 0)
	{
		write_stderr(_("%s: could not start service \"%s\": error code %d\n"), progname, register_servicename, (int) GetLastError());
		exit(1);
	}
}


/*
 * Mingw headers are incomplete, and so are the libraries. So we have to load
 * a whole lot of API functions dynamically. Since we have to do this anyway,
 * also load the couple of functions that *do* exist in minwg headers but not
 * on NT4. That way, we don't break on NT4.
 */
typedef		BOOL(WINAPI * __CreateRestrictedToken) (HANDLE, DWORD, DWORD, PSID_AND_ATTRIBUTES, DWORD, PLUID_AND_ATTRIBUTES, DWORD, PSID_AND_ATTRIBUTES, PHANDLE);
typedef		BOOL(WINAPI * __IsProcessInJob) (HANDLE, HANDLE, PBOOL);
typedef		HANDLE(WINAPI * __CreateJobObject) (LPSECURITY_ATTRIBUTES, LPCTSTR);
typedef		BOOL(WINAPI * __SetInformationJobObject) (HANDLE, JOBOBJECTINFOCLASS, LPVOID, DWORD);
typedef		BOOL(WINAPI * __AssignProcessToJobObject) (HANDLE, HANDLE);
typedef		BOOL(WINAPI * __QueryInformationJobObject) (HANDLE, JOBOBJECTINFOCLASS, LPVOID, DWORD, LPDWORD);

/* Windows API define missing from MingW headers */
#define DISABLE_MAX_PRIVILEGE	0x1

/*
 * Create a restricted token, a job object sandbox, and execute the specified
 * process with it.
 *
 * Returns 0 on success, non-zero on failure, same as CreateProcess().
 *
 * On NT4, or any other system not containing the required functions, will
 * launch the process under the current token without doing any modifications.
 *
 * NOTE! Job object will only work when running as a service, because it's
 * automatically destroyed when pg_ctl exits.
 */
static int
CreateRestrictedProcess(char *cmd, PROCESS_INFORMATION * processInfo, bool as_service)
{
	int			r;
	BOOL		b;
	STARTUPINFO si;
	HANDLE		origToken;
	HANDLE		restrictedToken;
	SID_IDENTIFIER_AUTHORITY NtAuthority = {SECURITY_NT_AUTHORITY};
	SID_AND_ATTRIBUTES dropSids[2];

	/* Functions loaded dynamically */
	__CreateRestrictedToken _CreateRestrictedToken = NULL;
	__IsProcessInJob _IsProcessInJob = NULL;
	__CreateJobObject _CreateJobObject = NULL;
	__SetInformationJobObject _SetInformationJobObject = NULL;
	__AssignProcessToJobObject _AssignProcessToJobObject = NULL;
	__QueryInformationJobObject _QueryInformationJobObject = NULL;
	HANDLE		Kernel32Handle;
	HANDLE		Advapi32Handle;

	ZeroMemory(&si, sizeof(si));
	si.cb = sizeof(si);

	Advapi32Handle = LoadLibrary("ADVAPI32.DLL");
	if (Advapi32Handle != NULL)
	{
		_CreateRestrictedToken = (__CreateRestrictedToken) GetProcAddress(Advapi32Handle, "CreateRestrictedToken");
	}

	if (_CreateRestrictedToken == NULL)
	{
		/*
		 * NT4 doesn't have CreateRestrictedToken, so just call ordinary
		 * CreateProcess
		 */
		write_stderr("WARNING: cannot create restricted tokens on this platform\n");
		if (Advapi32Handle != NULL)
			FreeLibrary(Advapi32Handle);
		return CreateProcess(NULL, cmd, NULL, NULL, FALSE, 0, NULL, NULL, &si, processInfo);
	}

	/* Open the current token to use as a base for the restricted one */
	if (!OpenProcessToken(GetCurrentProcess(), TOKEN_ALL_ACCESS, &origToken))
	{
		write_stderr("Failed to open process token: %lu\n", GetLastError());
		return 0;
	}

	/* Allocate list of SIDs to remove */
	ZeroMemory(&dropSids, sizeof(dropSids));
	if (!AllocateAndInitializeSid(&NtAuthority, 2,
		 SECURITY_BUILTIN_DOMAIN_RID, DOMAIN_ALIAS_RID_ADMINS, 0, 0, 0, 0, 0,
								  0, &dropSids[0].Sid) ||
		!AllocateAndInitializeSid(&NtAuthority, 2,
	SECURITY_BUILTIN_DOMAIN_RID, DOMAIN_ALIAS_RID_POWER_USERS, 0, 0, 0, 0, 0,
								  0, &dropSids[1].Sid))
	{
		write_stderr("Failed to allocate SIDs: %lu\n", GetLastError());
		return 0;
	}

	b = _CreateRestrictedToken(origToken,
							   DISABLE_MAX_PRIVILEGE,
							   sizeof(dropSids) / sizeof(dropSids[0]),
							   dropSids,
							   0, NULL,
							   0, NULL,
							   &restrictedToken);

	FreeSid(dropSids[1].Sid);
	FreeSid(dropSids[0].Sid);
	CloseHandle(origToken);
	FreeLibrary(Advapi32Handle);

	if (!b)
	{
		write_stderr("Failed to create restricted token: %lu\n", GetLastError());
		return 0;
	}

#ifndef __CYGWIN__
    AddUserToTokenDacl(restrictedToken);
#endif

	r = CreateProcessAsUser(restrictedToken, NULL, cmd, NULL, NULL, TRUE, CREATE_SUSPENDED, NULL, NULL, &si, processInfo);

	Kernel32Handle = LoadLibrary("KERNEL32.DLL");
	if (Kernel32Handle != NULL)
	{
		_IsProcessInJob = (__IsProcessInJob) GetProcAddress(Kernel32Handle, "IsProcessInJob");
		_CreateJobObject = (__CreateJobObject) GetProcAddress(Kernel32Handle, "CreateJobObjectA");
		_SetInformationJobObject = (__SetInformationJobObject) GetProcAddress(Kernel32Handle, "SetInformationJobObject");
		_AssignProcessToJobObject = (__AssignProcessToJobObject) GetProcAddress(Kernel32Handle, "AssignProcessToJobObject");
		_QueryInformationJobObject = (__QueryInformationJobObject) GetProcAddress(Kernel32Handle, "QueryInformationJobObject");
	}

	/* Verify that we found all functions */
	if (_IsProcessInJob == NULL || _CreateJobObject == NULL || _SetInformationJobObject == NULL || _AssignProcessToJobObject == NULL || _QueryInformationJobObject == NULL)
	{
		/*
		 * IsProcessInJob() is not available on < WinXP, so there is no need
		 * to log the error every time in that case
		 */
		OSVERSIONINFO osv;

		osv.dwOSVersionInfoSize = sizeof(osv);
		if (!GetVersionEx(&osv) ||		/* could not get version */
			(osv.dwMajorVersion == 5 && osv.dwMinorVersion > 0) ||		/* 5.1=xp, 5.2=2003, etc */
			osv.dwMajorVersion > 5)		/* anything newer should have the API */

			/*
			 * Log error if we can't get version, or if we're on WinXP/2003 or
			 * newer
			 */
			write_stderr("WARNING: could not locate all job object functions in system API\n");
	}
	else
	{
		BOOL		inJob;

		if (_IsProcessInJob(processInfo->hProcess, NULL, &inJob))
		{
			if (!inJob)
			{
				/*
				 * Job objects are working, and the new process isn't in one,
				 * so we can create one safely. If any problems show up when
				 * setting it, we're going to ignore them.
				 */
				HANDLE		job;
				char		jobname[128];

				sprintf(jobname, "PostgreSQL_%lu", processInfo->dwProcessId);

				job = _CreateJobObject(NULL, jobname);
				if (job)
				{
					JOBOBJECT_BASIC_LIMIT_INFORMATION basicLimit;
					JOBOBJECT_BASIC_UI_RESTRICTIONS uiRestrictions;
					JOBOBJECT_SECURITY_LIMIT_INFORMATION securityLimit;
					OSVERSIONINFO osv;

					ZeroMemory(&basicLimit, sizeof(basicLimit));
					ZeroMemory(&uiRestrictions, sizeof(uiRestrictions));
					ZeroMemory(&securityLimit, sizeof(securityLimit));

					basicLimit.LimitFlags = JOB_OBJECT_LIMIT_DIE_ON_UNHANDLED_EXCEPTION | JOB_OBJECT_LIMIT_PRIORITY_CLASS;
					basicLimit.PriorityClass = NORMAL_PRIORITY_CLASS;
					_SetInformationJobObject(job, JobObjectBasicLimitInformation, &basicLimit, sizeof(basicLimit));

					uiRestrictions.UIRestrictionsClass = JOB_OBJECT_UILIMIT_DESKTOP | JOB_OBJECT_UILIMIT_DISPLAYSETTINGS |
						JOB_OBJECT_UILIMIT_EXITWINDOWS | JOB_OBJECT_UILIMIT_READCLIPBOARD |
						JOB_OBJECT_UILIMIT_SYSTEMPARAMETERS | JOB_OBJECT_UILIMIT_WRITECLIPBOARD;

					if (as_service)
					{
						osv.dwOSVersionInfoSize = sizeof(osv);
						if (!GetVersionEx(&osv) ||
							osv.dwMajorVersion < 6 ||
							(osv.dwMajorVersion == 6 && osv.dwMinorVersion == 0))
						{
							/*
							 * On Windows 7 (and presumably later),
							 * JOB_OBJECT_UILIMIT_HANDLES prevents us from
							 * starting as a service. So we only enable it on
							 * Vista and earlier (version <= 6.0)
							 */
							uiRestrictions.UIRestrictionsClass |= JOB_OBJECT_UILIMIT_HANDLES;
						}
					}
					_SetInformationJobObject(job, JobObjectBasicUIRestrictions, &uiRestrictions, sizeof(uiRestrictions));

					securityLimit.SecurityLimitFlags = JOB_OBJECT_SECURITY_NO_ADMIN | JOB_OBJECT_SECURITY_ONLY_TOKEN;
					securityLimit.JobToken = restrictedToken;
					_SetInformationJobObject(job, JobObjectSecurityLimitInformation, &securityLimit, sizeof(securityLimit));

					_AssignProcessToJobObject(job, processInfo->hProcess);
				}
			}
		}
	}

#ifndef __CYGWIN__
<<<<<<< HEAD
	AddUserToDacl(processInfo->hProcess);
#endif

=======
    AddUserToDacl(processInfo->hProcess);
#endif
    
>>>>>>> 0f855d62
	CloseHandle(restrictedToken);

	ResumeThread(processInfo->hThread);

	FreeLibrary(Kernel32Handle);

	/*
	 * We intentionally don't close the job object handle, because we want the
	 * object to live on until pg_ctl shuts down.
	 */
	return r;
}
#endif

static void
do_advice(void)
{
	write_stderr(_("Try \"%s --help\" for more information.\n"), progname);
}



static void
do_help(void)
{
	printf(_("%s is a utility to start, stop, restart, reload configuration files,\n"
			 "report the status of a PostgreSQL server, or signal a PostgreSQL process.\n\n"), progname);
	printf(_("Usage:\n"));
	printf(_("  %s start   [-w] [-t SECS] [-D DATADIR] [-s] [-l FILENAME] [-o \"OPTIONS\"]\n"), progname);
	printf(_("  %s stop    [-W] [-t SECS] [-D DATADIR] [-s] [-m SHUTDOWN-MODE]\n"), progname);
	printf(_("  %s restart [-w] [-t SECS] [-D DATADIR] [-s] [-m SHUTDOWN-MODE]\n"
		 "                 [-o \"OPTIONS\"]\n"), progname);
	printf(_("  %s reload  [-D DATADIR] [-s]\n"), progname);
	printf(_("  %s status  [-D DATADIR]\n"), progname);
	printf(_("  %s kill    SIGNALNAME PID\n"), progname);
#if defined(WIN32) || defined(__CYGWIN__)
	printf(_("  %s register   [-N SERVICENAME] [-U USERNAME] [-P PASSWORD] [-D DATADIR]\n"
		 "                    [-w] [-t SECS] [-o \"OPTIONS\"]\n"), progname);
	printf(_("  %s unregister [-N SERVICENAME]\n"), progname);
#endif

	printf(_("\nCommon options:\n"));
	printf(_("  -D, --pgdata DATADIR   location of the database storage area\n"));
	printf(_("  -s, --silent           only print errors, no informational messages\n"));
	printf(_("  -t SECS                seconds to wait when using -w option\n"));
	printf(_("  -w                     wait until operation completes\n"));
	printf(_("  -W                     do not wait until operation completes\n"));
	printf(_("  --help                 show this help, then exit\n"));
	printf(_("  --version              output version information, then exit\n"));
	printf(_("  --gp-version           output Greenplum version information, then exit\n"));
	printf(_("(The default is to wait for shutdown, but not for start or restart.)\n\n"));
	printf(_("If the -D option is omitted, the environment variable PGDATA is used.\n"));

	printf(_("\nOptions for start or restart:\n"));
	printf(_("  -l, --log FILENAME     write (or append) server log to FILENAME\n"));
	printf(_("  -o OPTIONS             command line options to pass to postgres\n"
			 "                         (PostgreSQL server executable)\n"));
	printf(_("  -p PATH-TO-POSTGRES    normally not necessary\n"));
#if defined(HAVE_GETRLIMIT) && defined(RLIMIT_CORE)
	printf(_("  -c, --core-files       allow postgres to produce core files\n"));
#else
	printf(_("  -c, --core-files       not applicable on this platform\n"));
#endif
	printf(_("\nOptions for stop or restart:\n"));
	printf(_("  -m SHUTDOWN-MODE   can be \"smart\", \"fast\", or \"immediate\"\n"));

	printf(_("\nShutdown modes are:\n"));
	printf(_("  smart       quit after all clients have disconnected\n"));
	printf(_("  fast        quit directly, with proper shutdown\n"));
	printf(_("  immediate   quit without complete shutdown; will lead to recovery on restart\n"));

	printf(_("\nAllowed signal names for kill:\n"));
	printf("  HUP INT QUIT ABRT TERM USR1 USR2\n");

#if defined(WIN32) || defined(__CYGWIN__)
	printf(_("\nOptions for register and unregister:\n"));
	printf(_("  -N SERVICENAME  service name with which to register PostgreSQL server\n"));
	printf(_("  -P PASSWORD     password of account to register PostgreSQL server\n"));
	printf(_("  -U USERNAME     user name of account to register PostgreSQL server\n"));
#endif

	printf(_("\nReport bugs to <bugs@greenplum.org>.\n"));
}



static void
set_mode(char *modeopt)
{
	if (strcmp(modeopt, "s") == 0 || strcmp(modeopt, "smart") == 0)
	{
		shutdown_mode = SMART_MODE;
		sig = SIGTERM;
	}
	else if (strcmp(modeopt, "f") == 0 || strcmp(modeopt, "fast") == 0)
	{
		shutdown_mode = FAST_MODE;
		sig = SIGINT;
	}
	else if (strcmp(modeopt, "i") == 0 || strcmp(modeopt, "immediate") == 0)
	{
		shutdown_mode = IMMEDIATE_MODE;
		sig = SIGQUIT;
	}
	else
	{
		write_stderr(_("%s: unrecognized shutdown mode \"%s\"\n"), progname, modeopt);
		do_advice();
		exit(1);
	}
}



static void
set_sig(char *signame)
{
	if (!strcmp(signame, "HUP"))
		sig = SIGHUP;
	else if (!strcmp(signame, "INT"))
		sig = SIGINT;
	else if (!strcmp(signame, "QUIT"))
		sig = SIGQUIT;
	else if (!strcmp(signame, "ABRT"))
		sig = SIGABRT;

	/*
	 * probably should NOT provide SIGKILL
	 *
	 * else if (!strcmp(signame,"KILL")) sig = SIGKILL;
	 */
	else if (!strcmp(signame, "TERM"))
		sig = SIGTERM;
	else if (!strcmp(signame, "USR1"))
		sig = SIGUSR1;
	else if (!strcmp(signame, "USR2"))
		sig = SIGUSR2;
	else
	{
		write_stderr(_("%s: unrecognized signal name \"%s\"\n"), progname, signame);
		do_advice();
		exit(1);
	}

}



int
main(int argc, char **argv)
{
	static struct option long_options[] = {
		{"help", no_argument, NULL, '?'},
		{"version", no_argument, NULL, 'V'},
		{"log", required_argument, NULL, 'l'},
		{"mode", required_argument, NULL, 'm'},
		{"pgdata", required_argument, NULL, 'D'},
		{"silent", no_argument, NULL, 's'},
		{"timeout", required_argument, NULL, 't'},
		{"core-files", no_argument, NULL, 'c'},
		{"wrapper", optional_argument, NULL, 'q'},
		{"wrapper-args", optional_argument, NULL, 'Q'},
		{NULL, 0, NULL, 0}
	};

	int			option_index;
	int			c;
	pgpid_t		killproc = 0;

#if defined(WIN32) || defined(__CYGWIN__)
	setvbuf(stderr, NULL, _IONBF, 0);
#endif

	progname = get_progname(argv[0]);
	set_pglocale_pgservice(argv[0], "pg_ctl");

	/*
	 * save argv[0] so do_start() can look for the postmaster if necessary. we
	 * don't look for postmaster here because in many cases we won't need it.
	 */
	argv0 = argv[0];

	umask(077);

	/* support --help and --version even if invoked as root */
	if (argc > 1)
	{
		if (strcmp(argv[1], "-h") == 0 || strcmp(argv[1], "--help") == 0 ||
			strcmp(argv[1], "-?") == 0)
		{
			do_help();
			exit(0);
		}
		else if (strcmp(argv[1], "-V") == 0 || strcmp(argv[1], "--version") == 0)
		{
			printf("%s (Greenplum Database) %s\n", progname, PG_VERSION);
			exit(0);
		}
		else if (strcmp(argv[1], "--gp-version") == 0)
		{
			printf("%s (Greenplum Database) %s\n", progname, GP_VERSION);
			exit(0);
		}
	}

	/*
	 * Disallow running as root, to forestall any possible security holes.
	 */
#ifndef WIN32
	if (geteuid() == 0)
	{
		write_stderr(_("%s: cannot be run as root\n"
					   "Please log in (using, e.g., \"su\") as the "
					   "(unprivileged) user that will\n"
					   "own the server process.\n"),
					 progname);
		exit(1);
	}
#endif

	/*
	 * 'Action' can be before or after args so loop over both. Some
	 * getopt_long() implementations will reorder argv[] to place all flags
	 * first (GNU?), but we don't rely on it. Our /port version doesn't do
	 * that.
	 */
	optind = 1;

	/* process command-line options */
	while (optind < argc)
	{
		while ((c = getopt_long(argc, argv, "cD:l:m:N:o:p:P:st:U:wW", long_options, &option_index)) != -1)
		{
			switch (c)
			{
				case 'D':
					{
						char	   *pgdata_D;
						char	   *env_var = pg_malloc(strlen(optarg) + 8);

						pgdata_D = xstrdup(optarg);
						canonicalize_path(pgdata_D);
						snprintf(env_var, strlen(optarg) + 8, "PGDATA=%s",
								 pgdata_D);
						putenv(env_var);

						/*
						 * We could pass PGDATA just in an environment
						 * variable but we do -D too for clearer postmaster
						 * 'ps' display
						 */
						pgdata_opt = pg_malloc(strlen(pgdata_D) + 7);
						snprintf(pgdata_opt, strlen(pgdata_D) + 7,
								 "-D \"%s\" ",
								 pgdata_D);
						break;
					}
				case 'l':
					log_file = xstrdup(optarg);
					break;
				case 'm':
					set_mode(optarg);
					break;
				case 'N':
					register_servicename = xstrdup(optarg);
					break;
				case 'o':
					post_opts = xstrdup(optarg);
					break;
				case 'p':
					postgres_path = xstrdup(optarg);
					break;
				case 'P':
					register_password = xstrdup(optarg);
					break;
				case 's':
					silent_mode = true;
					break;
				case 't':
					wait_seconds = atoi(optarg);
					break;
				case 'U':
					if (strchr(optarg, '\\'))
						register_username = xstrdup(optarg);
					else
						/* Prepend .\ for local accounts */
					{
						register_username = malloc(strlen(optarg) + 3);
						if (!register_username)
						{
							write_stderr(_("%s: out of memory\n"), progname);
							exit(1);
						}
						strcpy(register_username, ".\\");
						strcat(register_username, optarg);
					}
					break;
				case 'w':
					do_wait = true;
					wait_set = true;
					break;
				case 'W':
					do_wait = false;
					wait_set = true;
					break;
				case 'c':
					allow_core_files = true;
					break;
				case 'q':
					wrapper = xstrdup(optarg);
					break;
				case 'Q':
					wrapper_args = xstrdup(optarg);
					break;
				default:
					/* getopt_long already issued a suitable error message */
					do_advice();
					exit(1);
			}
		}

		/* Process an action */
		if (optind < argc)
		{
			if (ctl_command != NO_COMMAND)
			{
				write_stderr(_("%s: too many command-line arguments (first is \"%s\")\n"), progname, argv[optind]);
				do_advice();
				exit(1);
			}

			if (strcmp(argv[optind], "start") == 0)
				ctl_command = START_COMMAND;
			else if (strcmp(argv[optind], "stop") == 0)
				ctl_command = STOP_COMMAND;
			else if (strcmp(argv[optind], "restart") == 0)
				ctl_command = RESTART_COMMAND;
			else if (strcmp(argv[optind], "reload") == 0)
				ctl_command = RELOAD_COMMAND;
			else if (strcmp(argv[optind], "status") == 0)
				ctl_command = STATUS_COMMAND;
			else if (strcmp(argv[optind], "promote") == 0)
				ctl_command = PROMOTE_COMMAND;
			else if (strcmp(argv[optind], "kill") == 0)
			{
				if (argc - optind < 3)
				{
					write_stderr(_("%s: missing arguments for kill mode\n"), progname);
					do_advice();
					exit(1);
				}
				ctl_command = KILL_COMMAND;
				set_sig(argv[++optind]);
				killproc = atol(argv[++optind]);
			}
#if defined(WIN32) || defined(__CYGWIN__)
			else if (strcmp(argv[optind], "register") == 0)
				ctl_command = REGISTER_COMMAND;
			else if (strcmp(argv[optind], "unregister") == 0)
				ctl_command = UNREGISTER_COMMAND;
			else if (strcmp(argv[optind], "runservice") == 0)
				ctl_command = RUN_AS_SERVICE_COMMAND;
#endif
			else
			{
				write_stderr(_("%s: unrecognized operation mode \"%s\"\n"), progname, argv[optind]);
				do_advice();
				exit(1);
			}
			optind++;
		}
	}

	if (ctl_command == NO_COMMAND)
	{
		write_stderr(_("%s: no operation specified\n"), progname);
		do_advice();
		exit(1);
	}

	/* Note we put any -D switch into the env var above */
	pg_data = getenv("PGDATA");
	if (pg_data)
	{
		pg_data = xstrdup(pg_data);
		canonicalize_path(pg_data);
	}

	if (pg_data == NULL &&
		ctl_command != KILL_COMMAND && ctl_command != UNREGISTER_COMMAND)
	{
		write_stderr(_("%s: no database directory specified "
					   "and environment variable PGDATA unset\n"),
					 progname);
		do_advice();
		exit(1);
	}

	if (!wait_set)
	{
		switch (ctl_command)
		{
			case RESTART_COMMAND:
			case START_COMMAND:
				do_wait = false;
				break;
			case STOP_COMMAND:
				do_wait = true;
				break;
			default:
				break;
		}
	}

	if (ctl_command == RELOAD_COMMAND)
	{
		sig = SIGHUP;
		do_wait = false;
	}

	if (pg_data)
	{
		snprintf(def_postopts_file, MAXPGPATH, "%s/postmaster.opts.default", pg_data);
		snprintf(postopts_file, MAXPGPATH, "%s/postmaster.opts", pg_data);
		snprintf(pid_file, MAXPGPATH, "%s/postmaster.pid", pg_data);
		snprintf(conf_file, MAXPGPATH, "%s/postgresql.conf", pg_data);
		snprintf(backup_file, MAXPGPATH, "%s/backup_label", pg_data);
		snprintf(recovery_file, MAXPGPATH, "%s/recovery.conf", pg_data);
		snprintf(promote_file, MAXPGPATH, "%s/promote", pg_data);
	}

	switch (ctl_command)
	{
		case STATUS_COMMAND:
			do_status();
			break;
		case START_COMMAND:
			do_start();
			break;
		case STOP_COMMAND:
			do_stop();
			break;
		case RESTART_COMMAND:
			do_restart();
			break;
		case RELOAD_COMMAND:
			do_reload();
			break;
		case PROMOTE_COMMAND:
			do_promote();
			break;
		case KILL_COMMAND:
			do_kill(killproc);
			break;
#if defined(WIN32) || defined(__CYGWIN__)
		case REGISTER_COMMAND:
			pgwin32_doRegister();
			break;
		case UNREGISTER_COMMAND:
			pgwin32_doUnregister();
			break;
		case RUN_AS_SERVICE_COMMAND:
			pgwin32_doRunAsService();
			break;
#endif
		default:
			break;
	}

	exit(0);
}<|MERGE_RESOLUTION|>--- conflicted
+++ resolved
@@ -4,11 +4,7 @@
  *
  * Portions Copyright (c) 1996-2009, PostgreSQL Global Development Group
  *
-<<<<<<< HEAD
- * $PostgreSQL: pgsql/src/bin/pg_ctl/pg_ctl.c,v 1.92.2.8 2009/11/14 15:39:41 mha Exp $
-=======
  * $PostgreSQL: pgsql/src/bin/pg_ctl/pg_ctl.c,v 1.96 2008/02/29 23:31:20 adunstan Exp $
->>>>>>> 0f855d62
  *
  *-------------------------------------------------------------------------
  */
@@ -55,13 +51,10 @@
 typedef long pgpid_t;
 
 
-<<<<<<< HEAD
 /* postgres version ident string */
 #define PM_VERSIONSTR "postgres (Greenplum Database) " PG_VERSION "\n"
 
 
-=======
->>>>>>> 0f855d62
 typedef enum
 {
 	SMART_MODE,
@@ -506,29 +499,18 @@
 	char		portstr[32];
 	char	   *p;
 	char	   *q;
-<<<<<<< HEAD
 	char		connstr[MAXPGPATH * 2 + 256]; /* Should be way more than enough! */
 	static const char *backend_options = "'-c gp_session_role=utility'";
-=======
-	char		connstr[128];	/* Should be way more than enough! */
->>>>>>> 0f855d62
 
 	*portstr = '\0';
 
 	/*
 	 * Look in post_opts for a -p switch.
 	 *
-<<<<<<< HEAD
-	 * This parsing code is not amazingly bright; it could for instance get
-	 * fooled if ' -p' occurs within a quoted argument value.  Given that few
-	 * people pass complicated settings in post_opts, it's probably good
-	 * enough.
-=======
 	 * This parsing code is not amazingly bright; it could for instance
 	 * get fooled if ' -p' occurs within a quoted argument value.  Given
 	 * that few people pass complicated settings in post_opts, it's
 	 * probably good enough.
->>>>>>> 0f855d62
 	 */
 	for (p = post_opts; *p;)
 	{
@@ -560,13 +542,8 @@
 	/*
 	 * Search config file for a 'port' option.
 	 *
-<<<<<<< HEAD
-	 * This parsing code isn't amazingly bright either, but it should be okay
-	 * for valid port settings.
-=======
 	 * This parsing code isn't amazingly bright either, but it should be
 	 * okay for valid port settings.
->>>>>>> 0f855d62
 	 */
 	if (!*portstr)
 	{
@@ -1697,15 +1674,9 @@
 	}
 
 #ifndef __CYGWIN__
-<<<<<<< HEAD
-	AddUserToDacl(processInfo->hProcess);
-#endif
-
-=======
-    AddUserToDacl(processInfo->hProcess);
-#endif
-    
->>>>>>> 0f855d62
+    AddUserToTokenDacl(processInfo->hProcess);
+#endif
+
 	CloseHandle(restrictedToken);
 
 	ResumeThread(processInfo->hThread);
