--- conflicted
+++ resolved
@@ -5,11 +5,7 @@
  * Portions Copyright (c) 1996-2009, PostgreSQL Global Development Group
  * Portions Copyright (c) 1994, Regents of the University of California
  *
-<<<<<<< HEAD
- * $PostgreSQL: pgsql/src/bin/scripts/dropdb.c,v 1.27 2009/02/26 16:20:55 petere Exp $
-=======
  * $PostgreSQL: pgsql/src/bin/scripts/dropdb.c,v 1.23 2008/12/11 07:34:08 petere Exp $
->>>>>>> 38e93482
  *
  *-------------------------------------------------------------------------
  */
