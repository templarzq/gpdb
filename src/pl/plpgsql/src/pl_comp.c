/*-------------------------------------------------------------------------
 *
 * pl_comp.c		- Compiler part of the PL/pgSQL
 *			  procedural language
 *
 * Portions Copyright (c) 1996-2009, PostgreSQL Global Development Group
 * Portions Copyright (c) 1994, Regents of the University of California
 *
 *
 * IDENTIFICATION
<<<<<<< HEAD
 *	  $PostgreSQL: pgsql/src/pl/plpgsql/src/pl_comp.c,v 1.108.2.3 2008/10/09 16:35:19 tgl Exp $
=======
 *	  $PostgreSQL: pgsql/src/pl/plpgsql/src/pl_comp.c,v 1.110 2007/01/30 22:05:12 tgl Exp $
>>>>>>> 147a3ce1
 *
 *-------------------------------------------------------------------------
 */

#include "plpgsql.h"

#include <ctype.h>

#include "pl_gram.h"

#include "access/heapam.h"
#include "catalog/namespace.h"
#include "catalog/pg_attrdef.h"
#include "catalog/pg_attribute.h"
#include "catalog/pg_class.h"
#include "catalog/pg_proc.h"
#include "catalog/pg_type.h"
#include "funcapi.h"
#include "nodes/makefuncs.h"
#include "parser/gramparse.h"
#include "parser/parse_type.h"
#include "tcop/tcopprot.h"
#include "utils/array.h"
#include "utils/builtins.h"
#include "utils/lsyscache.h"
#include "utils/memutils.h"
#include "utils/syscache.h"


/* ----------
 * Our own local and global variables
 * ----------
 */
static int	datums_alloc;
int			plpgsql_nDatums;
PLpgSQL_datum **plpgsql_Datums;
static int	datums_last = 0;

int			plpgsql_error_lineno;
char	   *plpgsql_error_funcname;
bool		plpgsql_DumpExecTree = false;
bool		plpgsql_check_syntax = false;

PLpgSQL_function *plpgsql_curr_compile;

/* A context appropriate for short-term allocs during compilation */
MemoryContext compile_tmp_cxt;

/* ----------
 * Hash table for compiled functions
 * ----------
 */
static HTAB *plpgsql_HashTable = NULL;

typedef struct plpgsql_hashent
{
	PLpgSQL_func_hashkey key;
	PLpgSQL_function *function;
} plpgsql_HashEnt;

#define FUNCS_PER_USER		128 /* initial table size */

/* ----------
 * Lookup table for EXCEPTION condition names
 * ----------
 */
typedef struct
{
	const char *label;
	int			sqlerrstate;
} ExceptionLabelMap;

static const ExceptionLabelMap exception_label_map[] = {
#include "plerrcodes.h"
	{NULL, 0}
};


/* ----------
 * static prototypes
 * ----------
 */
static PLpgSQL_function *do_compile(FunctionCallInfo fcinfo,
		   HeapTuple procTup,
		   PLpgSQL_function *function,
		   PLpgSQL_func_hashkey *hashkey,
		   bool forValidator);
static PLpgSQL_row *build_row_from_class(Oid classOid);
static PLpgSQL_row *build_row_from_vars(PLpgSQL_variable **vars, int numvars);
static PLpgSQL_type *build_datatype(HeapTuple typeTup, int32 typmod);
static void compute_function_hashkey(FunctionCallInfo fcinfo,
						 Form_pg_proc procStruct,
						 PLpgSQL_func_hashkey *hashkey,
						 bool forValidator);
static void plpgsql_resolve_polymorphic_argtypes(int numargs,
									 Oid *argtypes, char *argmodes,
									 Node *call_expr, bool forValidator,
									 const char *proname);
static PLpgSQL_function *plpgsql_HashTableLookup(PLpgSQL_func_hashkey *func_key);
static void plpgsql_HashTableInsert(PLpgSQL_function *function,
						PLpgSQL_func_hashkey *func_key);
static void plpgsql_HashTableDelete(PLpgSQL_function *function);
static void delete_function(PLpgSQL_function *func);

/* ----------
 * plpgsql_compile		Make an execution tree for a PL/pgSQL function.
 *
 * If forValidator is true, we're only compiling for validation purposes,
 * and so some checks are skipped.
 *
 * Note: it's important for this to fall through quickly if the function
 * has already been compiled.
 * ----------
 */
PLpgSQL_function *
plpgsql_compile(FunctionCallInfo fcinfo, bool forValidator)
{
	Oid			funcOid = fcinfo->flinfo->fn_oid;
	HeapTuple	procTup;
	Form_pg_proc procStruct;
	PLpgSQL_function *function;
	PLpgSQL_func_hashkey hashkey;
	bool		function_valid = false;
	bool		hashkey_valid = false;

	/*
	 * Lookup the pg_proc tuple by Oid; we'll need it in any case
	 */
	procTup = SearchSysCache(PROCOID,
							 ObjectIdGetDatum(funcOid),
							 0, 0, 0);
	if (!HeapTupleIsValid(procTup))
		elog(ERROR, "cache lookup failed for function %u", funcOid);
	procStruct = (Form_pg_proc) GETSTRUCT(procTup);

	/*
	 * See if there's already a cache entry for the current FmgrInfo. If not,
	 * try to find one in the hash table.
	 */
	function = (PLpgSQL_function *) fcinfo->flinfo->fn_extra;

recheck:
	if (!function)
	{
		/* Compute hashkey using function signature and actual arg types */
		compute_function_hashkey(fcinfo, procStruct, &hashkey, forValidator);
		hashkey_valid = true;

		/* And do the lookup */
		function = plpgsql_HashTableLookup(&hashkey);
	}

	if (function)
	{
		/* We have a compiled function, but is it still valid? */
		if (function->fn_xmin == HeapTupleHeaderGetXmin(procTup->t_data) &&
<<<<<<< HEAD
			ItemPointerEquals(&function->fn_tid, &procTup->t_self))
=======
			function->fn_cmin == HeapTupleHeaderGetCmin(procTup->t_data))
>>>>>>> 147a3ce1
			function_valid = true;
		else
		{
			/*
			 * Nope, so remove it from hashtable and try to drop associated
			 * storage (if not done already).
			 */
			delete_function(function);
			/*
			 * If the function isn't in active use then we can overwrite the
			 * func struct with new data, allowing any other existing fn_extra
			 * pointers to make use of the new definition on their next use.
			 * If it is in use then just leave it alone and make a new one.
			 * (The active invocations will run to completion using the
			 * previous definition, and then the cache entry will just be
			 * leaked; doesn't seem worth adding code to clean it up, given
			 * what a corner case this is.)
			 *
			 * If we found the function struct via fn_extra then it's possible
			 * a replacement has already been made, so go back and recheck
			 * the hashtable.
			 */
			if (function->use_count != 0)
			{
				function = NULL;
				if (!hashkey_valid)
					goto recheck;
			}
		}
	}

	/*
	 * If the function wasn't found or was out-of-date, we have to compile it
	 */
	if (!function_valid)
	{
		/*
		 * Calculate hashkey if we didn't already; we'll need it to store the
		 * completed function.
		 */
		if (!hashkey_valid)
			compute_function_hashkey(fcinfo, procStruct, &hashkey,
									 forValidator);

		/*
		 * Do the hard part.
		 */
		function = do_compile(fcinfo, procTup, function,
							  &hashkey, forValidator);
	}

	ReleaseSysCache(procTup);

	/*
	 * Save pointer in FmgrInfo to avoid search on subsequent calls
	 */
	fcinfo->flinfo->fn_extra = (void *) function;

	/*
	 * Finally return the compiled function
	 */
	return function;
}

/*
 * This is the slow part of plpgsql_compile().
 *
 * The passed-in "function" pointer is either NULL or an already-allocated
 * function struct to overwrite.
 *
 * While compiling a function, the CurrentMemoryContext is the
 * per-function memory context of the function we are compiling. That
 * means a palloc() will allocate storage with the same lifetime as
 * the function itself.
 *
 * Because palloc()'d storage will not be immediately freed, temporary
 * allocations should either be performed in a short-lived memory
 * context or explicitly pfree'd. Since not all backend functions are
 * careful about pfree'ing their allocations, it is also wise to
 * switch into a short-term context before calling into the
 * backend. An appropriate context for performing short-term
 * allocations is the compile_tmp_cxt.
 *
 * NB: this code is not re-entrant.  We assume that nothing we do here could
 * result in the invocation of another plpgsql function.
 */
static PLpgSQL_function *
do_compile(FunctionCallInfo fcinfo,
		   HeapTuple procTup,
		   PLpgSQL_function *function,
		   PLpgSQL_func_hashkey *hashkey,
		   bool forValidator)
{
	Form_pg_proc procStruct = (Form_pg_proc) GETSTRUCT(procTup);
	int			functype = CALLED_AS_TRIGGER(fcinfo) ? T_TRIGGER : T_FUNCTION;
	Datum		prosrcdatum;
	bool		isnull;
	char	   *proc_source;
	HeapTuple	typeTup;
	Form_pg_type typeStruct;
	PLpgSQL_variable *var;
	PLpgSQL_rec *rec;
	int			i;
	ErrorContextCallback plerrcontext;
	int			parse_rc;
	Oid			rettypeid;
	int			numargs;
	int			num_in_args = 0;
	int			num_out_args = 0;
	Oid		   *argtypes;
	char	  **argnames;
	char	   *argmodes;
	int		   *in_arg_varnos = NULL;
	PLpgSQL_variable **out_arg_variables;
	MemoryContext func_cxt;

	/*
	 * Setup the scanner input and error info.	We assume that this function
	 * cannot be invoked recursively, so there's no need to save and restore
	 * the static variables used here.
	 */
	prosrcdatum = SysCacheGetAttr(PROCOID, procTup,
								  Anum_pg_proc_prosrc, &isnull);
	if (isnull)
		elog(ERROR, "null prosrc");
	proc_source = DatumGetCString(DirectFunctionCall1(textout, prosrcdatum));
	plpgsql_scanner_init(proc_source, functype);

	plpgsql_error_funcname = pstrdup(NameStr(procStruct->proname));
	plpgsql_error_lineno = 0;

	/*
	 * Setup error traceback support for ereport()
	 */
	plerrcontext.callback = plpgsql_compile_error_callback;
	plerrcontext.arg = forValidator ? proc_source : NULL;
	plerrcontext.previous = error_context_stack;
	error_context_stack = &plerrcontext;

	/*
	 * Initialize the compiler
	 */
	plpgsql_ns_init();
	plpgsql_ns_push(NULL);
	plpgsql_DumpExecTree = false;

	datums_alloc = 128;
	plpgsql_nDatums = 0;
	/* This is short-lived, so needn't allocate in function's cxt */
	plpgsql_Datums = palloc(sizeof(PLpgSQL_datum *) * datums_alloc);
	datums_last = 0;

	/*
	 * Do extra syntax checks when validating the function definition. We skip
	 * this when actually compiling functions for execution, for performance
	 * reasons.
	 */
	plpgsql_check_syntax = forValidator;

	/*
	 * Create the new function struct, if not done already.  The function
	 * structs are never thrown away, so keep them in TopMemoryContext.
	 */
	if (function == NULL)
	{
		function = (PLpgSQL_function *)
			MemoryContextAllocZero(TopMemoryContext, sizeof(PLpgSQL_function));
	}
	else
	{
		/* re-using a previously existing struct, so clear it out */
		memset(function, 0, sizeof(PLpgSQL_function));
	}
	plpgsql_curr_compile = function;

	/*
	 * All the rest of the compile-time storage (e.g. parse tree) is kept in
	 * its own memory context, so it can be reclaimed easily.
	 */
	func_cxt = AllocSetContextCreate(TopMemoryContext,
									 "PL/PgSQL function context",
									 ALLOCSET_DEFAULT_MINSIZE,
									 ALLOCSET_DEFAULT_INITSIZE,
									 ALLOCSET_DEFAULT_MAXSIZE);
	compile_tmp_cxt = MemoryContextSwitchTo(func_cxt);

	function->fn_name = pstrdup(NameStr(procStruct->proname));
	function->fn_oid = fcinfo->flinfo->fn_oid;
	function->fn_xmin = HeapTupleHeaderGetXmin(procTup->t_data);
	function->fn_tid = procTup->t_self;
	function->fn_functype = functype;
	function->fn_cxt = func_cxt;
	function->out_param_varno = -1;		/* set up for no OUT param */

	switch (functype)
	{
		case T_FUNCTION:

			/*
			 * Fetch info about the procedure's parameters. Allocations aren't
			 * needed permanently, so make them in tmp cxt.
			 *
			 * We also need to resolve any polymorphic input or output
			 * argument types.	In validation mode we won't be able to, so we
			 * arbitrarily assume we are dealing with integers.
			 */
			MemoryContextSwitchTo(compile_tmp_cxt);

			numargs = get_func_arg_info(procTup,
										&argtypes, &argnames, &argmodes);

			plpgsql_resolve_polymorphic_argtypes(numargs, argtypes, argmodes,
												 fcinfo->flinfo->fn_expr,
												 forValidator,
												 plpgsql_error_funcname);

			in_arg_varnos = (int *) palloc(numargs * sizeof(int));
			out_arg_variables = (PLpgSQL_variable **) palloc(numargs * sizeof(PLpgSQL_variable *));

			MemoryContextSwitchTo(func_cxt);

			/*
			 * Create the variables for the procedure's parameters.
			 */
			for (i = 0; i < numargs; i++)
			{
				char		buf[32];
				Oid			argtypeid = argtypes[i];
				char		argmode = argmodes ? argmodes[i] : PROARGMODE_IN;
				PLpgSQL_type *argdtype;
				PLpgSQL_variable *argvariable;
				int			argitemtype;

				/* Create $n name for variable */
				snprintf(buf, sizeof(buf), "$%d", i + 1);

				/* Create datatype info */
				argdtype = plpgsql_build_datatype(argtypeid, -1);

				/* Disallow pseudotype argument */
				/* (note we already replaced ANYARRAY/ANYELEMENT) */
				/* (build_variable would do this, but wrong message) */
				if (argdtype->ttype != PLPGSQL_TTYPE_SCALAR &&
					argdtype->ttype != PLPGSQL_TTYPE_ROW)
					ereport(ERROR,
							(errcode(ERRCODE_FEATURE_NOT_SUPPORTED),
							 errmsg("plpgsql functions cannot take type %s",
									format_type_be(argtypeid))));

				/* Build variable and add to datum list */
				argvariable = plpgsql_build_variable(buf, 0,
													 argdtype, false);

				if (argvariable->dtype == PLPGSQL_DTYPE_VAR)
				{
					argitemtype = PLPGSQL_NSTYPE_VAR;
					/* input argument vars are forced to be CONSTANT */
					if (argmode == PROARGMODE_IN ||
						argmode == PROARGMODE_VARIADIC)
						((PLpgSQL_var *) argvariable)->isconst = true;
				}
				else
				{
					Assert(argvariable->dtype == PLPGSQL_DTYPE_ROW);
					argitemtype = PLPGSQL_NSTYPE_ROW;
				}

				/* Remember arguments in appropriate arrays */
				switch (argmode)
				{
					/* input modes */
					case PROARGMODE_IN:
					case PROARGMODE_VARIADIC:
						in_arg_varnos[num_in_args++] = argvariable->dno;
						break;

					/* output modes */
					case PROARGMODE_OUT:
					case PROARGMODE_TABLE:
						out_arg_variables[num_out_args++] = argvariable;
						break;

					/* both */
					case PROARGMODE_INOUT:
						in_arg_varnos[num_in_args++] = argvariable->dno;
						out_arg_variables[num_out_args++] = argvariable;
						break;

					default:
						ereport(ERROR, 
								(errcode(ERRCODE_FEATURE_NOT_SUPPORTED),
								 errmsg("plpgsql functions do not support argmode '%c'",
										argmode)));
						break;								 
				}

				/* Add to namespace under the $n name */
				plpgsql_ns_additem(argitemtype, argvariable->dno, buf);

				/* If there's a name for the argument, make an alias */
				if (argnames && argnames[i][0] != '\0')
					plpgsql_ns_additem(argitemtype, argvariable->dno,
									   argnames[i]);
			}

			/*
			 * If there's just one OUT parameter, out_param_varno points
			 * directly to it.	If there's more than one, build a row that
			 * holds all of them.
			 */
			if (num_out_args == 1)
				function->out_param_varno = out_arg_variables[0]->dno;
			else if (num_out_args > 1)
			{
				PLpgSQL_row *row = build_row_from_vars(out_arg_variables,
													   num_out_args);

				plpgsql_adddatum((PLpgSQL_datum *) row);
				function->out_param_varno = row->rowno;
			}

			/*
			 * Check for a polymorphic returntype. If found, use the actual
			 * returntype type from the caller's FuncExpr node, if we have
			 * one.  (In validation mode we arbitrarily assume we are dealing
			 * with integers.)
			 *
			 * Note: errcode is FEATURE_NOT_SUPPORTED because it should always
			 * work; if it doesn't we're in some context that fails to make
			 * the info available.
			 */
			rettypeid = procStruct->prorettype;
			if (rettypeid == ANYARRAYOID || rettypeid == ANYELEMENTOID)
			{
				if (forValidator)
				{
					if (rettypeid == ANYARRAYOID)
						rettypeid = INT4ARRAYOID;
					else
						rettypeid = INT4OID;
				}
				else
				{
					rettypeid = get_fn_expr_rettype(fcinfo->flinfo);
					if (!OidIsValid(rettypeid))
						ereport(ERROR,
								(errcode(ERRCODE_FEATURE_NOT_SUPPORTED),
							 errmsg("could not determine actual return type "
									"for polymorphic function \"%s\"",
									plpgsql_error_funcname)));
				}
			}

			/*
			 * Normal function has a defined returntype
			 */
			function->fn_rettype = rettypeid;
			function->fn_retset = procStruct->proretset;

			/*
			 * Lookup the function's return type
			 */
			typeTup = SearchSysCache(TYPEOID,
									 ObjectIdGetDatum(rettypeid),
									 0, 0, 0);
			if (!HeapTupleIsValid(typeTup))
				elog(ERROR, "cache lookup failed for type %u", rettypeid);
			typeStruct = (Form_pg_type) GETSTRUCT(typeTup);

			/* Disallow pseudotype result, except VOID or RECORD */
			/* (note we already replaced ANYARRAY/ANYELEMENT) */
			if (typeStruct->typtype == 'p')
			{
				if (rettypeid == VOIDOID ||
					rettypeid == RECORDOID)
					 /* okay */ ;
				else if (rettypeid == TRIGGEROID)
					ereport(ERROR,
							(errcode(ERRCODE_FEATURE_NOT_SUPPORTED),
							 errmsg("trigger functions may only be called as triggers")));
				else
					ereport(ERROR,
							(errcode(ERRCODE_FEATURE_NOT_SUPPORTED),
							 errmsg("plpgsql functions cannot return type %s",
									format_type_be(rettypeid))));
			}

			if (typeStruct->typrelid != InvalidOid ||
				rettypeid == RECORDOID)
				function->fn_retistuple = true;
			else
			{
				function->fn_retbyval = typeStruct->typbyval;
				function->fn_rettyplen = typeStruct->typlen;
				function->fn_rettypioparam = getTypeIOParam(typeTup);
				fmgr_info(typeStruct->typinput, &(function->fn_retinput));

				/*
				 * install $0 reference, but only for polymorphic return
				 * types, and not when the return is specified through an
				 * output parameter.
				 */
				if ((procStruct->prorettype == ANYARRAYOID ||
					 procStruct->prorettype == ANYELEMENTOID) &&
					num_out_args == 0)
				{
					(void) plpgsql_build_variable("$0", 0,
												  build_datatype(typeTup, -1),
												  true);
				}
			}
			ReleaseSysCache(typeTup);
			break;

		case T_TRIGGER:
			/* Trigger procedure's return type is unknown yet */
			function->fn_rettype = InvalidOid;
			function->fn_retbyval = false;
			function->fn_retistuple = true;
			function->fn_retset = false;

			/* shouldn't be any declared arguments */
			if (procStruct->pronargs != 0)
				ereport(ERROR,
						(errcode(ERRCODE_INVALID_FUNCTION_DEFINITION),
				  errmsg("trigger functions cannot have declared arguments"),
						 errhint("You probably want to use TG_NARGS and TG_ARGV instead.")));

			/* Add the record for referencing NEW */
			rec = palloc0(sizeof(PLpgSQL_rec));
			rec->dtype = PLPGSQL_DTYPE_REC;
			rec->refname = pstrdup("new");
			rec->tup = NULL;
			rec->tupdesc = NULL;
			rec->freetup = false;
			plpgsql_adddatum((PLpgSQL_datum *) rec);
			plpgsql_ns_additem(PLPGSQL_NSTYPE_REC, rec->recno, rec->refname);
			function->new_varno = rec->recno;

			/* Add the record for referencing OLD */
			rec = palloc0(sizeof(PLpgSQL_rec));
			rec->dtype = PLPGSQL_DTYPE_REC;
			rec->refname = pstrdup("old");
			rec->tup = NULL;
			rec->tupdesc = NULL;
			rec->freetup = false;
			plpgsql_adddatum((PLpgSQL_datum *) rec);
			plpgsql_ns_additem(PLPGSQL_NSTYPE_REC, rec->recno, rec->refname);
			function->old_varno = rec->recno;

			/* Add the variable tg_name */
			var = plpgsql_build_variable("tg_name", 0,
										 plpgsql_build_datatype(NAMEOID, -1),
										 true);
			function->tg_name_varno = var->dno;

			/* Add the variable tg_when */
			var = plpgsql_build_variable("tg_when", 0,
										 plpgsql_build_datatype(TEXTOID, -1),
										 true);
			function->tg_when_varno = var->dno;

			/* Add the variable tg_level */
			var = plpgsql_build_variable("tg_level", 0,
										 plpgsql_build_datatype(TEXTOID, -1),
										 true);
			function->tg_level_varno = var->dno;

			/* Add the variable tg_op */
			var = plpgsql_build_variable("tg_op", 0,
										 plpgsql_build_datatype(TEXTOID, -1),
										 true);
			function->tg_op_varno = var->dno;

			/* Add the variable tg_relid */
			var = plpgsql_build_variable("tg_relid", 0,
										 plpgsql_build_datatype(OIDOID, -1),
										 true);
			function->tg_relid_varno = var->dno;

			/* Add the variable tg_relname */
			var = plpgsql_build_variable("tg_relname", 0,
										 plpgsql_build_datatype(NAMEOID, -1),
										 true);
			function->tg_relname_varno = var->dno;

			/* tg_table_name is now preferred to tg_relname */
			var = plpgsql_build_variable("tg_table_name", 0,
										 plpgsql_build_datatype(NAMEOID, -1),
										 true);
			function->tg_table_name_varno = var->dno;


			/* add variable tg_table_schema */
			var = plpgsql_build_variable("tg_table_schema", 0,
										 plpgsql_build_datatype(NAMEOID, -1),
										 true);
			function->tg_table_schema_varno = var->dno;


			/* Add the variable tg_nargs */
			var = plpgsql_build_variable("tg_nargs", 0,
										 plpgsql_build_datatype(INT4OID, -1),
										 true);
			function->tg_nargs_varno = var->dno;

			break;

		default:
			elog(ERROR, "unrecognized function typecode: %u", functype);
			break;
	}

	/* Remember if function is STABLE/IMMUTABLE */
	function->fn_readonly = (procStruct->provolatile != PROVOLATILE_VOLATILE);

	/*
	 * Create the magic FOUND variable.
	 */
	var = plpgsql_build_variable("found", 0,
								 plpgsql_build_datatype(BOOLOID, -1),
								 true);
	function->found_varno = var->dno;

	/*
	 * Now parse the function's text
	 */
	parse_rc = plpgsql_yyparse();
	if (parse_rc != 0)
		elog(ERROR, "plpgsql parser returned %d", parse_rc);
	function->action = plpgsql_yylval.program;

	plpgsql_scanner_finish();
	pfree(proc_source);

	/*
	 * If it has OUT parameters or returns VOID or returns a set, we allow
	 * control to fall off the end without an explicit RETURN statement. The
	 * easiest way to implement this is to add a RETURN statement to the end
	 * of the statement list during parsing.  However, if the outer block has
	 * an EXCEPTION clause, we need to make a new outer block, since the added
	 * RETURN shouldn't act like it is inside the EXCEPTION clause.
	 */
	if (num_out_args > 0 || function->fn_rettype == VOIDOID ||
		function->fn_retset)
	{
		if (function->action->exceptions != NULL)
		{
			PLpgSQL_stmt_block *new;

			new = palloc0(sizeof(PLpgSQL_stmt_block));
			new->cmd_type = PLPGSQL_STMT_BLOCK;
			new->body = list_make1(function->action);

			function->action = new;
		}
		if (function->action->body == NIL ||
			((PLpgSQL_stmt *) llast(function->action->body))->cmd_type != PLPGSQL_STMT_RETURN)
		{
			PLpgSQL_stmt_return *new;

			new = palloc0(sizeof(PLpgSQL_stmt_return));
			new->cmd_type = PLPGSQL_STMT_RETURN;
			new->expr = NULL;
			new->retvarno = function->out_param_varno;

			function->action->body = lappend(function->action->body, new);
		}
	}

	/*
	 * Complete the function's info
	 */
	function->fn_nargs = procStruct->pronargs;
	for (i = 0; i < function->fn_nargs; i++)
		function->fn_argvarnos[i] = in_arg_varnos[i];
	function->ndatums = plpgsql_nDatums;
	function->datums = palloc(sizeof(PLpgSQL_datum *) * plpgsql_nDatums);
	for (i = 0; i < plpgsql_nDatums; i++)
		function->datums[i] = plpgsql_Datums[i];

	/* Debug dump for completed functions */
	if (plpgsql_DumpExecTree)
		plpgsql_dumptree(function);

	/*
	 * add it to the hash table
	 */
	plpgsql_HashTableInsert(function, hashkey);

	/*
	 * Pop the error context stack
	 */
	error_context_stack = plerrcontext.previous;
	plpgsql_error_funcname = NULL;
	plpgsql_error_lineno = 0;

	plpgsql_check_syntax = false;

	MemoryContextSwitchTo(compile_tmp_cxt);
	compile_tmp_cxt = NULL;
	return function;
}


/*
 * error context callback to let us supply a call-stack traceback. If
 * we are validating, the function source is passed as an
 * argument. This function is public only for the sake of an assertion
 * in gram.y
 */
void
plpgsql_compile_error_callback(void *arg)
{
	if (arg)
	{
		/*
		 * Try to convert syntax error position to reference text of original
		 * CREATE FUNCTION command.
		 */
		if (function_parse_error_transpose((const char *) arg))
			return;

		/*
		 * Done if a syntax error position was reported; otherwise we have to
		 * fall back to a "near line N" report.
		 */
	}

	if (plpgsql_error_funcname)
		errcontext("compile of PL/pgSQL function \"%s\" near line %d",
				   plpgsql_error_funcname, plpgsql_error_lineno);
}


/* ----------
 * plpgsql_parse_word		The scanner calls this to postparse
 *				any single word not found by a
 *				keyword rule.
 * ----------
 */
int
plpgsql_parse_word(char *word)
{
	PLpgSQL_nsitem *nse;
	char	   *cp[1];

	/* Do case conversion and word separation */
	plpgsql_convert_ident(word, cp, 1);

	/*
	 * Recognize tg_argv when compiling triggers
	 */
	if (plpgsql_curr_compile->fn_functype == T_TRIGGER)
	{
		if (strcmp(cp[0], "tg_argv") == 0)
		{
			bool		save_spacescanned = plpgsql_SpaceScanned;
			PLpgSQL_trigarg *trigarg;

			trigarg = palloc0(sizeof(PLpgSQL_trigarg));
			trigarg->dtype = PLPGSQL_DTYPE_TRIGARG;

			if (plpgsql_yylex() != '[')
				plpgsql_yyerror("expected \"[\"");

			trigarg->argnum = plpgsql_read_expression(']', "]");

			plpgsql_adddatum((PLpgSQL_datum *) trigarg);
			plpgsql_yylval.scalar = (PLpgSQL_datum *) trigarg;

			plpgsql_SpaceScanned = save_spacescanned;
			pfree(cp[0]);
			return T_SCALAR;
		}
	}

	/*
	 * Do a lookup on the compiler's namestack
	 */
	nse = plpgsql_ns_lookup(cp[0], NULL);
	if (nse != NULL)
	{
		pfree(cp[0]);
		switch (nse->itemtype)
		{
			case PLPGSQL_NSTYPE_LABEL:
				return T_LABEL;

			case PLPGSQL_NSTYPE_VAR:
				plpgsql_yylval.scalar = plpgsql_Datums[nse->itemno];
				return T_SCALAR;

			case PLPGSQL_NSTYPE_REC:
				plpgsql_yylval.rec = (PLpgSQL_rec *) (plpgsql_Datums[nse->itemno]);
				return T_RECORD;

			case PLPGSQL_NSTYPE_ROW:
				plpgsql_yylval.row = (PLpgSQL_row *) (plpgsql_Datums[nse->itemno]);
				return T_ROW;

			default:
				return T_ERROR;
		}
	}

	/*
	 * Nothing found - up to now it's a word without any special meaning for
	 * us.
	 */
	pfree(cp[0]);
	return T_WORD;
}


/* ----------
 * plpgsql_parse_dblword		Same lookup for two words
 *					separated by a dot.
 * ----------
 */
int
plpgsql_parse_dblword(char *word)
{
	PLpgSQL_nsitem *ns;
	char	   *cp[2];

	/* Do case conversion and word separation */
	plpgsql_convert_ident(word, cp, 2);

	/*
	 * Lookup the first word
	 */
	ns = plpgsql_ns_lookup(cp[0], NULL);
	if (ns == NULL)
	{
		pfree(cp[0]);
		pfree(cp[1]);
		return T_ERROR;
	}

	switch (ns->itemtype)
	{
		case PLPGSQL_NSTYPE_LABEL:

			/*
			 * First word is a label, so second word could be a variable,
			 * record or row in that bodies namestack. Anything else could
			 * only be something in a query given to the SPI manager and
			 * T_ERROR will get eaten up by the collector routines.
			 */
			ns = plpgsql_ns_lookup(cp[1], cp[0]);
			pfree(cp[0]);
			pfree(cp[1]);
			if (ns == NULL)
				return T_ERROR;
			switch (ns->itemtype)
			{
				case PLPGSQL_NSTYPE_VAR:
					plpgsql_yylval.scalar = plpgsql_Datums[ns->itemno];
					return T_SCALAR;

				case PLPGSQL_NSTYPE_REC:
					plpgsql_yylval.rec = (PLpgSQL_rec *) (plpgsql_Datums[ns->itemno]);
					return T_RECORD;

				case PLPGSQL_NSTYPE_ROW:
					plpgsql_yylval.row = (PLpgSQL_row *) (plpgsql_Datums[ns->itemno]);
					return T_ROW;

				default:
					return T_ERROR;
			}
			break;

		case PLPGSQL_NSTYPE_REC:
			{
				/*
				 * First word is a record name, so second word must be a field
				 * in this record.
				 */
				PLpgSQL_recfield *new;

				new = palloc(sizeof(PLpgSQL_recfield));
				new->dtype = PLPGSQL_DTYPE_RECFIELD;
				new->fieldname = pstrdup(cp[1]);
				new->recparentno = ns->itemno;

				plpgsql_adddatum((PLpgSQL_datum *) new);

				plpgsql_yylval.scalar = (PLpgSQL_datum *) new;

				pfree(cp[0]);
				pfree(cp[1]);
				return T_SCALAR;
			}

		case PLPGSQL_NSTYPE_ROW:
			{
				/*
				 * First word is a row name, so second word must be a field in
				 * this row.
				 */
				PLpgSQL_row *row;
				int			i;

				row = (PLpgSQL_row *) (plpgsql_Datums[ns->itemno]);
				for (i = 0; i < row->nfields; i++)
				{
					if (row->fieldnames[i] &&
						strcmp(row->fieldnames[i], cp[1]) == 0)
					{
						plpgsql_yylval.scalar = plpgsql_Datums[row->varnos[i]];
						pfree(cp[0]);
						pfree(cp[1]);
						return T_SCALAR;
					}
				}
				ereport(ERROR,
						(errcode(ERRCODE_UNDEFINED_COLUMN),
						 errmsg("row \"%s\" has no field \"%s\"",
								cp[0], cp[1])));
			}

		default:
			break;
	}

	pfree(cp[0]);
	pfree(cp[1]);
	return T_ERROR;
}


/* ----------
 * plpgsql_parse_tripword		Same lookup for three words
 *					separated by dots.
 * ----------
 */
int
plpgsql_parse_tripword(char *word)
{
	PLpgSQL_nsitem *ns;
	char	   *cp[3];

	/* Do case conversion and word separation */
	plpgsql_convert_ident(word, cp, 3);

	/*
	 * Lookup the first word - it must be a label
	 */
	ns = plpgsql_ns_lookup(cp[0], NULL);
	if (ns == NULL)
	{
		pfree(cp[0]);
		pfree(cp[1]);
		pfree(cp[2]);
		return T_ERROR;
	}
	if (ns->itemtype != PLPGSQL_NSTYPE_LABEL)
	{
		pfree(cp[0]);
		pfree(cp[1]);
		pfree(cp[2]);
		return T_ERROR;
	}

	/*
	 * First word is a label, so second word could be a record or row
	 */
	ns = plpgsql_ns_lookup(cp[1], cp[0]);
	if (ns == NULL)
	{
		pfree(cp[0]);
		pfree(cp[1]);
		pfree(cp[2]);
		return T_ERROR;
	}

	switch (ns->itemtype)
	{
		case PLPGSQL_NSTYPE_REC:
			{
				/*
				 * This word is a record name, so third word must be a field
				 * in this record.
				 */
				PLpgSQL_recfield *new;

				new = palloc(sizeof(PLpgSQL_recfield));
				new->dtype = PLPGSQL_DTYPE_RECFIELD;
				new->fieldname = pstrdup(cp[2]);
				new->recparentno = ns->itemno;

				plpgsql_adddatum((PLpgSQL_datum *) new);

				plpgsql_yylval.scalar = (PLpgSQL_datum *) new;

				pfree(cp[0]);
				pfree(cp[1]);
				pfree(cp[2]);

				return T_SCALAR;
			}

		case PLPGSQL_NSTYPE_ROW:
			{
				/*
				 * This word is a row name, so third word must be a field in
				 * this row.
				 */
				PLpgSQL_row *row;
				int			i;

				row = (PLpgSQL_row *) (plpgsql_Datums[ns->itemno]);
				for (i = 0; i < row->nfields; i++)
				{
					if (row->fieldnames[i] &&
						strcmp(row->fieldnames[i], cp[2]) == 0)
					{
						plpgsql_yylval.scalar = plpgsql_Datums[row->varnos[i]];

						pfree(cp[0]);
						pfree(cp[1]);
						pfree(cp[2]);

						return T_SCALAR;
					}
				}
				ereport(ERROR,
						(errcode(ERRCODE_UNDEFINED_COLUMN),
						 errmsg("row \"%s.%s\" has no field \"%s\"",
								cp[0], cp[1], cp[2])));
			}

		default:
			break;
	}

	pfree(cp[0]);
	pfree(cp[1]);
	pfree(cp[2]);
	return T_ERROR;
}


/* ----------
 * plpgsql_parse_wordtype	The scanner found word%TYPE. word can be
 *				a variable name or a basetype.
 * ----------
 */
int
plpgsql_parse_wordtype(char *word)
{
	PLpgSQL_nsitem *nse;
	bool		old_nsstate;
	Oid			typeOid;
	char	   *cp[2];
	int			i;

	/* Do case conversion and word separation */
	/* We convert %type to .type momentarily to keep converter happy */
	i = strlen(word) - 5;
	Assert(word[i] == '%');
	word[i] = '.';
	plpgsql_convert_ident(word, cp, 2);
	word[i] = '%';
	pfree(cp[1]);

	/*
	 * Do a lookup on the compiler's namestack. But ensure it moves up to the
	 * toplevel.
	 */
	old_nsstate = plpgsql_ns_setlocal(false);
	nse = plpgsql_ns_lookup(cp[0], NULL);
	plpgsql_ns_setlocal(old_nsstate);

	if (nse != NULL)
	{
		pfree(cp[0]);
		switch (nse->itemtype)
		{
			case PLPGSQL_NSTYPE_VAR:
				plpgsql_yylval.dtype = ((PLpgSQL_var *) (plpgsql_Datums[nse->itemno]))->datatype;
				return T_DTYPE;

				/* XXX perhaps allow REC here? */

			default:
				return T_ERROR;
		}
	}

	/*
	 * Word wasn't found on the namestack. Try to find a data type with that
	 * name, but ignore pg_type entries that are in fact class types.
	 */
	typeOid = LookupTypeName(NULL, makeTypeName(cp[0]));
	if (OidIsValid(typeOid))
	{
		HeapTuple	typeTup;

		typeTup = SearchSysCache(TYPEOID,
								 ObjectIdGetDatum(typeOid),
								 0, 0, 0);
		if (HeapTupleIsValid(typeTup))
		{
			Form_pg_type typeStruct = (Form_pg_type) GETSTRUCT(typeTup);

			if (!typeStruct->typisdefined ||
				typeStruct->typrelid != InvalidOid)
			{
				ReleaseSysCache(typeTup);
				pfree(cp[0]);
				return T_ERROR;
			}

			plpgsql_yylval.dtype = build_datatype(typeTup, -1);

			ReleaseSysCache(typeTup);
			pfree(cp[0]);
			return T_DTYPE;
		}
	}

	/*
	 * Nothing found - up to now it's a word without any special meaning for
	 * us.
	 */
	pfree(cp[0]);
	return T_ERROR;
}


/* ----------
 * plpgsql_parse_dblwordtype		Same lookup for word.word%TYPE
 * ----------
 */
int
plpgsql_parse_dblwordtype(char *word)
{
	PLpgSQL_nsitem *nse;
	bool		old_nsstate;
	Oid			classOid;
	HeapTuple	classtup = NULL;
	HeapTuple	attrtup = NULL;
	HeapTuple	typetup = NULL;
	Form_pg_class classStruct;
	Form_pg_attribute attrStruct;
	char	   *cp[3];
	int			i;
	MemoryContext oldCxt;
	int			result = T_ERROR;

	/* Avoid memory leaks in the long-term function context */
	oldCxt = MemoryContextSwitchTo(compile_tmp_cxt);

	/* Do case conversion and word separation */
	/* We convert %type to .type momentarily to keep converter happy */
	i = strlen(word) - 5;
	Assert(word[i] == '%');
	word[i] = '.';
	plpgsql_convert_ident(word, cp, 3);
	word[i] = '%';

	/*
	 * Lookup the first word
	 */
	nse = plpgsql_ns_lookup(cp[0], NULL);

	/*
	 * If this is a label lookup the second word in that label's namestack
	 * level
	 */
	if (nse != NULL)
	{
		if (nse->itemtype == PLPGSQL_NSTYPE_LABEL)
		{
			old_nsstate = plpgsql_ns_setlocal(false);
			nse = plpgsql_ns_lookup(cp[1], cp[0]);
			plpgsql_ns_setlocal(old_nsstate);

			if (nse != NULL && nse->itemtype == PLPGSQL_NSTYPE_VAR)
			{
				plpgsql_yylval.dtype = ((PLpgSQL_var *) (plpgsql_Datums[nse->itemno]))->datatype;
				result = T_DTYPE;
			}
		}

		/* Return T_ERROR if not found, otherwise T_DTYPE */
		goto done;
	}

	/*
	 * First word could also be a table name
	 */
	classOid = RelnameGetRelid(cp[0]);
	if (!OidIsValid(classOid))
		goto done;

	classtup = SearchSysCache(RELOID,
							  ObjectIdGetDatum(classOid),
							  0, 0, 0);
	if (!HeapTupleIsValid(classtup))
		goto done;
	classStruct = (Form_pg_class) GETSTRUCT(classtup);

	/*
	 * It must be a relation, sequence, view, or type
	 */
	if (classStruct->relkind != RELKIND_RELATION &&
		classStruct->relkind != RELKIND_SEQUENCE &&
		classStruct->relkind != RELKIND_VIEW &&
		classStruct->relkind != RELKIND_COMPOSITE_TYPE)
		goto done;

	/*
	 * Fetch the named table field and its type
	 */
	attrtup = SearchSysCacheAttName(classOid, cp[1]);
	if (!HeapTupleIsValid(attrtup))
		goto done;
	attrStruct = (Form_pg_attribute) GETSTRUCT(attrtup);

	typetup = SearchSysCache(TYPEOID,
							 ObjectIdGetDatum(attrStruct->atttypid),
							 0, 0, 0);
	if (!HeapTupleIsValid(typetup))
		elog(ERROR, "cache lookup failed for type %u", attrStruct->atttypid);

	/*
	 * Found that - build a compiler type struct in the caller's cxt and
	 * return it
	 */
	MemoryContextSwitchTo(oldCxt);
	plpgsql_yylval.dtype = build_datatype(typetup, attrStruct->atttypmod);
	MemoryContextSwitchTo(compile_tmp_cxt);
	result = T_DTYPE;

done:
	if (HeapTupleIsValid(classtup))
		ReleaseSysCache(classtup);
	if (HeapTupleIsValid(attrtup))
		ReleaseSysCache(attrtup);
	if (HeapTupleIsValid(typetup))
		ReleaseSysCache(typetup);

	MemoryContextSwitchTo(oldCxt);
	return result;
}

/* ----------
 * plpgsql_parse_tripwordtype		Same lookup for word.word.word%TYPE
 * ----------
 */
#define TYPE_JUNK_LEN	5

int
plpgsql_parse_tripwordtype(char *word)
{
	Oid			classOid;
	HeapTuple	classtup = NULL;
	HeapTuple	attrtup = NULL;
	HeapTuple	typetup = NULL;
	Form_pg_class classStruct;
	Form_pg_attribute attrStruct;
	char	   *cp[2];
	char	   *colname[1];
	int			qualified_att_len;
	int			numdots = 0;
	int			i;
	RangeVar   *relvar;
	MemoryContext oldCxt;
	int			result = T_ERROR;

	/* Avoid memory leaks in the long-term function context */
	oldCxt = MemoryContextSwitchTo(compile_tmp_cxt);

	/* Do case conversion and word separation */
	qualified_att_len = strlen(word) - TYPE_JUNK_LEN;
	Assert(word[qualified_att_len] == '%');

	for (i = 0; i < qualified_att_len; i++)
	{
		if (word[i] == '.' && ++numdots == 2)
			break;
	}

	cp[0] = (char *) palloc((i + 1) * sizeof(char));
	memcpy(cp[0], word, i * sizeof(char));
	cp[0][i] = '\0';

	/*
	 * qualified_att_len - one based position + 1 (null terminator)
	 */
	cp[1] = (char *) palloc((qualified_att_len - i) * sizeof(char));
	memcpy(cp[1], &word[i + 1], (qualified_att_len - i - 1) * sizeof(char));
	cp[1][qualified_att_len - i - 1] = '\0';

	relvar = makeRangeVarFromNameList(stringToQualifiedNameList(cp[0],
											  "plpgsql_parse_tripwordtype"));
	classOid = RangeVarGetRelid(relvar, true);
	if (!OidIsValid(classOid))
		goto done;

	classtup = SearchSysCache(RELOID,
							  ObjectIdGetDatum(classOid),
							  0, 0, 0);
	if (!HeapTupleIsValid(classtup))
		goto done;
	classStruct = (Form_pg_class) GETSTRUCT(classtup);

	/*
	 * It must be a relation, sequence, view, or type
	 */
	if (classStruct->relkind != RELKIND_RELATION &&
		classStruct->relkind != RELKIND_SEQUENCE &&
		classStruct->relkind != RELKIND_VIEW &&
		classStruct->relkind != RELKIND_COMPOSITE_TYPE)
		goto done;

	/*
	 * Fetch the named table field and its type
	 */
	plpgsql_convert_ident(cp[1], colname, 1);
	attrtup = SearchSysCacheAttName(classOid, colname[0]);
	if (!HeapTupleIsValid(attrtup))
		goto done;
	attrStruct = (Form_pg_attribute) GETSTRUCT(attrtup);

	typetup = SearchSysCache(TYPEOID,
							 ObjectIdGetDatum(attrStruct->atttypid),
							 0, 0, 0);
	if (!HeapTupleIsValid(typetup))
		elog(ERROR, "cache lookup failed for type %u", attrStruct->atttypid);

	/*
	 * Found that - build a compiler type struct in the caller's cxt and
	 * return it
	 */
	MemoryContextSwitchTo(oldCxt);
	plpgsql_yylval.dtype = build_datatype(typetup, attrStruct->atttypmod);
	MemoryContextSwitchTo(compile_tmp_cxt);
	result = T_DTYPE;

done:
	if (HeapTupleIsValid(classtup))
		ReleaseSysCache(classtup);
	if (HeapTupleIsValid(attrtup))
		ReleaseSysCache(attrtup);
	if (HeapTupleIsValid(typetup))
		ReleaseSysCache(typetup);

	MemoryContextSwitchTo(oldCxt);
	return result;
}

/* ----------
 * plpgsql_parse_wordrowtype		Scanner found word%ROWTYPE.
 *					So word must be a table name.
 * ----------
 */
int
plpgsql_parse_wordrowtype(char *word)
{
	Oid			classOid;
	char	   *cp[2];
	int			i;

	/* Do case conversion and word separation */
	/* We convert %rowtype to .rowtype momentarily to keep converter happy */
	i = strlen(word) - 8;
	Assert(word[i] == '%');
	word[i] = '.';
	plpgsql_convert_ident(word, cp, 2);
	word[i] = '%';

	/* Lookup the relation */
	classOid = RelnameGetRelid(cp[0]);
	if (!OidIsValid(classOid))
		ereport(ERROR,
				(errcode(ERRCODE_UNDEFINED_TABLE),
				 errmsg("relation \"%s\" does not exist", cp[0])));

	/*
	 * Build and return the row type struct
	 */
	plpgsql_yylval.dtype = plpgsql_build_datatype(get_rel_type_id(classOid),
												  -1);

	pfree(cp[0]);
	pfree(cp[1]);

	return T_DTYPE;
}

/* ----------
 * plpgsql_parse_dblwordrowtype		Scanner found word.word%ROWTYPE.
 *			So word must be a namespace qualified table name.
 * ----------
 */
#define ROWTYPE_JUNK_LEN	8

int
plpgsql_parse_dblwordrowtype(char *word)
{
	Oid			classOid;
	char	   *cp;
	int			i;
	RangeVar   *relvar;
	MemoryContext oldCxt;

	/* Avoid memory leaks in long-term function context */
	oldCxt = MemoryContextSwitchTo(compile_tmp_cxt);

	/* Do case conversion and word separation */
	/* We convert %rowtype to .rowtype momentarily to keep converter happy */
	i = strlen(word) - ROWTYPE_JUNK_LEN;
	Assert(word[i] == '%');
	word[i] = '\0';
	cp = pstrdup(word);
	word[i] = '%';

	/* Lookup the relation */
	relvar = makeRangeVarFromNameList(stringToQualifiedNameList(cp, "plpgsql_parse_dblwordrowtype"));
	classOid = RangeVarGetRelid(relvar, true);
	if (!OidIsValid(classOid))
		ereport(ERROR,
				(errcode(ERRCODE_UNDEFINED_TABLE),
				 errmsg("relation \"%s\" does not exist", cp)));

	/* Build and return the row type struct */
	plpgsql_yylval.dtype = plpgsql_build_datatype(get_rel_type_id(classOid),
												  -1);

	MemoryContextSwitchTo(oldCxt);
	return T_DTYPE;
}

/*
 * plpgsql_build_variable - build a datum-array entry of a given
 * datatype
 *
 * The returned struct may be a PLpgSQL_var, PLpgSQL_row, or
 * PLpgSQL_rec depending on the given datatype, and is allocated via
 * palloc.	The struct is automatically added to the current datum
 * array, and optionally to the current namespace.
 */
PLpgSQL_variable *
plpgsql_build_variable(const char *refname, int lineno, PLpgSQL_type *dtype,
					   bool add2namespace)
{
	PLpgSQL_variable *result;

	switch (dtype->ttype)
	{
		case PLPGSQL_TTYPE_SCALAR:
			{
				/* Ordinary scalar datatype */
				PLpgSQL_var *var;

				var = palloc0(sizeof(PLpgSQL_var));
				var->dtype = PLPGSQL_DTYPE_VAR;
				var->refname = pstrdup(refname);
				var->lineno = lineno;
				var->datatype = dtype;
				/* other fields might be filled by caller */

				/* preset to NULL */
				var->value = 0;
				var->isnull = true;
				var->freeval = false;

				plpgsql_adddatum((PLpgSQL_datum *) var);
				if (add2namespace)
					plpgsql_ns_additem(PLPGSQL_NSTYPE_VAR,
									   var->varno,
									   refname);
				result = (PLpgSQL_variable *) var;
				break;
			}
		case PLPGSQL_TTYPE_ROW:
			{
				/* Composite type -- build a row variable */
				PLpgSQL_row *row;

				row = build_row_from_class(dtype->typrelid);

				row->dtype = PLPGSQL_DTYPE_ROW;
				row->refname = pstrdup(refname);
				row->lineno = lineno;

				plpgsql_adddatum((PLpgSQL_datum *) row);
				if (add2namespace)
					plpgsql_ns_additem(PLPGSQL_NSTYPE_ROW,
									   row->rowno,
									   refname);
				result = (PLpgSQL_variable *) row;
				break;
			}
		case PLPGSQL_TTYPE_REC:
			{
				/*
				 * "record" type -- build a variable-contents record variable
				 */
				PLpgSQL_rec *rec;

				rec = palloc0(sizeof(PLpgSQL_rec));
				rec->dtype = PLPGSQL_DTYPE_REC;
				rec->refname = pstrdup(refname);
				rec->lineno = lineno;

				plpgsql_adddatum((PLpgSQL_datum *) rec);
				if (add2namespace)
					plpgsql_ns_additem(PLPGSQL_NSTYPE_REC,
									   rec->recno,
									   refname);
				result = (PLpgSQL_variable *) rec;
				break;
			}
		case PLPGSQL_TTYPE_PSEUDO:
			ereport(ERROR,
					(errcode(ERRCODE_FEATURE_NOT_SUPPORTED),
					 errmsg("variable \"%s\" has pseudo-type %s",
							refname, format_type_be(dtype->typoid))));
			result = NULL;		/* keep compiler quiet */
			break;
		default:
			elog(ERROR, "unrecognized ttype: %d", dtype->ttype);
			result = NULL;		/* keep compiler quiet */
			break;
	}

	return result;
}

/*
 * Build a row-variable data structure given the pg_class OID.
 */
static PLpgSQL_row *
build_row_from_class(Oid classOid)
{
	PLpgSQL_row *row;
	Relation	rel;
	Form_pg_class classStruct;
	const char *relname;
	int			i;

	/*
	 * Open the relation to get info.
	 */
	rel = relation_open(classOid, AccessShareLock);
	classStruct = RelationGetForm(rel);
	relname = RelationGetRelationName(rel);

	/* accept relation, sequence, view, or composite type entries */
	if (classStruct->relkind != RELKIND_RELATION &&
		classStruct->relkind != RELKIND_SEQUENCE &&
		classStruct->relkind != RELKIND_VIEW &&
		classStruct->relkind != RELKIND_COMPOSITE_TYPE)
		ereport(ERROR,
				(errcode(ERRCODE_WRONG_OBJECT_TYPE),
				 errmsg("relation \"%s\" is not a table", relname)));

	/*
	 * Create a row datum entry and all the required variables that it will
	 * point to.
	 */
	row = palloc0(sizeof(PLpgSQL_row));
	row->dtype = PLPGSQL_DTYPE_ROW;
	row->rowtupdesc = CreateTupleDescCopy(RelationGetDescr(rel));
	row->nfields = classStruct->relnatts;
	row->fieldnames = palloc(sizeof(char *) * row->nfields);
	row->varnos = palloc(sizeof(int) * row->nfields);

	for (i = 0; i < row->nfields; i++)
	{
		Form_pg_attribute attrStruct;

		/*
		 * Get the attribute and check for dropped column
		 */
		attrStruct = row->rowtupdesc->attrs[i];

		if (!attrStruct->attisdropped)
		{
			char	   *attname;
			char		refname[(NAMEDATALEN * 2) + 100];
			PLpgSQL_variable *var;

			attname = NameStr(attrStruct->attname);
			snprintf(refname, sizeof(refname), "%s.%s", relname, attname);

			/*
			 * Create the internal variable for the field
			 *
			 * We know if the table definitions contain a default value or if
			 * the field is declared in the table as NOT NULL. But it's
			 * possible to create a table field as NOT NULL without a default
			 * value and that would lead to problems later when initializing
			 * the variables due to entering a block at execution time. Thus
			 * we ignore this information for now.
			 */
			var = plpgsql_build_variable(refname, 0,
								 plpgsql_build_datatype(attrStruct->atttypid,
													  attrStruct->atttypmod),
										 false);

			/* Add the variable to the row */
			row->fieldnames[i] = attname;
			row->varnos[i] = var->dno;
		}
		else
		{
			/* Leave a hole in the row structure for the dropped col */
			row->fieldnames[i] = NULL;
			row->varnos[i] = -1;
		}
	}

	relation_close(rel, AccessShareLock);

	return row;
}

/*
 * Build a row-variable data structure given the component variables.
 */
static PLpgSQL_row *
build_row_from_vars(PLpgSQL_variable **vars, int numvars)
{
	PLpgSQL_row *row;
	int			i;

	row = palloc0(sizeof(PLpgSQL_row));
	row->dtype = PLPGSQL_DTYPE_ROW;
	row->rowtupdesc = CreateTemplateTupleDesc(numvars, false);
	row->nfields = numvars;
	row->fieldnames = palloc(numvars * sizeof(char *));
	row->varnos = palloc(numvars * sizeof(int));

	for (i = 0; i < numvars; i++)
	{
		PLpgSQL_variable *var = vars[i];
		Oid			typoid = RECORDOID;
		int32		typmod = -1;

		switch (var->dtype)
		{
			case PLPGSQL_DTYPE_VAR:
				typoid = ((PLpgSQL_var *) var)->datatype->typoid;
				typmod = ((PLpgSQL_var *) var)->datatype->atttypmod;
				break;

			case PLPGSQL_DTYPE_REC:
				break;

			case PLPGSQL_DTYPE_ROW:
				if (((PLpgSQL_row *) var)->rowtupdesc)
				{
					typoid = ((PLpgSQL_row *) var)->rowtupdesc->tdtypeid;
					typmod = ((PLpgSQL_row *) var)->rowtupdesc->tdtypmod;
				}
				break;

			default:
				elog(ERROR, "unrecognized dtype: %d", var->dtype);
		}

		row->fieldnames[i] = var->refname;
		row->varnos[i] = var->dno;

		TupleDescInitEntry(row->rowtupdesc, i + 1,
						   var->refname,
						   typoid, typmod,
						   0);
	}

	return row;
}


/* ----------
 * plpgsql_parse_datatype			Scanner found something that should
 *					be a datatype name.
 * ----------
 */
PLpgSQL_type *
plpgsql_parse_datatype(const char *string)
{
	Oid			type_id;
	int32		typmod;

	/* Let the main parser try to parse it under standard SQL rules */
	parseTypeString(string, &type_id, &typmod);

	/* Okay, build a PLpgSQL_type data structure for it */
	return plpgsql_build_datatype(type_id, typmod);
}

/*
 * plpgsql_build_datatype
 *		Build PLpgSQL_type struct given type OID and typmod.
 */
PLpgSQL_type *
plpgsql_build_datatype(Oid typeOid, int32 typmod)
{
	HeapTuple	typeTup;
	PLpgSQL_type *typ;

	typeTup = SearchSysCache(TYPEOID,
							 ObjectIdGetDatum(typeOid),
							 0, 0, 0);
	if (!HeapTupleIsValid(typeTup))
		elog(ERROR, "cache lookup failed for type %u", typeOid);

	typ = build_datatype(typeTup, typmod);

	ReleaseSysCache(typeTup);

	return typ;
}

/*
 * Utility subroutine to make a PLpgSQL_type struct given a pg_type entry
 */
static PLpgSQL_type *
build_datatype(HeapTuple typeTup, int32 typmod)
{
	Form_pg_type typeStruct = (Form_pg_type) GETSTRUCT(typeTup);
	PLpgSQL_type *typ;

	if (!typeStruct->typisdefined)
		ereport(ERROR,
				(errcode(ERRCODE_UNDEFINED_OBJECT),
				 errmsg("type \"%s\" is only a shell",
						NameStr(typeStruct->typname))));

	typ = (PLpgSQL_type *) palloc(sizeof(PLpgSQL_type));

	typ->typname = pstrdup(NameStr(typeStruct->typname));
	typ->typoid = HeapTupleGetOid(typeTup);
	switch (typeStruct->typtype)
	{
		case 'b':				/* base type */
		case 'd':				/* domain */
			typ->ttype = PLPGSQL_TTYPE_SCALAR;
			break;
		case 'c':				/* composite, ie, rowtype */
			Assert(OidIsValid(typeStruct->typrelid));
			typ->ttype = PLPGSQL_TTYPE_ROW;
			break;
		case 'p':				/* pseudo */
			if (typ->typoid == RECORDOID)
				typ->ttype = PLPGSQL_TTYPE_REC;
			else
				typ->ttype = PLPGSQL_TTYPE_PSEUDO;
			break;
		default:
			elog(ERROR, "unrecognized typtype: %d",
				 (int) typeStruct->typtype);
			break;
	}
	typ->typlen = typeStruct->typlen;
	typ->typbyval = typeStruct->typbyval;
	typ->typrelid = typeStruct->typrelid;
	typ->typioparam = getTypeIOParam(typeTup);
	fmgr_info(typeStruct->typinput, &(typ->typinput));
	typ->atttypmod = typmod;

	return typ;
}

/*
 * plpgsql_parse_err_condition
 *		Generate PLpgSQL_condition entry(s) for an exception condition name
 *
 * This has to be able to return a list because there are some duplicate
 * names in the table of error code names.
 */
PLpgSQL_condition *
plpgsql_parse_err_condition(char *condname)
{
	int			i;
	PLpgSQL_condition *new;
	PLpgSQL_condition *prev;

	/*
	 * XXX Eventually we will want to look for user-defined exception names
	 * here.
	 */

	/*
	 * OTHERS is represented as code 0 (which would map to '00000', but we
	 * have no need to represent that as an exception condition).
	 */
	if (strcmp(condname, "others") == 0)
	{
		new = palloc(sizeof(PLpgSQL_condition));
		new->sqlerrstate = 0;
		new->condname = condname;
		new->next = NULL;
		return new;
	}

	prev = NULL;
	for (i = 0; exception_label_map[i].label != NULL; i++)
	{
		if (strcmp(condname, exception_label_map[i].label) == 0)
		{
			new = palloc(sizeof(PLpgSQL_condition));
			new->sqlerrstate = exception_label_map[i].sqlerrstate;
			new->condname = condname;
			new->next = prev;
			prev = new;
		}
	}

	if (!prev)
		ereport(ERROR,
				(errcode(ERRCODE_UNDEFINED_OBJECT),
				 errmsg("unrecognized exception condition \"%s\"",
						condname)));

	return prev;
}

/* ----------
 * plpgsql_adddatum			Add a variable, record or row
 *					to the compiler's datum list.
 * ----------
 */
void
plpgsql_adddatum(PLpgSQL_datum *new)
{
	if (plpgsql_nDatums == datums_alloc)
	{
		datums_alloc *= 2;
		plpgsql_Datums = repalloc(plpgsql_Datums, sizeof(PLpgSQL_datum *) * datums_alloc);
	}

	new->dno = plpgsql_nDatums;
	plpgsql_Datums[plpgsql_nDatums++] = new;
}


/* ----------
 * plpgsql_add_initdatums		Make an array of the datum numbers of
 *					all the simple VAR datums created since the last call
 *					to this function.
 *
 * If varnos is NULL, we just forget any datum entries created since the
 * last call.
 *
 * This is used around a DECLARE section to create a list of the VARs
 * that have to be initialized at block entry.  Note that VARs can also
 * be created elsewhere than DECLARE, eg by a FOR-loop, but it is then
 * the responsibility of special-purpose code to initialize them.
 * ----------
 */
int
plpgsql_add_initdatums(int **varnos)
{
	int			i;
	int			n = 0;

	for (i = datums_last; i < plpgsql_nDatums; i++)
	{
		switch (plpgsql_Datums[i]->dtype)
		{
			case PLPGSQL_DTYPE_VAR:
				n++;
				break;

			default:
				break;
		}
	}

	if (varnos != NULL)
	{
		if (n > 0)
		{
			*varnos = (int *) palloc(sizeof(int) * n);

			n = 0;
			for (i = datums_last; i < plpgsql_nDatums; i++)
			{
				switch (plpgsql_Datums[i]->dtype)
				{
					case PLPGSQL_DTYPE_VAR:
						(*varnos)[n++] = plpgsql_Datums[i]->dno;

					default:
						break;
				}
			}
		}
		else
			*varnos = NULL;
	}

	datums_last = plpgsql_nDatums;
	return n;
}


/*
 * Compute the hashkey for a given function invocation
 *
 * The hashkey is returned into the caller-provided storage at *hashkey.
 */
static void
compute_function_hashkey(FunctionCallInfo fcinfo,
						 Form_pg_proc procStruct,
						 PLpgSQL_func_hashkey *hashkey,
						 bool forValidator)
{
	/* Make sure any unused bytes of the struct are zero */
	MemSet(hashkey, 0, sizeof(PLpgSQL_func_hashkey));

	/* get function OID */
	hashkey->funcOid = fcinfo->flinfo->fn_oid;

	/* get call context */
	hashkey->isTrigger = CALLED_AS_TRIGGER(fcinfo);

	/*
	 * if trigger, get relation OID.  In validation mode we do not know what
	 * relation is intended to be used, so we leave trigrelOid zero; the hash
	 * entry built in this case will never really be used.
	 */
	if (hashkey->isTrigger && !forValidator)
	{
		TriggerData *trigdata = (TriggerData *) fcinfo->context;

		hashkey->trigrelOid = RelationGetRelid(trigdata->tg_relation);
	}

	if (procStruct->pronargs > 0)
	{
		/* get the argument types */
		memcpy(hashkey->argtypes, procStruct->proargtypes.values,
			   procStruct->pronargs * sizeof(Oid));

		/* resolve any polymorphic argument types */
		plpgsql_resolve_polymorphic_argtypes(procStruct->pronargs,
											 hashkey->argtypes,
											 NULL,
											 fcinfo->flinfo->fn_expr,
											 forValidator,
											 NameStr(procStruct->proname));
	}
}

/*
 * This is the same as the standard resolve_polymorphic_argtypes() function,
 * but with a special case for validation: assume that polymorphic arguments
 * are integer or integer-array.  Also, we go ahead and report the error
 * if we can't resolve the types.
 */
static void
plpgsql_resolve_polymorphic_argtypes(int numargs,
									 Oid *argtypes, char *argmodes,
									 Node *call_expr, bool forValidator,
									 const char *proname)
{
	int			i;

	if (!forValidator)
	{
		/* normal case, pass to standard routine */
		if (!resolve_polymorphic_argtypes(numargs, argtypes, argmodes,
										  call_expr))
			ereport(ERROR,
					(errcode(ERRCODE_FEATURE_NOT_SUPPORTED),
					 errmsg("could not determine actual argument "
							"type for polymorphic function \"%s\"",
							proname)));
	}
	else
	{
		/* special validation case */
		for (i = 0; i < numargs; i++)
		{
			switch (argtypes[i])
			{
				case ANYELEMENTOID:
					argtypes[i] = INT4OID;
					break;
				case ANYARRAYOID:
					argtypes[i] = INT4ARRAYOID;
					break;
				default:
					break;
			}
		}
	}
}

/*
 * delete_function - clean up as much as possible of a stale function cache
 *
 * We can't release the PLpgSQL_function struct itself, because of the
 * possibility that there are fn_extra pointers to it.  We can release
 * the subsidiary storage, but only if there are no active evaluations
 * in progress.  Otherwise we'll just leak that storage.  Since the
 * case would only occur if a pg_proc update is detected during a nested
 * recursive call on the function, a leak seems acceptable.
 *
 * Note that this can be called more than once if there are multiple fn_extra
 * pointers to the same function cache.  Hence be careful not to do things
 * twice.
 */
static void
delete_function(PLpgSQL_function *func)
{
	/* remove function from hash table (might be done already) */
	plpgsql_HashTableDelete(func);

	/* release the function's storage if safe and not done already */
	if (func->use_count == 0 && func->fn_cxt)
	{
		MemoryContextDelete(func->fn_cxt);
		func->fn_cxt = NULL;
	}
}

/* exported so we can call it from plpgsql_init() */
void
plpgsql_HashTableInit(void)
{
	HASHCTL		ctl;

	/* don't allow double-initialization */
	Assert(plpgsql_HashTable == NULL);

	memset(&ctl, 0, sizeof(ctl));
	ctl.keysize = sizeof(PLpgSQL_func_hashkey);
	ctl.entrysize = sizeof(plpgsql_HashEnt);
	ctl.hash = tag_hash;
	plpgsql_HashTable = hash_create("PLpgSQL function cache",
									FUNCS_PER_USER,
									&ctl,
									HASH_ELEM | HASH_FUNCTION);
}

static PLpgSQL_function *
plpgsql_HashTableLookup(PLpgSQL_func_hashkey *func_key)
{
	plpgsql_HashEnt *hentry;

	hentry = (plpgsql_HashEnt *) hash_search(plpgsql_HashTable,
											 (void *) func_key,
											 HASH_FIND,
											 NULL);
	if (hentry)
		return hentry->function;
	else
		return NULL;
}

static void
plpgsql_HashTableInsert(PLpgSQL_function *function,
						PLpgSQL_func_hashkey *func_key)
{
	plpgsql_HashEnt *hentry;
	bool		found;

	hentry = (plpgsql_HashEnt *) hash_search(plpgsql_HashTable,
											 (void *) func_key,
											 HASH_ENTER,
											 &found);
	if (found)
		elog(WARNING, "trying to insert a function that already exists");

	hentry->function = function;
	/* prepare back link from function to hashtable key */
	function->fn_hashkey = &hentry->key;
}

static void
plpgsql_HashTableDelete(PLpgSQL_function *function)
{
	plpgsql_HashEnt *hentry;

	/* do nothing if not in table */
	if (function->fn_hashkey == NULL)
		return;

	hentry = (plpgsql_HashEnt *) hash_search(plpgsql_HashTable,
											 (void *) function->fn_hashkey,
											 HASH_REMOVE,
											 NULL);
	if (hentry == NULL)
		elog(WARNING, "trying to delete function that does not exist");

	/* remove back link, which no longer points to allocated storage */
	function->fn_hashkey = NULL;
}<|MERGE_RESOLUTION|>--- conflicted
+++ resolved
@@ -8,11 +8,7 @@
  *
  *
  * IDENTIFICATION
-<<<<<<< HEAD
- *	  $PostgreSQL: pgsql/src/pl/plpgsql/src/pl_comp.c,v 1.108.2.3 2008/10/09 16:35:19 tgl Exp $
-=======
  *	  $PostgreSQL: pgsql/src/pl/plpgsql/src/pl_comp.c,v 1.110 2007/01/30 22:05:12 tgl Exp $
->>>>>>> 147a3ce1
  *
  *-------------------------------------------------------------------------
  */
@@ -169,11 +165,7 @@
 	{
 		/* We have a compiled function, but is it still valid? */
 		if (function->fn_xmin == HeapTupleHeaderGetXmin(procTup->t_data) &&
-<<<<<<< HEAD
 			ItemPointerEquals(&function->fn_tid, &procTup->t_self))
-=======
-			function->fn_cmin == HeapTupleHeaderGetCmin(procTup->t_data))
->>>>>>> 147a3ce1
 			function_valid = true;
 		else
 		{
