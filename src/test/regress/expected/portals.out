set optimizer_print_missing_stats = off;
--
-- Cursor regression tests
--
BEGIN;
DECLARE foo1 SCROLL CURSOR FOR SELECT * FROM tenk1 ORDER BY unique2;
DECLARE foo2 CURSOR FOR SELECT * FROM tenk2 ORDER BY 1,2,3,4;
DECLARE foo3 SCROLL CURSOR FOR SELECT * FROM tenk1 ORDER BY unique2;
DECLARE foo4 CURSOR FOR SELECT * FROM tenk2 ORDER BY 1,2,3,4;
DECLARE foo5 SCROLL CURSOR FOR SELECT * FROM tenk1 ORDER BY unique2;
DECLARE foo6 CURSOR FOR SELECT * FROM tenk2 ORDER BY 1,2,3,4;
DECLARE foo7 SCROLL CURSOR FOR SELECT * FROM tenk1 ORDER BY unique2;
DECLARE foo8 CURSOR FOR SELECT * FROM tenk2 ORDER BY 1,2,3,4;
DECLARE foo9 SCROLL CURSOR FOR SELECT * FROM tenk1 ORDER BY unique2;
DECLARE foo10 CURSOR FOR SELECT * FROM tenk2 ORDER BY 1,2,3,4;
DECLARE foo11 SCROLL CURSOR FOR SELECT * FROM tenk1 ORDER BY unique2;
DECLARE foo12 CURSOR FOR SELECT * FROM tenk2 ORDER BY 1,2,3,4;
DECLARE foo13 SCROLL CURSOR FOR SELECT * FROM tenk1 ORDER BY unique2;
DECLARE foo14 CURSOR FOR SELECT * FROM tenk2 ORDER BY 1,2,3,4;
DECLARE foo15 SCROLL CURSOR FOR SELECT * FROM tenk1 ORDER BY unique2;
DECLARE foo16 CURSOR FOR SELECT * FROM tenk2 ORDER BY 1,2,3,4;
DECLARE foo17 SCROLL CURSOR FOR SELECT * FROM tenk1 ORDER BY unique2;
DECLARE foo18 CURSOR FOR SELECT * FROM tenk2 ORDER BY 1,2,3,4;
DECLARE foo19 SCROLL CURSOR FOR SELECT * FROM tenk1 ORDER BY unique2;
DECLARE foo20 CURSOR FOR SELECT * FROM tenk2 ORDER BY 1,2,3,4;
DECLARE foo21 SCROLL CURSOR FOR SELECT * FROM tenk1 ORDER BY unique2;
DECLARE foo22 CURSOR FOR SELECT * FROM tenk2 ORDER BY 1,2,3,4;
DECLARE foo23 SCROLL CURSOR FOR SELECT * FROM tenk1 ORDER BY unique2;
FETCH 1 in foo1;
 unique1 | unique2 | two | four | ten | twenty | hundred | thousand | twothousand | fivethous | tenthous | odd | even | stringu1 | stringu2 | string4 
---------+---------+-----+------+-----+--------+---------+----------+-------------+-----------+----------+-----+------+----------+----------+---------
    8800 |       0 |   0 |    0 |   0 |      0 |       0 |      800 |         800 |      3800 |     8800 |   0 |    1 | MAAAAA   | AAAAAA   | AAAAxx
(1 row)

FETCH 2 in foo2;
 unique1 | unique2 | two | four | ten | twenty | hundred | thousand | twothousand | fivethous | tenthous | odd | even | stringu1 | stringu2 | string4 
---------+---------+-----+------+-----+--------+---------+----------+-------------+-----------+----------+-----+------+----------+----------+---------
       0 |    9998 |   0 |    0 |   0 |      0 |       0 |        0 |           0 |         0 |        0 |   0 |    1 | AAAAAA   | OUOAAA   | OOOOxx
       1 |    2838 |   1 |    1 |   1 |      1 |       1 |        1 |           1 |         1 |        1 |   2 |    3 | BAAAAA   | EFEAAA   | OOOOxx
(2 rows)

FETCH 3 in foo3;
 unique1 | unique2 | two | four | ten | twenty | hundred | thousand | twothousand | fivethous | tenthous | odd | even | stringu1 | stringu2 | string4 
---------+---------+-----+------+-----+--------+---------+----------+-------------+-----------+----------+-----+------+----------+----------+---------
    8800 |       0 |   0 |    0 |   0 |      0 |       0 |      800 |         800 |      3800 |     8800 |   0 |    1 | MAAAAA   | AAAAAA   | AAAAxx
    1891 |       1 |   1 |    3 |   1 |     11 |      91 |      891 |        1891 |      1891 |     1891 | 182 |  183 | TUAAAA   | BAAAAA   | HHHHxx
    3420 |       2 |   0 |    0 |   0 |      0 |      20 |      420 |        1420 |      3420 |     3420 |  40 |   41 | OBAAAA   | CAAAAA   | OOOOxx
(3 rows)

FETCH 4 in foo4;
 unique1 | unique2 | two | four | ten | twenty | hundred | thousand | twothousand | fivethous | tenthous | odd | even | stringu1 | stringu2 | string4 
---------+---------+-----+------+-----+--------+---------+----------+-------------+-----------+----------+-----+------+----------+----------+---------
       0 |    9998 |   0 |    0 |   0 |      0 |       0 |        0 |           0 |         0 |        0 |   0 |    1 | AAAAAA   | OUOAAA   | OOOOxx
       1 |    2838 |   1 |    1 |   1 |      1 |       1 |        1 |           1 |         1 |        1 |   2 |    3 | BAAAAA   | EFEAAA   | OOOOxx
       2 |    2716 |   0 |    2 |   2 |      2 |       2 |        2 |           2 |         2 |        2 |   4 |    5 | CAAAAA   | MAEAAA   | AAAAxx
       3 |    5679 |   1 |    3 |   3 |      3 |       3 |        3 |           3 |         3 |        3 |   6 |    7 | DAAAAA   | LKIAAA   | VVVVxx
(4 rows)

FETCH 5 in foo5;
 unique1 | unique2 | two | four | ten | twenty | hundred | thousand | twothousand | fivethous | tenthous | odd | even | stringu1 | stringu2 | string4 
---------+---------+-----+------+-----+--------+---------+----------+-------------+-----------+----------+-----+------+----------+----------+---------
    8800 |       0 |   0 |    0 |   0 |      0 |       0 |      800 |         800 |      3800 |     8800 |   0 |    1 | MAAAAA   | AAAAAA   | AAAAxx
    1891 |       1 |   1 |    3 |   1 |     11 |      91 |      891 |        1891 |      1891 |     1891 | 182 |  183 | TUAAAA   | BAAAAA   | HHHHxx
    9850 |       3 |   0 |    2 |   0 |     10 |      50 |      850 |        1850 |      4850 |     9850 | 100 |  101 | WOAAAA   | DAAAAA   | VVVVxx
    3420 |       2 |   0 |    0 |   0 |      0 |      20 |      420 |        1420 |      3420 |     3420 |  40 |   41 | OBAAAA   | CAAAAA   | OOOOxx
    7164 |       4 |   0 |    0 |   4 |      4 |      64 |      164 |        1164 |      2164 |     7164 | 128 |  129 | OPAAAA   | EAAAAA   | AAAAxx
(5 rows)

FETCH 6 in foo6;
 unique1 | unique2 | two | four | ten | twenty | hundred | thousand | twothousand | fivethous | tenthous | odd | even | stringu1 | stringu2 | string4 
---------+---------+-----+------+-----+--------+---------+----------+-------------+-----------+----------+-----+------+----------+----------+---------
       0 |    9998 |   0 |    0 |   0 |      0 |       0 |        0 |           0 |         0 |        0 |   0 |    1 | AAAAAA   | OUOAAA   | OOOOxx
       1 |    2838 |   1 |    1 |   1 |      1 |       1 |        1 |           1 |         1 |        1 |   2 |    3 | BAAAAA   | EFEAAA   | OOOOxx
       2 |    2716 |   0 |    2 |   2 |      2 |       2 |        2 |           2 |         2 |        2 |   4 |    5 | CAAAAA   | MAEAAA   | AAAAxx
       3 |    5679 |   1 |    3 |   3 |      3 |       3 |        3 |           3 |         3 |        3 |   6 |    7 | DAAAAA   | LKIAAA   | VVVVxx
       4 |    1621 |   0 |    0 |   4 |      4 |       4 |        4 |           4 |         4 |        4 |   8 |    9 | EAAAAA   | JKCAAA   | HHHHxx
       5 |    5557 |   1 |    1 |   5 |      5 |       5 |        5 |           5 |         5 |        5 |  10 |   11 | FAAAAA   | TFIAAA   | HHHHxx
(6 rows)

FETCH 7 in foo7;
 unique1 | unique2 | two | four | ten | twenty | hundred | thousand | twothousand | fivethous | tenthous | odd | even | stringu1 | stringu2 | string4 
---------+---------+-----+------+-----+--------+---------+----------+-------------+-----------+----------+-----+------+----------+----------+---------
    8800 |       0 |   0 |    0 |   0 |      0 |       0 |      800 |         800 |      3800 |     8800 |   0 |    1 | MAAAAA   | AAAAAA   | AAAAxx
    1891 |       1 |   1 |    3 |   1 |     11 |      91 |      891 |        1891 |      1891 |     1891 | 182 |  183 | TUAAAA   | BAAAAA   | HHHHxx
    3420 |       2 |   0 |    0 |   0 |      0 |      20 |      420 |        1420 |      3420 |     3420 |  40 |   41 | OBAAAA   | CAAAAA   | OOOOxx
    9850 |       3 |   0 |    2 |   0 |     10 |      50 |      850 |        1850 |      4850 |     9850 | 100 |  101 | WOAAAA   | DAAAAA   | VVVVxx
    7164 |       4 |   0 |    0 |   4 |      4 |      64 |      164 |        1164 |      2164 |     7164 | 128 |  129 | OPAAAA   | EAAAAA   | AAAAxx
    8009 |       5 |   1 |    1 |   9 |      9 |       9 |        9 |           9 |      3009 |     8009 |  18 |   19 | BWAAAA   | FAAAAA   | HHHHxx
    5057 |       6 |   1 |    1 |   7 |     17 |      57 |       57 |        1057 |        57 |     5057 | 114 |  115 | NMAAAA   | GAAAAA   | OOOOxx
(7 rows)

FETCH 8 in foo8;
 unique1 | unique2 | two | four | ten | twenty | hundred | thousand | twothousand | fivethous | tenthous | odd | even | stringu1 | stringu2 | string4 
---------+---------+-----+------+-----+--------+---------+----------+-------------+-----------+----------+-----+------+----------+----------+---------
       0 |    9998 |   0 |    0 |   0 |      0 |       0 |        0 |           0 |         0 |        0 |   0 |    1 | AAAAAA   | OUOAAA   | OOOOxx
       1 |    2838 |   1 |    1 |   1 |      1 |       1 |        1 |           1 |         1 |        1 |   2 |    3 | BAAAAA   | EFEAAA   | OOOOxx
       2 |    2716 |   0 |    2 |   2 |      2 |       2 |        2 |           2 |         2 |        2 |   4 |    5 | CAAAAA   | MAEAAA   | AAAAxx
       3 |    5679 |   1 |    3 |   3 |      3 |       3 |        3 |           3 |         3 |        3 |   6 |    7 | DAAAAA   | LKIAAA   | VVVVxx
       4 |    1621 |   0 |    0 |   4 |      4 |       4 |        4 |           4 |         4 |        4 |   8 |    9 | EAAAAA   | JKCAAA   | HHHHxx
       5 |    5557 |   1 |    1 |   5 |      5 |       5 |        5 |           5 |         5 |        5 |  10 |   11 | FAAAAA   | TFIAAA   | HHHHxx
       6 |    2855 |   0 |    2 |   6 |      6 |       6 |        6 |           6 |         6 |        6 |  12 |   13 | GAAAAA   | VFEAAA   | VVVVxx
       7 |    8518 |   1 |    3 |   7 |      7 |       7 |        7 |           7 |         7 |        7 |  14 |   15 | HAAAAA   | QPMAAA   | OOOOxx
(8 rows)

FETCH 9 in foo9;
 unique1 | unique2 | two | four | ten | twenty | hundred | thousand | twothousand | fivethous | tenthous | odd | even | stringu1 | stringu2 | string4 
---------+---------+-----+------+-----+--------+---------+----------+-------------+-----------+----------+-----+------+----------+----------+---------
    8800 |       0 |   0 |    0 |   0 |      0 |       0 |      800 |         800 |      3800 |     8800 |   0 |    1 | MAAAAA   | AAAAAA   | AAAAxx
    1891 |       1 |   1 |    3 |   1 |     11 |      91 |      891 |        1891 |      1891 |     1891 | 182 |  183 | TUAAAA   | BAAAAA   | HHHHxx
    3420 |       2 |   0 |    0 |   0 |      0 |      20 |      420 |        1420 |      3420 |     3420 |  40 |   41 | OBAAAA   | CAAAAA   | OOOOxx
    9850 |       3 |   0 |    2 |   0 |     10 |      50 |      850 |        1850 |      4850 |     9850 | 100 |  101 | WOAAAA   | DAAAAA   | VVVVxx
    7164 |       4 |   0 |    0 |   4 |      4 |      64 |      164 |        1164 |      2164 |     7164 | 128 |  129 | OPAAAA   | EAAAAA   | AAAAxx
    8009 |       5 |   1 |    1 |   9 |      9 |       9 |        9 |           9 |      3009 |     8009 |  18 |   19 | BWAAAA   | FAAAAA   | HHHHxx
    5057 |       6 |   1 |    1 |   7 |     17 |      57 |       57 |        1057 |        57 |     5057 | 114 |  115 | NMAAAA   | GAAAAA   | OOOOxx
    6701 |       7 |   1 |    1 |   1 |      1 |       1 |      701 |         701 |      1701 |     6701 |   2 |    3 | TXAAAA   | HAAAAA   | VVVVxx
    4321 |       8 |   1 |    1 |   1 |      1 |      21 |      321 |         321 |      4321 |     4321 |  42 |   43 | FKAAAA   | IAAAAA   | AAAAxx
(9 rows)

FETCH 10 in foo10;
 unique1 | unique2 | two | four | ten | twenty | hundred | thousand | twothousand | fivethous | tenthous | odd | even | stringu1 | stringu2 | string4 
---------+---------+-----+------+-----+--------+---------+----------+-------------+-----------+----------+-----+------+----------+----------+---------
       0 |    9998 |   0 |    0 |   0 |      0 |       0 |        0 |           0 |         0 |        0 |   0 |    1 | AAAAAA   | OUOAAA   | OOOOxx
       1 |    2838 |   1 |    1 |   1 |      1 |       1 |        1 |           1 |         1 |        1 |   2 |    3 | BAAAAA   | EFEAAA   | OOOOxx
       2 |    2716 |   0 |    2 |   2 |      2 |       2 |        2 |           2 |         2 |        2 |   4 |    5 | CAAAAA   | MAEAAA   | AAAAxx
       3 |    5679 |   1 |    3 |   3 |      3 |       3 |        3 |           3 |         3 |        3 |   6 |    7 | DAAAAA   | LKIAAA   | VVVVxx
       4 |    1621 |   0 |    0 |   4 |      4 |       4 |        4 |           4 |         4 |        4 |   8 |    9 | EAAAAA   | JKCAAA   | HHHHxx
       5 |    5557 |   1 |    1 |   5 |      5 |       5 |        5 |           5 |         5 |        5 |  10 |   11 | FAAAAA   | TFIAAA   | HHHHxx
       6 |    2855 |   0 |    2 |   6 |      6 |       6 |        6 |           6 |         6 |        6 |  12 |   13 | GAAAAA   | VFEAAA   | VVVVxx
       7 |    8518 |   1 |    3 |   7 |      7 |       7 |        7 |           7 |         7 |        7 |  14 |   15 | HAAAAA   | QPMAAA   | OOOOxx
       8 |    5435 |   0 |    0 |   8 |      8 |       8 |        8 |           8 |         8 |        8 |  16 |   17 | IAAAAA   | BBIAAA   | VVVVxx
       9 |    4463 |   1 |    1 |   9 |      9 |       9 |        9 |           9 |         9 |        9 |  18 |   19 | JAAAAA   | RPGAAA   | VVVVxx
(10 rows)

FETCH 11 in foo11;
 unique1 | unique2 | two | four | ten | twenty | hundred | thousand | twothousand | fivethous | tenthous | odd | even | stringu1 | stringu2 | string4 
---------+---------+-----+------+-----+--------+---------+----------+-------------+-----------+----------+-----+------+----------+----------+---------
    8800 |       0 |   0 |    0 |   0 |      0 |       0 |      800 |         800 |      3800 |     8800 |   0 |    1 | MAAAAA   | AAAAAA   | AAAAxx
    1891 |       1 |   1 |    3 |   1 |     11 |      91 |      891 |        1891 |      1891 |     1891 | 182 |  183 | TUAAAA   | BAAAAA   | HHHHxx
    3420 |       2 |   0 |    0 |   0 |      0 |      20 |      420 |        1420 |      3420 |     3420 |  40 |   41 | OBAAAA   | CAAAAA   | OOOOxx
    9850 |       3 |   0 |    2 |   0 |     10 |      50 |      850 |        1850 |      4850 |     9850 | 100 |  101 | WOAAAA   | DAAAAA   | VVVVxx
    7164 |       4 |   0 |    0 |   4 |      4 |      64 |      164 |        1164 |      2164 |     7164 | 128 |  129 | OPAAAA   | EAAAAA   | AAAAxx
    8009 |       5 |   1 |    1 |   9 |      9 |       9 |        9 |           9 |      3009 |     8009 |  18 |   19 | BWAAAA   | FAAAAA   | HHHHxx
    5057 |       6 |   1 |    1 |   7 |     17 |      57 |       57 |        1057 |        57 |     5057 | 114 |  115 | NMAAAA   | GAAAAA   | OOOOxx
    6701 |       7 |   1 |    1 |   1 |      1 |       1 |      701 |         701 |      1701 |     6701 |   2 |    3 | TXAAAA   | HAAAAA   | VVVVxx
    4321 |       8 |   1 |    1 |   1 |      1 |      21 |      321 |         321 |      4321 |     4321 |  42 |   43 | FKAAAA   | IAAAAA   | AAAAxx
    3043 |       9 |   1 |    3 |   3 |      3 |      43 |       43 |        1043 |      3043 |     3043 |  86 |   87 | BNAAAA   | JAAAAA   | HHHHxx
    1314 |      10 |   0 |    2 |   4 |     14 |      14 |      314 |        1314 |      1314 |     1314 |  28 |   29 | OYAAAA   | KAAAAA   | OOOOxx
(11 rows)

FETCH 12 in foo12;
 unique1 | unique2 | two | four | ten | twenty | hundred | thousand | twothousand | fivethous | tenthous | odd | even | stringu1 | stringu2 | string4 
---------+---------+-----+------+-----+--------+---------+----------+-------------+-----------+----------+-----+------+----------+----------+---------
       0 |    9998 |   0 |    0 |   0 |      0 |       0 |        0 |           0 |         0 |        0 |   0 |    1 | AAAAAA   | OUOAAA   | OOOOxx
       1 |    2838 |   1 |    1 |   1 |      1 |       1 |        1 |           1 |         1 |        1 |   2 |    3 | BAAAAA   | EFEAAA   | OOOOxx
       2 |    2716 |   0 |    2 |   2 |      2 |       2 |        2 |           2 |         2 |        2 |   4 |    5 | CAAAAA   | MAEAAA   | AAAAxx
       3 |    5679 |   1 |    3 |   3 |      3 |       3 |        3 |           3 |         3 |        3 |   6 |    7 | DAAAAA   | LKIAAA   | VVVVxx
       4 |    1621 |   0 |    0 |   4 |      4 |       4 |        4 |           4 |         4 |        4 |   8 |    9 | EAAAAA   | JKCAAA   | HHHHxx
       5 |    5557 |   1 |    1 |   5 |      5 |       5 |        5 |           5 |         5 |        5 |  10 |   11 | FAAAAA   | TFIAAA   | HHHHxx
       6 |    2855 |   0 |    2 |   6 |      6 |       6 |        6 |           6 |         6 |        6 |  12 |   13 | GAAAAA   | VFEAAA   | VVVVxx
       7 |    8518 |   1 |    3 |   7 |      7 |       7 |        7 |           7 |         7 |        7 |  14 |   15 | HAAAAA   | QPMAAA   | OOOOxx
       8 |    5435 |   0 |    0 |   8 |      8 |       8 |        8 |           8 |         8 |        8 |  16 |   17 | IAAAAA   | BBIAAA   | VVVVxx
       9 |    4463 |   1 |    1 |   9 |      9 |       9 |        9 |           9 |         9 |        9 |  18 |   19 | JAAAAA   | RPGAAA   | VVVVxx
      10 |    8788 |   0 |    2 |   0 |     10 |      10 |       10 |          10 |        10 |       10 |  20 |   21 | KAAAAA   | AANAAA   | AAAAxx
      11 |    8396 |   1 |    3 |   1 |     11 |      11 |       11 |          11 |        11 |       11 |  22 |   23 | LAAAAA   | YKMAAA   | AAAAxx
(12 rows)

FETCH 13 in foo13;
 unique1 | unique2 | two | four | ten | twenty | hundred | thousand | twothousand | fivethous | tenthous | odd | even | stringu1 | stringu2 | string4 
---------+---------+-----+------+-----+--------+---------+----------+-------------+-----------+----------+-----+------+----------+----------+---------
    8800 |       0 |   0 |    0 |   0 |      0 |       0 |      800 |         800 |      3800 |     8800 |   0 |    1 | MAAAAA   | AAAAAA   | AAAAxx
    1891 |       1 |   1 |    3 |   1 |     11 |      91 |      891 |        1891 |      1891 |     1891 | 182 |  183 | TUAAAA   | BAAAAA   | HHHHxx
    3420 |       2 |   0 |    0 |   0 |      0 |      20 |      420 |        1420 |      3420 |     3420 |  40 |   41 | OBAAAA   | CAAAAA   | OOOOxx
    9850 |       3 |   0 |    2 |   0 |     10 |      50 |      850 |        1850 |      4850 |     9850 | 100 |  101 | WOAAAA   | DAAAAA   | VVVVxx
    7164 |       4 |   0 |    0 |   4 |      4 |      64 |      164 |        1164 |      2164 |     7164 | 128 |  129 | OPAAAA   | EAAAAA   | AAAAxx
    8009 |       5 |   1 |    1 |   9 |      9 |       9 |        9 |           9 |      3009 |     8009 |  18 |   19 | BWAAAA   | FAAAAA   | HHHHxx
    5057 |       6 |   1 |    1 |   7 |     17 |      57 |       57 |        1057 |        57 |     5057 | 114 |  115 | NMAAAA   | GAAAAA   | OOOOxx
    6701 |       7 |   1 |    1 |   1 |      1 |       1 |      701 |         701 |      1701 |     6701 |   2 |    3 | TXAAAA   | HAAAAA   | VVVVxx
    4321 |       8 |   1 |    1 |   1 |      1 |      21 |      321 |         321 |      4321 |     4321 |  42 |   43 | FKAAAA   | IAAAAA   | AAAAxx
    3043 |       9 |   1 |    3 |   3 |      3 |      43 |       43 |        1043 |      3043 |     3043 |  86 |   87 | BNAAAA   | JAAAAA   | HHHHxx
    1314 |      10 |   0 |    2 |   4 |     14 |      14 |      314 |        1314 |      1314 |     1314 |  28 |   29 | OYAAAA   | KAAAAA   | OOOOxx
    1504 |      11 |   0 |    0 |   4 |      4 |       4 |      504 |        1504 |      1504 |     1504 |   8 |    9 | WFAAAA   | LAAAAA   | VVVVxx
    5222 |      12 |   0 |    2 |   2 |      2 |      22 |      222 |        1222 |       222 |     5222 |  44 |   45 | WSAAAA   | MAAAAA   | AAAAxx
(13 rows)

FETCH 14 in foo14;
 unique1 | unique2 | two | four | ten | twenty | hundred | thousand | twothousand | fivethous | tenthous | odd | even | stringu1 | stringu2 | string4 
---------+---------+-----+------+-----+--------+---------+----------+-------------+-----------+----------+-----+------+----------+----------+---------
       0 |    9998 |   0 |    0 |   0 |      0 |       0 |        0 |           0 |         0 |        0 |   0 |    1 | AAAAAA   | OUOAAA   | OOOOxx
       1 |    2838 |   1 |    1 |   1 |      1 |       1 |        1 |           1 |         1 |        1 |   2 |    3 | BAAAAA   | EFEAAA   | OOOOxx
       2 |    2716 |   0 |    2 |   2 |      2 |       2 |        2 |           2 |         2 |        2 |   4 |    5 | CAAAAA   | MAEAAA   | AAAAxx
       3 |    5679 |   1 |    3 |   3 |      3 |       3 |        3 |           3 |         3 |        3 |   6 |    7 | DAAAAA   | LKIAAA   | VVVVxx
       4 |    1621 |   0 |    0 |   4 |      4 |       4 |        4 |           4 |         4 |        4 |   8 |    9 | EAAAAA   | JKCAAA   | HHHHxx
       5 |    5557 |   1 |    1 |   5 |      5 |       5 |        5 |           5 |         5 |        5 |  10 |   11 | FAAAAA   | TFIAAA   | HHHHxx
       6 |    2855 |   0 |    2 |   6 |      6 |       6 |        6 |           6 |         6 |        6 |  12 |   13 | GAAAAA   | VFEAAA   | VVVVxx
       7 |    8518 |   1 |    3 |   7 |      7 |       7 |        7 |           7 |         7 |        7 |  14 |   15 | HAAAAA   | QPMAAA   | OOOOxx
       8 |    5435 |   0 |    0 |   8 |      8 |       8 |        8 |           8 |         8 |        8 |  16 |   17 | IAAAAA   | BBIAAA   | VVVVxx
       9 |    4463 |   1 |    1 |   9 |      9 |       9 |        9 |           9 |         9 |        9 |  18 |   19 | JAAAAA   | RPGAAA   | VVVVxx
      10 |    8788 |   0 |    2 |   0 |     10 |      10 |       10 |          10 |        10 |       10 |  20 |   21 | KAAAAA   | AANAAA   | AAAAxx
      11 |    8396 |   1 |    3 |   1 |     11 |      11 |       11 |          11 |        11 |       11 |  22 |   23 | LAAAAA   | YKMAAA   | AAAAxx
      12 |    6605 |   0 |    0 |   2 |     12 |      12 |       12 |          12 |        12 |       12 |  24 |   25 | MAAAAA   | BUJAAA   | HHHHxx
      13 |    5696 |   1 |    1 |   3 |     13 |      13 |       13 |          13 |        13 |       13 |  26 |   27 | NAAAAA   | CLIAAA   | AAAAxx
(14 rows)

FETCH 15 in foo15;
 unique1 | unique2 | two | four | ten | twenty | hundred | thousand | twothousand | fivethous | tenthous | odd | even | stringu1 | stringu2 | string4 
---------+---------+-----+------+-----+--------+---------+----------+-------------+-----------+----------+-----+------+----------+----------+---------
    8800 |       0 |   0 |    0 |   0 |      0 |       0 |      800 |         800 |      3800 |     8800 |   0 |    1 | MAAAAA   | AAAAAA   | AAAAxx
    1891 |       1 |   1 |    3 |   1 |     11 |      91 |      891 |        1891 |      1891 |     1891 | 182 |  183 | TUAAAA   | BAAAAA   | HHHHxx
    3420 |       2 |   0 |    0 |   0 |      0 |      20 |      420 |        1420 |      3420 |     3420 |  40 |   41 | OBAAAA   | CAAAAA   | OOOOxx
    9850 |       3 |   0 |    2 |   0 |     10 |      50 |      850 |        1850 |      4850 |     9850 | 100 |  101 | WOAAAA   | DAAAAA   | VVVVxx
    7164 |       4 |   0 |    0 |   4 |      4 |      64 |      164 |        1164 |      2164 |     7164 | 128 |  129 | OPAAAA   | EAAAAA   | AAAAxx
    8009 |       5 |   1 |    1 |   9 |      9 |       9 |        9 |           9 |      3009 |     8009 |  18 |   19 | BWAAAA   | FAAAAA   | HHHHxx
    5057 |       6 |   1 |    1 |   7 |     17 |      57 |       57 |        1057 |        57 |     5057 | 114 |  115 | NMAAAA   | GAAAAA   | OOOOxx
    6701 |       7 |   1 |    1 |   1 |      1 |       1 |      701 |         701 |      1701 |     6701 |   2 |    3 | TXAAAA   | HAAAAA   | VVVVxx
    4321 |       8 |   1 |    1 |   1 |      1 |      21 |      321 |         321 |      4321 |     4321 |  42 |   43 | FKAAAA   | IAAAAA   | AAAAxx
    3043 |       9 |   1 |    3 |   3 |      3 |      43 |       43 |        1043 |      3043 |     3043 |  86 |   87 | BNAAAA   | JAAAAA   | HHHHxx
    1314 |      10 |   0 |    2 |   4 |     14 |      14 |      314 |        1314 |      1314 |     1314 |  28 |   29 | OYAAAA   | KAAAAA   | OOOOxx
    1504 |      11 |   0 |    0 |   4 |      4 |       4 |      504 |        1504 |      1504 |     1504 |   8 |    9 | WFAAAA   | LAAAAA   | VVVVxx
    5222 |      12 |   0 |    2 |   2 |      2 |      22 |      222 |        1222 |       222 |     5222 |  44 |   45 | WSAAAA   | MAAAAA   | AAAAxx
    6243 |      13 |   1 |    3 |   3 |      3 |      43 |      243 |         243 |      1243 |     6243 |  86 |   87 | DGAAAA   | NAAAAA   | HHHHxx
    5471 |      14 |   1 |    3 |   1 |     11 |      71 |      471 |        1471 |       471 |     5471 | 142 |  143 | LCAAAA   | OAAAAA   | OOOOxx
(15 rows)

FETCH 16 in foo16;
 unique1 | unique2 | two | four | ten | twenty | hundred | thousand | twothousand | fivethous | tenthous | odd | even | stringu1 | stringu2 | string4 
---------+---------+-----+------+-----+--------+---------+----------+-------------+-----------+----------+-----+------+----------+----------+---------
       0 |    9998 |   0 |    0 |   0 |      0 |       0 |        0 |           0 |         0 |        0 |   0 |    1 | AAAAAA   | OUOAAA   | OOOOxx
       1 |    2838 |   1 |    1 |   1 |      1 |       1 |        1 |           1 |         1 |        1 |   2 |    3 | BAAAAA   | EFEAAA   | OOOOxx
       2 |    2716 |   0 |    2 |   2 |      2 |       2 |        2 |           2 |         2 |        2 |   4 |    5 | CAAAAA   | MAEAAA   | AAAAxx
       3 |    5679 |   1 |    3 |   3 |      3 |       3 |        3 |           3 |         3 |        3 |   6 |    7 | DAAAAA   | LKIAAA   | VVVVxx
       4 |    1621 |   0 |    0 |   4 |      4 |       4 |        4 |           4 |         4 |        4 |   8 |    9 | EAAAAA   | JKCAAA   | HHHHxx
       5 |    5557 |   1 |    1 |   5 |      5 |       5 |        5 |           5 |         5 |        5 |  10 |   11 | FAAAAA   | TFIAAA   | HHHHxx
       6 |    2855 |   0 |    2 |   6 |      6 |       6 |        6 |           6 |         6 |        6 |  12 |   13 | GAAAAA   | VFEAAA   | VVVVxx
       7 |    8518 |   1 |    3 |   7 |      7 |       7 |        7 |           7 |         7 |        7 |  14 |   15 | HAAAAA   | QPMAAA   | OOOOxx
       8 |    5435 |   0 |    0 |   8 |      8 |       8 |        8 |           8 |         8 |        8 |  16 |   17 | IAAAAA   | BBIAAA   | VVVVxx
       9 |    4463 |   1 |    1 |   9 |      9 |       9 |        9 |           9 |         9 |        9 |  18 |   19 | JAAAAA   | RPGAAA   | VVVVxx
      10 |    8788 |   0 |    2 |   0 |     10 |      10 |       10 |          10 |        10 |       10 |  20 |   21 | KAAAAA   | AANAAA   | AAAAxx
      11 |    8396 |   1 |    3 |   1 |     11 |      11 |       11 |          11 |        11 |       11 |  22 |   23 | LAAAAA   | YKMAAA   | AAAAxx
      12 |    6605 |   0 |    0 |   2 |     12 |      12 |       12 |          12 |        12 |       12 |  24 |   25 | MAAAAA   | BUJAAA   | HHHHxx
      13 |    5696 |   1 |    1 |   3 |     13 |      13 |       13 |          13 |        13 |       13 |  26 |   27 | NAAAAA   | CLIAAA   | AAAAxx
      14 |    4341 |   0 |    2 |   4 |     14 |      14 |       14 |          14 |        14 |       14 |  28 |   29 | OAAAAA   | ZKGAAA   | HHHHxx
      15 |    1358 |   1 |    3 |   5 |     15 |      15 |       15 |          15 |        15 |       15 |  30 |   31 | PAAAAA   | GACAAA   | OOOOxx
(16 rows)

FETCH 17 in foo17;
 unique1 | unique2 | two | four | ten | twenty | hundred | thousand | twothousand | fivethous | tenthous | odd | even | stringu1 | stringu2 | string4 
---------+---------+-----+------+-----+--------+---------+----------+-------------+-----------+----------+-----+------+----------+----------+---------
    8800 |       0 |   0 |    0 |   0 |      0 |       0 |      800 |         800 |      3800 |     8800 |   0 |    1 | MAAAAA   | AAAAAA   | AAAAxx
    1891 |       1 |   1 |    3 |   1 |     11 |      91 |      891 |        1891 |      1891 |     1891 | 182 |  183 | TUAAAA   | BAAAAA   | HHHHxx
    3420 |       2 |   0 |    0 |   0 |      0 |      20 |      420 |        1420 |      3420 |     3420 |  40 |   41 | OBAAAA   | CAAAAA   | OOOOxx
    9850 |       3 |   0 |    2 |   0 |     10 |      50 |      850 |        1850 |      4850 |     9850 | 100 |  101 | WOAAAA   | DAAAAA   | VVVVxx
    7164 |       4 |   0 |    0 |   4 |      4 |      64 |      164 |        1164 |      2164 |     7164 | 128 |  129 | OPAAAA   | EAAAAA   | AAAAxx
    8009 |       5 |   1 |    1 |   9 |      9 |       9 |        9 |           9 |      3009 |     8009 |  18 |   19 | BWAAAA   | FAAAAA   | HHHHxx
    5057 |       6 |   1 |    1 |   7 |     17 |      57 |       57 |        1057 |        57 |     5057 | 114 |  115 | NMAAAA   | GAAAAA   | OOOOxx
    6701 |       7 |   1 |    1 |   1 |      1 |       1 |      701 |         701 |      1701 |     6701 |   2 |    3 | TXAAAA   | HAAAAA   | VVVVxx
    4321 |       8 |   1 |    1 |   1 |      1 |      21 |      321 |         321 |      4321 |     4321 |  42 |   43 | FKAAAA   | IAAAAA   | AAAAxx
    3043 |       9 |   1 |    3 |   3 |      3 |      43 |       43 |        1043 |      3043 |     3043 |  86 |   87 | BNAAAA   | JAAAAA   | HHHHxx
    1314 |      10 |   0 |    2 |   4 |     14 |      14 |      314 |        1314 |      1314 |     1314 |  28 |   29 | OYAAAA   | KAAAAA   | OOOOxx
    1504 |      11 |   0 |    0 |   4 |      4 |       4 |      504 |        1504 |      1504 |     1504 |   8 |    9 | WFAAAA   | LAAAAA   | VVVVxx
    5222 |      12 |   0 |    2 |   2 |      2 |      22 |      222 |        1222 |       222 |     5222 |  44 |   45 | WSAAAA   | MAAAAA   | AAAAxx
    6243 |      13 |   1 |    3 |   3 |      3 |      43 |      243 |         243 |      1243 |     6243 |  86 |   87 | DGAAAA   | NAAAAA   | HHHHxx
    5471 |      14 |   1 |    3 |   1 |     11 |      71 |      471 |        1471 |       471 |     5471 | 142 |  143 | LCAAAA   | OAAAAA   | OOOOxx
    5006 |      15 |   0 |    2 |   6 |      6 |       6 |        6 |        1006 |         6 |     5006 |  12 |   13 | OKAAAA   | PAAAAA   | VVVVxx
    5387 |      16 |   1 |    3 |   7 |      7 |      87 |      387 |        1387 |       387 |     5387 | 174 |  175 | FZAAAA   | QAAAAA   | AAAAxx
(17 rows)

FETCH 18 in foo18;
 unique1 | unique2 | two | four | ten | twenty | hundred | thousand | twothousand | fivethous | tenthous | odd | even | stringu1 | stringu2 | string4 
---------+---------+-----+------+-----+--------+---------+----------+-------------+-----------+----------+-----+------+----------+----------+---------
       0 |    9998 |   0 |    0 |   0 |      0 |       0 |        0 |           0 |         0 |        0 |   0 |    1 | AAAAAA   | OUOAAA   | OOOOxx
       1 |    2838 |   1 |    1 |   1 |      1 |       1 |        1 |           1 |         1 |        1 |   2 |    3 | BAAAAA   | EFEAAA   | OOOOxx
       2 |    2716 |   0 |    2 |   2 |      2 |       2 |        2 |           2 |         2 |        2 |   4 |    5 | CAAAAA   | MAEAAA   | AAAAxx
       3 |    5679 |   1 |    3 |   3 |      3 |       3 |        3 |           3 |         3 |        3 |   6 |    7 | DAAAAA   | LKIAAA   | VVVVxx
       4 |    1621 |   0 |    0 |   4 |      4 |       4 |        4 |           4 |         4 |        4 |   8 |    9 | EAAAAA   | JKCAAA   | HHHHxx
       5 |    5557 |   1 |    1 |   5 |      5 |       5 |        5 |           5 |         5 |        5 |  10 |   11 | FAAAAA   | TFIAAA   | HHHHxx
       6 |    2855 |   0 |    2 |   6 |      6 |       6 |        6 |           6 |         6 |        6 |  12 |   13 | GAAAAA   | VFEAAA   | VVVVxx
       7 |    8518 |   1 |    3 |   7 |      7 |       7 |        7 |           7 |         7 |        7 |  14 |   15 | HAAAAA   | QPMAAA   | OOOOxx
       8 |    5435 |   0 |    0 |   8 |      8 |       8 |        8 |           8 |         8 |        8 |  16 |   17 | IAAAAA   | BBIAAA   | VVVVxx
       9 |    4463 |   1 |    1 |   9 |      9 |       9 |        9 |           9 |         9 |        9 |  18 |   19 | JAAAAA   | RPGAAA   | VVVVxx
      10 |    8788 |   0 |    2 |   0 |     10 |      10 |       10 |          10 |        10 |       10 |  20 |   21 | KAAAAA   | AANAAA   | AAAAxx
      11 |    8396 |   1 |    3 |   1 |     11 |      11 |       11 |          11 |        11 |       11 |  22 |   23 | LAAAAA   | YKMAAA   | AAAAxx
      12 |    6605 |   0 |    0 |   2 |     12 |      12 |       12 |          12 |        12 |       12 |  24 |   25 | MAAAAA   | BUJAAA   | HHHHxx
      13 |    5696 |   1 |    1 |   3 |     13 |      13 |       13 |          13 |        13 |       13 |  26 |   27 | NAAAAA   | CLIAAA   | AAAAxx
      14 |    4341 |   0 |    2 |   4 |     14 |      14 |       14 |          14 |        14 |       14 |  28 |   29 | OAAAAA   | ZKGAAA   | HHHHxx
      15 |    1358 |   1 |    3 |   5 |     15 |      15 |       15 |          15 |        15 |       15 |  30 |   31 | PAAAAA   | GACAAA   | OOOOxx
      16 |    9675 |   0 |    0 |   6 |     16 |      16 |       16 |          16 |        16 |       16 |  32 |   33 | QAAAAA   | DIOAAA   | VVVVxx
      17 |    8274 |   1 |    1 |   7 |     17 |      17 |       17 |          17 |        17 |       17 |  34 |   35 | RAAAAA   | GGMAAA   | OOOOxx
(18 rows)

FETCH 19 in foo19;
 unique1 | unique2 | two | four | ten | twenty | hundred | thousand | twothousand | fivethous | tenthous | odd | even | stringu1 | stringu2 | string4 
---------+---------+-----+------+-----+--------+---------+----------+-------------+-----------+----------+-----+------+----------+----------+---------
    8800 |       0 |   0 |    0 |   0 |      0 |       0 |      800 |         800 |      3800 |     8800 |   0 |    1 | MAAAAA   | AAAAAA   | AAAAxx
    1891 |       1 |   1 |    3 |   1 |     11 |      91 |      891 |        1891 |      1891 |     1891 | 182 |  183 | TUAAAA   | BAAAAA   | HHHHxx
    3420 |       2 |   0 |    0 |   0 |      0 |      20 |      420 |        1420 |      3420 |     3420 |  40 |   41 | OBAAAA   | CAAAAA   | OOOOxx
    9850 |       3 |   0 |    2 |   0 |     10 |      50 |      850 |        1850 |      4850 |     9850 | 100 |  101 | WOAAAA   | DAAAAA   | VVVVxx
    7164 |       4 |   0 |    0 |   4 |      4 |      64 |      164 |        1164 |      2164 |     7164 | 128 |  129 | OPAAAA   | EAAAAA   | AAAAxx
    8009 |       5 |   1 |    1 |   9 |      9 |       9 |        9 |           9 |      3009 |     8009 |  18 |   19 | BWAAAA   | FAAAAA   | HHHHxx
    5057 |       6 |   1 |    1 |   7 |     17 |      57 |       57 |        1057 |        57 |     5057 | 114 |  115 | NMAAAA   | GAAAAA   | OOOOxx
    6701 |       7 |   1 |    1 |   1 |      1 |       1 |      701 |         701 |      1701 |     6701 |   2 |    3 | TXAAAA   | HAAAAA   | VVVVxx
    4321 |       8 |   1 |    1 |   1 |      1 |      21 |      321 |         321 |      4321 |     4321 |  42 |   43 | FKAAAA   | IAAAAA   | AAAAxx
    3043 |       9 |   1 |    3 |   3 |      3 |      43 |       43 |        1043 |      3043 |     3043 |  86 |   87 | BNAAAA   | JAAAAA   | HHHHxx
    1314 |      10 |   0 |    2 |   4 |     14 |      14 |      314 |        1314 |      1314 |     1314 |  28 |   29 | OYAAAA   | KAAAAA   | OOOOxx
    1504 |      11 |   0 |    0 |   4 |      4 |       4 |      504 |        1504 |      1504 |     1504 |   8 |    9 | WFAAAA   | LAAAAA   | VVVVxx
    5222 |      12 |   0 |    2 |   2 |      2 |      22 |      222 |        1222 |       222 |     5222 |  44 |   45 | WSAAAA   | MAAAAA   | AAAAxx
    6243 |      13 |   1 |    3 |   3 |      3 |      43 |      243 |         243 |      1243 |     6243 |  86 |   87 | DGAAAA   | NAAAAA   | HHHHxx
    5471 |      14 |   1 |    3 |   1 |     11 |      71 |      471 |        1471 |       471 |     5471 | 142 |  143 | LCAAAA   | OAAAAA   | OOOOxx
    5006 |      15 |   0 |    2 |   6 |      6 |       6 |        6 |        1006 |         6 |     5006 |  12 |   13 | OKAAAA   | PAAAAA   | VVVVxx
    5387 |      16 |   1 |    3 |   7 |      7 |      87 |      387 |        1387 |       387 |     5387 | 174 |  175 | FZAAAA   | QAAAAA   | AAAAxx
    5785 |      17 |   1 |    1 |   5 |      5 |      85 |      785 |        1785 |       785 |     5785 | 170 |  171 | NOAAAA   | RAAAAA   | HHHHxx
    6621 |      18 |   1 |    1 |   1 |      1 |      21 |      621 |         621 |      1621 |     6621 |  42 |   43 | RUAAAA   | SAAAAA   | OOOOxx
(19 rows)

FETCH 20 in foo20;
 unique1 | unique2 | two | four | ten | twenty | hundred | thousand | twothousand | fivethous | tenthous | odd | even | stringu1 | stringu2 | string4 
---------+---------+-----+------+-----+--------+---------+----------+-------------+-----------+----------+-----+------+----------+----------+---------
       0 |    9998 |   0 |    0 |   0 |      0 |       0 |        0 |           0 |         0 |        0 |   0 |    1 | AAAAAA   | OUOAAA   | OOOOxx
       1 |    2838 |   1 |    1 |   1 |      1 |       1 |        1 |           1 |         1 |        1 |   2 |    3 | BAAAAA   | EFEAAA   | OOOOxx
       2 |    2716 |   0 |    2 |   2 |      2 |       2 |        2 |           2 |         2 |        2 |   4 |    5 | CAAAAA   | MAEAAA   | AAAAxx
       3 |    5679 |   1 |    3 |   3 |      3 |       3 |        3 |           3 |         3 |        3 |   6 |    7 | DAAAAA   | LKIAAA   | VVVVxx
       4 |    1621 |   0 |    0 |   4 |      4 |       4 |        4 |           4 |         4 |        4 |   8 |    9 | EAAAAA   | JKCAAA   | HHHHxx
       5 |    5557 |   1 |    1 |   5 |      5 |       5 |        5 |           5 |         5 |        5 |  10 |   11 | FAAAAA   | TFIAAA   | HHHHxx
       6 |    2855 |   0 |    2 |   6 |      6 |       6 |        6 |           6 |         6 |        6 |  12 |   13 | GAAAAA   | VFEAAA   | VVVVxx
       7 |    8518 |   1 |    3 |   7 |      7 |       7 |        7 |           7 |         7 |        7 |  14 |   15 | HAAAAA   | QPMAAA   | OOOOxx
       8 |    5435 |   0 |    0 |   8 |      8 |       8 |        8 |           8 |         8 |        8 |  16 |   17 | IAAAAA   | BBIAAA   | VVVVxx
       9 |    4463 |   1 |    1 |   9 |      9 |       9 |        9 |           9 |         9 |        9 |  18 |   19 | JAAAAA   | RPGAAA   | VVVVxx
      10 |    8788 |   0 |    2 |   0 |     10 |      10 |       10 |          10 |        10 |       10 |  20 |   21 | KAAAAA   | AANAAA   | AAAAxx
      11 |    8396 |   1 |    3 |   1 |     11 |      11 |       11 |          11 |        11 |       11 |  22 |   23 | LAAAAA   | YKMAAA   | AAAAxx
      12 |    6605 |   0 |    0 |   2 |     12 |      12 |       12 |          12 |        12 |       12 |  24 |   25 | MAAAAA   | BUJAAA   | HHHHxx
      13 |    5696 |   1 |    1 |   3 |     13 |      13 |       13 |          13 |        13 |       13 |  26 |   27 | NAAAAA   | CLIAAA   | AAAAxx
      14 |    4341 |   0 |    2 |   4 |     14 |      14 |       14 |          14 |        14 |       14 |  28 |   29 | OAAAAA   | ZKGAAA   | HHHHxx
      15 |    1358 |   1 |    3 |   5 |     15 |      15 |       15 |          15 |        15 |       15 |  30 |   31 | PAAAAA   | GACAAA   | OOOOxx
      16 |    9675 |   0 |    0 |   6 |     16 |      16 |       16 |          16 |        16 |       16 |  32 |   33 | QAAAAA   | DIOAAA   | VVVVxx
      17 |    8274 |   1 |    1 |   7 |     17 |      17 |       17 |          17 |        17 |       17 |  34 |   35 | RAAAAA   | GGMAAA   | OOOOxx
      18 |     376 |   0 |    2 |   8 |     18 |      18 |       18 |          18 |        18 |       18 |  36 |   37 | SAAAAA   | MOAAAA   | AAAAxx
      19 |    7303 |   1 |    3 |   9 |     19 |      19 |       19 |          19 |        19 |       19 |  38 |   39 | TAAAAA   | XUKAAA   | VVVVxx
(20 rows)

FETCH 21 in foo21;
 unique1 | unique2 | two | four | ten | twenty | hundred | thousand | twothousand | fivethous | tenthous | odd | even | stringu1 | stringu2 | string4 
---------+---------+-----+------+-----+--------+---------+----------+-------------+-----------+----------+-----+------+----------+----------+---------
    8800 |       0 |   0 |    0 |   0 |      0 |       0 |      800 |         800 |      3800 |     8800 |   0 |    1 | MAAAAA   | AAAAAA   | AAAAxx
    1891 |       1 |   1 |    3 |   1 |     11 |      91 |      891 |        1891 |      1891 |     1891 | 182 |  183 | TUAAAA   | BAAAAA   | HHHHxx
    3420 |       2 |   0 |    0 |   0 |      0 |      20 |      420 |        1420 |      3420 |     3420 |  40 |   41 | OBAAAA   | CAAAAA   | OOOOxx
    9850 |       3 |   0 |    2 |   0 |     10 |      50 |      850 |        1850 |      4850 |     9850 | 100 |  101 | WOAAAA   | DAAAAA   | VVVVxx
    7164 |       4 |   0 |    0 |   4 |      4 |      64 |      164 |        1164 |      2164 |     7164 | 128 |  129 | OPAAAA   | EAAAAA   | AAAAxx
    8009 |       5 |   1 |    1 |   9 |      9 |       9 |        9 |           9 |      3009 |     8009 |  18 |   19 | BWAAAA   | FAAAAA   | HHHHxx
    5057 |       6 |   1 |    1 |   7 |     17 |      57 |       57 |        1057 |        57 |     5057 | 114 |  115 | NMAAAA   | GAAAAA   | OOOOxx
    6701 |       7 |   1 |    1 |   1 |      1 |       1 |      701 |         701 |      1701 |     6701 |   2 |    3 | TXAAAA   | HAAAAA   | VVVVxx
    4321 |       8 |   1 |    1 |   1 |      1 |      21 |      321 |         321 |      4321 |     4321 |  42 |   43 | FKAAAA   | IAAAAA   | AAAAxx
    3043 |       9 |   1 |    3 |   3 |      3 |      43 |       43 |        1043 |      3043 |     3043 |  86 |   87 | BNAAAA   | JAAAAA   | HHHHxx
    1314 |      10 |   0 |    2 |   4 |     14 |      14 |      314 |        1314 |      1314 |     1314 |  28 |   29 | OYAAAA   | KAAAAA   | OOOOxx
    1504 |      11 |   0 |    0 |   4 |      4 |       4 |      504 |        1504 |      1504 |     1504 |   8 |    9 | WFAAAA   | LAAAAA   | VVVVxx
    5222 |      12 |   0 |    2 |   2 |      2 |      22 |      222 |        1222 |       222 |     5222 |  44 |   45 | WSAAAA   | MAAAAA   | AAAAxx
    6243 |      13 |   1 |    3 |   3 |      3 |      43 |      243 |         243 |      1243 |     6243 |  86 |   87 | DGAAAA   | NAAAAA   | HHHHxx
    5471 |      14 |   1 |    3 |   1 |     11 |      71 |      471 |        1471 |       471 |     5471 | 142 |  143 | LCAAAA   | OAAAAA   | OOOOxx
    5006 |      15 |   0 |    2 |   6 |      6 |       6 |        6 |        1006 |         6 |     5006 |  12 |   13 | OKAAAA   | PAAAAA   | VVVVxx
    5387 |      16 |   1 |    3 |   7 |      7 |      87 |      387 |        1387 |       387 |     5387 | 174 |  175 | FZAAAA   | QAAAAA   | AAAAxx
    5785 |      17 |   1 |    1 |   5 |      5 |      85 |      785 |        1785 |       785 |     5785 | 170 |  171 | NOAAAA   | RAAAAA   | HHHHxx
    6621 |      18 |   1 |    1 |   1 |      1 |      21 |      621 |         621 |      1621 |     6621 |  42 |   43 | RUAAAA   | SAAAAA   | OOOOxx
    6969 |      19 |   1 |    1 |   9 |      9 |      69 |      969 |         969 |      1969 |     6969 | 138 |  139 | BIAAAA   | TAAAAA   | VVVVxx
    9460 |      20 |   0 |    0 |   0 |      0 |      60 |      460 |        1460 |      4460 |     9460 | 120 |  121 | WZAAAA   | UAAAAA   | AAAAxx
(21 rows)

FETCH 22 in foo22;
 unique1 | unique2 | two | four | ten | twenty | hundred | thousand | twothousand | fivethous | tenthous | odd | even | stringu1 | stringu2 | string4 
---------+---------+-----+------+-----+--------+---------+----------+-------------+-----------+----------+-----+------+----------+----------+---------
       0 |    9998 |   0 |    0 |   0 |      0 |       0 |        0 |           0 |         0 |        0 |   0 |    1 | AAAAAA   | OUOAAA   | OOOOxx
       1 |    2838 |   1 |    1 |   1 |      1 |       1 |        1 |           1 |         1 |        1 |   2 |    3 | BAAAAA   | EFEAAA   | OOOOxx
       2 |    2716 |   0 |    2 |   2 |      2 |       2 |        2 |           2 |         2 |        2 |   4 |    5 | CAAAAA   | MAEAAA   | AAAAxx
       3 |    5679 |   1 |    3 |   3 |      3 |       3 |        3 |           3 |         3 |        3 |   6 |    7 | DAAAAA   | LKIAAA   | VVVVxx
       4 |    1621 |   0 |    0 |   4 |      4 |       4 |        4 |           4 |         4 |        4 |   8 |    9 | EAAAAA   | JKCAAA   | HHHHxx
       5 |    5557 |   1 |    1 |   5 |      5 |       5 |        5 |           5 |         5 |        5 |  10 |   11 | FAAAAA   | TFIAAA   | HHHHxx
       6 |    2855 |   0 |    2 |   6 |      6 |       6 |        6 |           6 |         6 |        6 |  12 |   13 | GAAAAA   | VFEAAA   | VVVVxx
       7 |    8518 |   1 |    3 |   7 |      7 |       7 |        7 |           7 |         7 |        7 |  14 |   15 | HAAAAA   | QPMAAA   | OOOOxx
       8 |    5435 |   0 |    0 |   8 |      8 |       8 |        8 |           8 |         8 |        8 |  16 |   17 | IAAAAA   | BBIAAA   | VVVVxx
       9 |    4463 |   1 |    1 |   9 |      9 |       9 |        9 |           9 |         9 |        9 |  18 |   19 | JAAAAA   | RPGAAA   | VVVVxx
      10 |    8788 |   0 |    2 |   0 |     10 |      10 |       10 |          10 |        10 |       10 |  20 |   21 | KAAAAA   | AANAAA   | AAAAxx
      11 |    8396 |   1 |    3 |   1 |     11 |      11 |       11 |          11 |        11 |       11 |  22 |   23 | LAAAAA   | YKMAAA   | AAAAxx
      12 |    6605 |   0 |    0 |   2 |     12 |      12 |       12 |          12 |        12 |       12 |  24 |   25 | MAAAAA   | BUJAAA   | HHHHxx
      13 |    5696 |   1 |    1 |   3 |     13 |      13 |       13 |          13 |        13 |       13 |  26 |   27 | NAAAAA   | CLIAAA   | AAAAxx
      14 |    4341 |   0 |    2 |   4 |     14 |      14 |       14 |          14 |        14 |       14 |  28 |   29 | OAAAAA   | ZKGAAA   | HHHHxx
      15 |    1358 |   1 |    3 |   5 |     15 |      15 |       15 |          15 |        15 |       15 |  30 |   31 | PAAAAA   | GACAAA   | OOOOxx
      16 |    9675 |   0 |    0 |   6 |     16 |      16 |       16 |          16 |        16 |       16 |  32 |   33 | QAAAAA   | DIOAAA   | VVVVxx
      17 |    8274 |   1 |    1 |   7 |     17 |      17 |       17 |          17 |        17 |       17 |  34 |   35 | RAAAAA   | GGMAAA   | OOOOxx
      18 |     376 |   0 |    2 |   8 |     18 |      18 |       18 |          18 |        18 |       18 |  36 |   37 | SAAAAA   | MOAAAA   | AAAAxx
      19 |    7303 |   1 |    3 |   9 |     19 |      19 |       19 |          19 |        19 |       19 |  38 |   39 | TAAAAA   | XUKAAA   | VVVVxx
      20 |    5574 |   0 |    0 |   0 |      0 |      20 |       20 |          20 |        20 |       20 |  40 |   41 | UAAAAA   | KGIAAA   | OOOOxx
      21 |    1628 |   1 |    1 |   1 |      1 |      21 |       21 |          21 |        21 |       21 |  42 |   43 | VAAAAA   | QKCAAA   | AAAAxx
(22 rows)

FETCH 23 in foo23;
 unique1 | unique2 | two | four | ten | twenty | hundred | thousand | twothousand | fivethous | tenthous | odd | even | stringu1 | stringu2 | string4 
---------+---------+-----+------+-----+--------+---------+----------+-------------+-----------+----------+-----+------+----------+----------+---------
    8800 |       0 |   0 |    0 |   0 |      0 |       0 |      800 |         800 |      3800 |     8800 |   0 |    1 | MAAAAA   | AAAAAA   | AAAAxx
    1891 |       1 |   1 |    3 |   1 |     11 |      91 |      891 |        1891 |      1891 |     1891 | 182 |  183 | TUAAAA   | BAAAAA   | HHHHxx
    3420 |       2 |   0 |    0 |   0 |      0 |      20 |      420 |        1420 |      3420 |     3420 |  40 |   41 | OBAAAA   | CAAAAA   | OOOOxx
    9850 |       3 |   0 |    2 |   0 |     10 |      50 |      850 |        1850 |      4850 |     9850 | 100 |  101 | WOAAAA   | DAAAAA   | VVVVxx
    7164 |       4 |   0 |    0 |   4 |      4 |      64 |      164 |        1164 |      2164 |     7164 | 128 |  129 | OPAAAA   | EAAAAA   | AAAAxx
    8009 |       5 |   1 |    1 |   9 |      9 |       9 |        9 |           9 |      3009 |     8009 |  18 |   19 | BWAAAA   | FAAAAA   | HHHHxx
    5057 |       6 |   1 |    1 |   7 |     17 |      57 |       57 |        1057 |        57 |     5057 | 114 |  115 | NMAAAA   | GAAAAA   | OOOOxx
    6701 |       7 |   1 |    1 |   1 |      1 |       1 |      701 |         701 |      1701 |     6701 |   2 |    3 | TXAAAA   | HAAAAA   | VVVVxx
    4321 |       8 |   1 |    1 |   1 |      1 |      21 |      321 |         321 |      4321 |     4321 |  42 |   43 | FKAAAA   | IAAAAA   | AAAAxx
    3043 |       9 |   1 |    3 |   3 |      3 |      43 |       43 |        1043 |      3043 |     3043 |  86 |   87 | BNAAAA   | JAAAAA   | HHHHxx
    1314 |      10 |   0 |    2 |   4 |     14 |      14 |      314 |        1314 |      1314 |     1314 |  28 |   29 | OYAAAA   | KAAAAA   | OOOOxx
    1504 |      11 |   0 |    0 |   4 |      4 |       4 |      504 |        1504 |      1504 |     1504 |   8 |    9 | WFAAAA   | LAAAAA   | VVVVxx
    5222 |      12 |   0 |    2 |   2 |      2 |      22 |      222 |        1222 |       222 |     5222 |  44 |   45 | WSAAAA   | MAAAAA   | AAAAxx
    6243 |      13 |   1 |    3 |   3 |      3 |      43 |      243 |         243 |      1243 |     6243 |  86 |   87 | DGAAAA   | NAAAAA   | HHHHxx
    5471 |      14 |   1 |    3 |   1 |     11 |      71 |      471 |        1471 |       471 |     5471 | 142 |  143 | LCAAAA   | OAAAAA   | OOOOxx
    5006 |      15 |   0 |    2 |   6 |      6 |       6 |        6 |        1006 |         6 |     5006 |  12 |   13 | OKAAAA   | PAAAAA   | VVVVxx
    5387 |      16 |   1 |    3 |   7 |      7 |      87 |      387 |        1387 |       387 |     5387 | 174 |  175 | FZAAAA   | QAAAAA   | AAAAxx
    5785 |      17 |   1 |    1 |   5 |      5 |      85 |      785 |        1785 |       785 |     5785 | 170 |  171 | NOAAAA   | RAAAAA   | HHHHxx
    6621 |      18 |   1 |    1 |   1 |      1 |      21 |      621 |         621 |      1621 |     6621 |  42 |   43 | RUAAAA   | SAAAAA   | OOOOxx
    6969 |      19 |   1 |    1 |   9 |      9 |      69 |      969 |         969 |      1969 |     6969 | 138 |  139 | BIAAAA   | TAAAAA   | VVVVxx
    9460 |      20 |   0 |    0 |   0 |      0 |      60 |      460 |        1460 |      4460 |     9460 | 120 |  121 | WZAAAA   | UAAAAA   | AAAAxx
      59 |      21 |   1 |    3 |   9 |     19 |      59 |       59 |          59 |        59 |       59 | 118 |  119 | HCAAAA   | VAAAAA   | HHHHxx
    8020 |      22 |   0 |    0 |   0 |      0 |      20 |       20 |          20 |      3020 |     8020 |  40 |   41 | MWAAAA   | WAAAAA   | OOOOxx
(23 rows)

CLOSE foo1;
CLOSE foo2;
CLOSE foo3;
CLOSE foo4;
CLOSE foo5;
CLOSE foo6;
CLOSE foo7;
CLOSE foo8;
CLOSE foo9;
CLOSE foo10;
CLOSE foo11;
CLOSE foo12;
-- leave some cursors open, to test that auto-close works.
-- record this in the system view as well (don't query the time field there
-- however)
SELECT name, statement, is_holdable, is_binary, is_scrollable FROM pg_cursors ORDER BY 1;
 name  |                               statement                               | is_holdable | is_binary | is_scrollable 
-------+-----------------------------------------------------------------------+-------------+-----------+---------------
 foo13 | DECLARE foo13 SCROLL CURSOR FOR SELECT * FROM tenk1 ORDER BY unique2; | f           | f         | f
 foo14 | DECLARE foo14 CURSOR FOR SELECT * FROM tenk2 ORDER BY 1,2,3,4;        | f           | f         | f
 foo15 | DECLARE foo15 SCROLL CURSOR FOR SELECT * FROM tenk1 ORDER BY unique2; | f           | f         | f
 foo16 | DECLARE foo16 CURSOR FOR SELECT * FROM tenk2 ORDER BY 1,2,3,4;        | f           | f         | f
 foo17 | DECLARE foo17 SCROLL CURSOR FOR SELECT * FROM tenk1 ORDER BY unique2; | f           | f         | f
 foo18 | DECLARE foo18 CURSOR FOR SELECT * FROM tenk2 ORDER BY 1,2,3,4;        | f           | f         | f
 foo19 | DECLARE foo19 SCROLL CURSOR FOR SELECT * FROM tenk1 ORDER BY unique2; | f           | f         | f
 foo20 | DECLARE foo20 CURSOR FOR SELECT * FROM tenk2 ORDER BY 1,2,3,4;        | f           | f         | f
 foo21 | DECLARE foo21 SCROLL CURSOR FOR SELECT * FROM tenk1 ORDER BY unique2; | f           | f         | f
 foo22 | DECLARE foo22 CURSOR FOR SELECT * FROM tenk2 ORDER BY 1,2,3,4;        | f           | f         | f
 foo23 | DECLARE foo23 SCROLL CURSOR FOR SELECT * FROM tenk1 ORDER BY unique2; | f           | f         | f
(11 rows)

END;
SELECT name, statement, is_holdable, is_binary, is_scrollable FROM pg_cursors;
 name | statement | is_holdable | is_binary | is_scrollable 
------+-----------+-------------+-----------+---------------
(0 rows)

--
-- NO SCROLL disallows backward fetching
--
BEGIN;
DECLARE foo24 NO SCROLL CURSOR FOR SELECT * FROM tenk1 ORDER BY unique2;
FETCH 1 FROM foo24;
 unique1 | unique2 | two | four | ten | twenty | hundred | thousand | twothousand | fivethous | tenthous | odd | even | stringu1 | stringu2 | string4 
---------+---------+-----+------+-----+--------+---------+----------+-------------+-----------+----------+-----+------+----------+----------+---------
    8800 |       0 |   0 |    0 |   0 |      0 |       0 |      800 |         800 |      3800 |     8800 |   0 |    1 | MAAAAA   | AAAAAA   | AAAAxx
(1 row)

FETCH BACKWARD 1 FROM foo24; -- should fail
ERROR:  backward scan is not supported in this version of Greenplum Database
END;
--
-- Cursors outside transaction blocks
--
SELECT name, statement, is_holdable, is_binary, is_scrollable FROM pg_cursors;
 name | statement | is_holdable | is_binary | is_scrollable 
------+-----------+-------------+-----------+---------------
(0 rows)

BEGIN;
DECLARE foo25 CURSOR WITH HOLD FOR SELECT * FROM tenk2 ORDER BY 1,2,3,4;
FETCH FROM foo25;
 unique1 | unique2 | two | four | ten | twenty | hundred | thousand | twothousand | fivethous | tenthous | odd | even | stringu1 | stringu2 | string4 
---------+---------+-----+------+-----+--------+---------+----------+-------------+-----------+----------+-----+------+----------+----------+---------
       0 |    9998 |   0 |    0 |   0 |      0 |       0 |        0 |           0 |         0 |        0 |   0 |    1 | AAAAAA   | OUOAAA   | OOOOxx
(1 row)

FETCH FROM foo25;
 unique1 | unique2 | two | four | ten | twenty | hundred | thousand | twothousand | fivethous | tenthous | odd | even | stringu1 | stringu2 | string4 
---------+---------+-----+------+-----+--------+---------+----------+-------------+-----------+----------+-----+------+----------+----------+---------
       1 |    2838 |   1 |    1 |   1 |      1 |       1 |        1 |           1 |         1 |        1 |   2 |    3 | BAAAAA   | EFEAAA   | OOOOxx
(1 row)

COMMIT;
FETCH FROM foo25;
 unique1 | unique2 | two | four | ten | twenty | hundred | thousand | twothousand | fivethous | tenthous | odd | even | stringu1 | stringu2 | string4 
---------+---------+-----+------+-----+--------+---------+----------+-------------+-----------+----------+-----+------+----------+----------+---------
       2 |    2716 |   0 |    2 |   2 |      2 |       2 |        2 |           2 |         2 |        2 |   4 |    5 | CAAAAA   | MAEAAA   | AAAAxx
(1 row)

--FETCH BACKWARD FROM foo25;
--FETCH ABSOLUTE -1 FROM foo25;
SELECT name, statement, is_holdable, is_binary, is_scrollable FROM pg_cursors;
 name  |                                statement                                 | is_holdable | is_binary | is_scrollable 
-------+--------------------------------------------------------------------------+-------------+-----------+---------------
 foo25 | DECLARE foo25 CURSOR WITH HOLD FOR SELECT * FROM tenk2 ORDER BY 1,2,3,4; | t           | f         | f
(1 row)

CLOSE foo25;
--
-- ROLLBACK should close holdable cursors
--
BEGIN;
DECLARE foo26 CURSOR WITH HOLD FOR SELECT * FROM tenk1 ORDER BY unique2;
ROLLBACK;
-- should fail
FETCH FROM foo26;
ERROR:  cursor "foo26" does not exist
--
-- Parameterized DECLARE needs to insert param values into the cursor portal
--
BEGIN;
CREATE FUNCTION declares_cursor(text)
   RETURNS void
   AS 'DECLARE c CURSOR FOR SELECT stringu1 FROM tenk1 WHERE stringu1 LIKE $1;'
   LANGUAGE SQL READS SQL DATA;
SELECT declares_cursor('AB%');
 declares_cursor 
-----------------
 
(1 row)

FETCH ALL FROM c;
 stringu1 
----------
 ABAAAA
 ABAAAA
 ABAAAA
 ABAAAA
 ABAAAA
 ABAAAA
 ABAAAA
 ABAAAA
 ABAAAA
 ABAAAA
 ABAAAA
 ABAAAA
 ABAAAA
 ABAAAA
 ABAAAA
(15 rows)

ROLLBACK;
--
-- Test behavior of both volatile and stable functions inside a cursor;
-- in particular we want to see what happens during commit of a holdable
-- cursor
--
create temp table tt1(f1 int);
NOTICE:  Table doesn't have 'DISTRIBUTED BY' clause -- Using column named 'f1' as the Greenplum Database data distribution key for this table.
HINT:  The 'DISTRIBUTED BY' clause determines the distribution of data. Make sure column(s) chosen are the optimal data distribution key to minimize skew.
create function count_tt1_v() returns int8 as
'select count(*) from tt1' language sql volatile READS SQL DATA;
create function count_tt1_s() returns int8 as
'select count(*) from tt1' language sql stable READS SQL DATA;
begin;
insert into tt1 values(1);
declare c1 cursor for select count_tt1_v(), count_tt1_s();
insert into tt1 values(2);
-- fetch all from c1; -- DISABLED: see open JIRA MPP-835
-- start_ignore
 count_tt1_v | count_tt1_s 
-------------+-------------
           2 |           1
(1 row)
-- end_ignore
rollback;
begin;
insert into tt1 values(1);
declare c2 cursor with hold for select count_tt1_v(), count_tt1_s();
insert into tt1 values(2);
commit;
delete from tt1;
-- fetch all from c2; -- DISABLED: see open JIRA MPP-835
-- start_ignore
 count_tt1_v | count_tt1_s 
-------------+-------------
           2 |           1
(1 row)
-- end_ignore
drop function count_tt1_v();
drop function count_tt1_s();
-- Create a cursor with the BINARY option and check the pg_cursors view
BEGIN;
SELECT name, statement, is_holdable, is_binary, is_scrollable FROM pg_cursors;
 name |                              statement                               | is_holdable | is_binary | is_scrollable 
------+----------------------------------------------------------------------+-------------+-----------+---------------
 c2   | declare c2 cursor with hold for select count_tt1_v(), count_tt1_s(); | t           | f         | f
(1 row)

DECLARE bc BINARY CURSOR FOR SELECT * FROM tenk1;
SELECT name, statement, is_holdable, is_binary, is_scrollable FROM pg_cursors;
 name |                              statement                               | is_holdable | is_binary | is_scrollable 
------+----------------------------------------------------------------------+-------------+-----------+---------------
 bc   | DECLARE bc BINARY CURSOR FOR SELECT * FROM tenk1;                    | f           | t         | f
 c2   | declare c2 cursor with hold for select count_tt1_v(), count_tt1_s(); | t           | f         | f
(2 rows)

ROLLBACK;
-- We should not see the portal that is created internally to
-- implement EXECUTE in pg_cursors
PREPARE cprep AS
  SELECT name, statement, is_holdable, is_binary, is_scrollable FROM pg_cursors;
EXECUTE cprep;
 name |                              statement                               | is_holdable | is_binary | is_scrollable 
------+----------------------------------------------------------------------+-------------+-----------+---------------
 c2   | declare c2 cursor with hold for select count_tt1_v(), count_tt1_s(); | t           | f         | f
(1 row)

-- test CLOSE ALL;
SELECT name FROM pg_cursors ORDER BY 1;
 name 
------
 c2
(1 row)

CLOSE ALL;
SELECT name FROM pg_cursors ORDER BY 1;
 name 
------
(0 rows)

BEGIN;
DECLARE foo1 CURSOR WITH HOLD FOR SELECT 1;
DECLARE foo2 CURSOR WITHOUT HOLD FOR SELECT 1;
SELECT name FROM pg_cursors ORDER BY 1;
 name 
------
 foo1
 foo2
(2 rows)

CLOSE ALL;
SELECT name FROM pg_cursors ORDER BY 1;
 name 
------
(0 rows)

COMMIT;
--
-- Tests for updatable cursors
--
-- In GPDB, we use a dummy column as distribution key, so that all the
-- rows land on the same segment. Otherwise the order the cursor returns
-- the rows is unstable.
CREATE TEMP TABLE uctest(f1 int, f2 text, distkey text) distributed by (distkey);
INSERT INTO uctest VALUES (1, 'one'), (2, 'two'), (3, 'three');
SELECT f1, f2 FROM uctest;
 f1 |  f2   
----+-------
  1 | one
  2 | two
  3 | three
(3 rows)

-- Check DELETE WHERE CURRENT
BEGIN;
DECLARE c1 CURSOR FOR SELECT f1, f2 FROM uctest;
FETCH 2 FROM c1;
 f1 | f2  
----+-----
  1 | one
  2 | two
(2 rows)

DELETE FROM uctest WHERE CURRENT OF c1;
-- should show deletion
SELECT f1, f2 FROM uctest;
 f1 |  f2   
----+-------
  1 | one
  3 | three
(2 rows)

-- cursor did not move
FETCH ALL FROM c1;
 f1 |  f2   
----+-------
  3 | three
(1 row)

-- cursor is insensitive
--MOVE BACKWARD ALL IN c1; -- backwards scans not supported in GPDB
--FETCH ALL FROM c1;
COMMIT;
-- should still see deletion
SELECT f1, f2 FROM uctest;
 f1 |  f2   
----+-------
  1 | one
  3 | three
(2 rows)

-- Check UPDATE WHERE CURRENT; this time use FOR UPDATE
BEGIN;
DECLARE c1 CURSOR FOR SELECT f1, f2 FROM uctest FOR UPDATE;
FETCH c1;
 f1 | f2  
----+-----
  1 | one
(1 row)

UPDATE uctest SET f1 = 8 WHERE CURRENT OF c1;
SELECT f1, f2 FROM uctest;
 f1 |  f2   
----+-------
  3 | three
  8 | one
(2 rows)

COMMIT;
SELECT f1, f2 FROM uctest;
 f1 |  f2   
----+-------
  3 | three
  8 | one
(2 rows)

-- Check repeated-update and update-then-delete cases
BEGIN;
DECLARE c1 CURSOR FOR SELECT f1, f2 FROM uctest;
FETCH c1;
 f1 |  f2   
----+-------
  3 | three
(1 row)

UPDATE uctest SET f1 = f1 + 10 WHERE CURRENT OF c1;
SELECT f1, f2 FROM uctest;
 f1 |  f2   
----+-------
  8 | one
 13 | three
(2 rows)

UPDATE uctest SET f1 = f1 + 10 WHERE CURRENT OF c1; -- currently broken on GPDB! (does nothing)
SELECT f1, f2 FROM uctest;
 f1 |  f2   
----+-------
  8 | one
 13 | three
(2 rows)

-- insensitive cursor should not show effects of updates or deletes
--FETCH RELATIVE 0 FROM c1;
DELETE FROM uctest WHERE CURRENT OF c1; -- currently broken on GPDB! (does nothing)
SELECT f1, f2 FROM uctest;
 f1 |  f2   
----+-------
  8 | one
 13 | three
(2 rows)

DELETE FROM uctest WHERE CURRENT OF c1; -- no-op
SELECT f1, f2 FROM uctest;
 f1 |  f2   
----+-------
  8 | one
 13 | three
(2 rows)

UPDATE uctest SET f1 = f1 + 10 WHERE CURRENT OF c1; -- no-op
SELECT f1, f2 FROM uctest;
 f1 |  f2   
----+-------
  8 | one
 13 | three
(2 rows)

--FETCH RELATIVE 0 FROM c1;
ROLLBACK;
SELECT f1, f2 FROM uctest;
 f1 |  f2   
----+-------
  3 | three
  8 | one
(2 rows)

BEGIN;
DECLARE c1 CURSOR FOR SELECT f1, f2 FROM uctest FOR UPDATE;
FETCH c1;
 f1 |  f2   
----+-------
  3 | three
(1 row)

UPDATE uctest SET f1 = f1 + 10 WHERE CURRENT OF c1;
SELECT f1, f2 FROM uctest;
 f1 |  f2   
----+-------
  8 | one
 13 | three
(2 rows)

UPDATE uctest SET f1 = f1 + 10 WHERE CURRENT OF c1; -- currently broken on GPDB! (does nothing)
SELECT f1, f2 FROM uctest;
 f1 |  f2   
----+-------
  8 | one
 13 | three
(2 rows)

DELETE FROM uctest WHERE CURRENT OF c1; -- currently broken on GPDB! (does nothing)
SELECT f1, f2 FROM uctest;
 f1 |  f2   
----+-------
  8 | one
 13 | three
(2 rows)

DELETE FROM uctest WHERE CURRENT OF c1; -- no-op
SELECT f1, f2 FROM uctest;
 f1 |  f2   
----+-------
  8 | one
 13 | three
(2 rows)

UPDATE uctest SET f1 = f1 + 10 WHERE CURRENT OF c1; -- no-op
SELECT f1, f2 FROM uctest;
 f1 |  f2   
----+-------
  8 | one
 13 | three
(2 rows)

--- sensitive cursors can't currently scroll back, so this is an error:
FETCH RELATIVE 0 FROM c1;
ERROR:  cursor can only scan forward
HINT:  Declare it with SCROLL option to enable backward scan.
ROLLBACK;
SELECT f1, f2 FROM uctest;
 f1 |  f2   
----+-------
  3 | three
  8 | one
(2 rows)

-- Check inheritance cases
CREATE TEMP TABLE ucchild () inherits (uctest);
NOTICE:  table has parent, setting distribution columns to match parent table
INSERT INTO ucchild values(100, 'hundred');
SELECT f1, f2 FROM uctest;
 f1  |   f2    
-----+---------
   3 | three
   8 | one
 100 | hundred
(3 rows)

BEGIN;
DECLARE c1 CURSOR FOR SELECT f1, f2 FROM uctest FOR UPDATE;
FETCH 1 FROM c1;
 f1 |  f2   
----+-------
  3 | three
(1 row)

UPDATE uctest SET f1 = f1 + 10 WHERE CURRENT OF c1;
FETCH 1 FROM c1;
 f1 | f2  
----+-----
  8 | one
(1 row)

UPDATE uctest SET f1 = f1 + 10 WHERE CURRENT OF c1;
FETCH 1 FROM c1;
 f1  |   f2    
-----+---------
 100 | hundred
(1 row)

UPDATE uctest SET f1 = f1 + 10 WHERE CURRENT OF c1;
FETCH 1 FROM c1;
 f1 | f2 
----+----
(0 rows)

COMMIT;
SELECT f1, f2 FROM uctest;
 f1  |   f2    
-----+---------
  13 | three
  18 | one
 110 | hundred
(3 rows)

-- Can update from a self-join, but only if FOR UPDATE says which to use
BEGIN;
DECLARE c1 CURSOR FOR SELECT * FROM uctest a, uctest b WHERE a.f1 = b.f1 + 5;
FETCH 1 FROM c1;
 f1 | f2  | distkey | f1 |  f2   | distkey 
----+-----+---------+----+-------+---------
 18 | one |         | 13 | three | 
(1 row)

UPDATE uctest SET f1 = f1 + 10 WHERE CURRENT OF c1;  -- fail
ERROR:  cursor "c1" is not a simply updatable scan of table "uctest"
ROLLBACK;
BEGIN;
DECLARE c1 CURSOR FOR SELECT * FROM uctest a, uctest b WHERE a.f1 = b.f1 + 5 FOR UPDATE;
FETCH 1 FROM c1;
 f1 | f2  | distkey | f1 |  f2   | distkey 
----+-----+---------+----+-------+---------
 18 | one |         | 13 | three | 
(1 row)

UPDATE uctest SET f1 = f1 + 10 WHERE CURRENT OF c1;  -- fail
ERROR:  cursor "c1" is not a simply updatable scan of table "uctest"
ROLLBACK;
BEGIN;
DECLARE c1 CURSOR FOR SELECT * FROM uctest a, uctest b WHERE a.f1 = b.f1 + 5 FOR SHARE OF a;
FETCH 1 FROM c1;
 f1 | f2  | distkey | f1 |  f2   | distkey 
----+-----+---------+----+-------+---------
 18 | one |         | 13 | three | 
(1 row)

UPDATE uctest SET f1 = f1 + 10 WHERE CURRENT OF c1;
ERROR:  cursor "c1" is not a simply updatable scan of table "uctest"
SELECT * FROM uctest;
ERROR:  current transaction is aborted, commands ignored until end of transaction block
ROLLBACK;
-- Check various error cases
DELETE FROM uctest WHERE CURRENT OF c1;  -- fail, no such cursor
ERROR:  cursor "c1" does not exist
DECLARE cx CURSOR WITH HOLD FOR SELECT * FROM uctest;
DELETE FROM uctest WHERE CURRENT OF cx;  -- fail, can't use held cursor
ERROR:  cursor "cx" is held from a previous transaction
BEGIN;
DECLARE c CURSOR FOR SELECT * FROM tenk2;
DELETE FROM uctest WHERE CURRENT OF c;  -- fail, cursor on wrong table
ERROR:  cursor "c" is not a simply updatable scan of table "uctest"
ROLLBACK;
BEGIN;
DECLARE c CURSOR FOR SELECT * FROM tenk2 FOR SHARE;
DELETE FROM uctest WHERE CURRENT OF c;  -- fail, cursor on wrong table
ERROR:  cursor "c" is not a simply updatable scan of table "uctest"
ROLLBACK;
BEGIN;
DECLARE c CURSOR FOR SELECT * FROM tenk1 JOIN tenk2 USING (unique1);
DELETE FROM tenk1 WHERE CURRENT OF c;  -- fail, cursor is on a join
ERROR:  cursor "c" is not a simply updatable scan of table "tenk1"
ROLLBACK;
BEGIN;
DECLARE c CURSOR FOR SELECT f1,count(*) FROM uctest GROUP BY f1;
DELETE FROM uctest WHERE CURRENT OF c;  -- fail, cursor is on aggregation
ERROR:  cursor "c" is not a simply updatable scan of table "uctest"
ROLLBACK;
BEGIN;
DECLARE c1 CURSOR FOR SELECT * FROM uctest;
DELETE FROM uctest WHERE CURRENT OF c1; -- fail, no current row
ERROR:  cursor "c1" is not positioned on a row
ROLLBACK;
BEGIN;
DECLARE c1 CURSOR FOR SELECT MIN(f1) FROM uctest FOR UPDATE;
ERROR:  FOR UPDATE is not allowed with aggregate functions
ROLLBACK;
-- WHERE CURRENT OF may someday work with views, but today is not that day.
-- For now, just make sure it errors out cleanly.
CREATE TEMP VIEW ucview AS SELECT f1, f2 FROM uctest;
CREATE RULE ucrule AS ON DELETE TO ucview DO INSTEAD
  DELETE FROM uctest WHERE f1 = OLD.f1;
BEGIN;
DECLARE c1 CURSOR FOR SELECT * FROM ucview;
FETCH FROM c1;
 f1 |  f2   
----+-------
 13 | three
(1 row)

DELETE FROM ucview WHERE CURRENT OF c1; -- fail, views not supported
ERROR:  WHERE CURRENT OF on a view is not implemented
ROLLBACK;
<<<<<<< HEAD
-- Check cursors for functions.
BEGIN;
DECLARE c1 CURSOR FOR SELECT * FROM LOWER('TEST');
FETCH ALL FROM c1;
 lower 
-------
 test
(1 row)

COMMIT;
=======
-- Check WHERE CURRENT OF with an index-only scan
BEGIN;
EXPLAIN (costs off)
DECLARE c1 CURSOR FOR SELECT stringu1 FROM onek WHERE stringu1 = 'DZAAAA';
                 QUERY PLAN                  
---------------------------------------------
 Index Only Scan using onek_stringu1 on onek
   Index Cond: (stringu1 = 'DZAAAA'::name)
(2 rows)

DECLARE c1 CURSOR FOR SELECT stringu1 FROM onek WHERE stringu1 = 'DZAAAA';
FETCH FROM c1;
 stringu1 
----------
 DZAAAA
(1 row)

DELETE FROM onek WHERE CURRENT OF c1;
SELECT stringu1 FROM onek WHERE stringu1 = 'DZAAAA';
 stringu1 
----------
(0 rows)

ROLLBACK;
-- Check behavior with rewinding to a previous child scan node,
-- as per bug #15395
BEGIN;
CREATE TABLE current_check (currentid int, payload text);
CREATE TABLE current_check_1 () INHERITS (current_check);
CREATE TABLE current_check_2 () INHERITS (current_check);
INSERT INTO current_check_1 SELECT i, 'p' || i FROM generate_series(1,9) i;
INSERT INTO current_check_2 SELECT i, 'P' || i FROM generate_series(10,19) i;
DECLARE c1 SCROLL CURSOR FOR SELECT * FROM current_check;
-- This tests the fetch-backwards code path
FETCH ABSOLUTE 12 FROM c1;
 currentid | payload 
-----------+---------
        12 | P12
(1 row)

FETCH ABSOLUTE 8 FROM c1;
 currentid | payload 
-----------+---------
         8 | p8
(1 row)

DELETE FROM current_check WHERE CURRENT OF c1 RETURNING *;
 currentid | payload 
-----------+---------
         8 | p8
(1 row)

-- This tests the ExecutorRewind code path
FETCH ABSOLUTE 13 FROM c1;
 currentid | payload 
-----------+---------
        13 | P13
(1 row)

FETCH ABSOLUTE 1 FROM c1;
 currentid | payload 
-----------+---------
         1 | p1
(1 row)

DELETE FROM current_check WHERE CURRENT OF c1 RETURNING *;
 currentid | payload 
-----------+---------
         1 | p1
(1 row)

SELECT * FROM current_check;
 currentid | payload 
-----------+---------
         2 | p2
         3 | p3
         4 | p4
         5 | p5
         6 | p6
         7 | p7
         9 | p9
        10 | P10
        11 | P11
        12 | P12
        13 | P13
        14 | P14
        15 | P15
        16 | P16
        17 | P17
        18 | P18
        19 | P19
(17 rows)

ROLLBACK;
>>>>>>> 4f0bf335
-- Make sure snapshot management works okay, per bug report in
-- 235395b90909301035v7228ce63q392931f15aa74b31@mail.gmail.com
-- GPDB_90_MERGE_FIXME: This doesn't work correctly. Two issues:
-- 1. In GPDB, an UPDATE, or FOR UPDATE, locks the whole table. Because of
--    that, there cannot be concurrent updates, and we don't bother with
--    LockRows nodes in FOR UPDATE plans. However, in the upstream, the
--    LockRows node also handles fetching the latest tuple version, if it
--    was updated in the same transaction, by a *later* command.
--
-- 2. Even if we had LockRows in the plan, it still wouldn't work, at least
--    not always. In PostgreSQL, the LockRows node checks the visibility
--    when a row is FETCHed. Not before that. So if a row is UPDATEd in
--    the same transaction, before it's FETCHed, the FETCH is supposed to
--    see the effects of the UPDATE. In GPDB, however, a cursor starts
--    executing in the segments, as soon as the DECLARE CURSOR is issued,
--    so there's a race condition.
BEGIN;
SET TRANSACTION ISOLATION LEVEL SERIALIZABLE;
CREATE TABLE cursor (a int, b int);
INSERT INTO cursor VALUES (1, 1);
DECLARE c1 NO SCROLL CURSOR FOR SELECT * FROM cursor FOR UPDATE;
UPDATE cursor SET b = 2;
FETCH ALL FROM c1;
 a | b 
---+---
 1 | 1
(1 row)

COMMIT;
DROP TABLE cursor;
-- Check rewinding a cursor containing a stable function in LIMIT,
-- per bug report in 8336843.9833.1399385291498.JavaMail.root@quick
-- GPDB: ignore the result of the FETCH, because the order the rows
-- arrive from the segments is arbitrary in GPDB. This test isn't
-- very useful in GPDB anyway, as the bug that this was testing
-- happened when rewinding the cursor, and GPDB doesn't support
-- MOVE BACKWARD at all. But doesn't hurt to keep it to the extent
-- we can, I guess..
begin;
create function nochange(int) returns int
  as 'select $1 limit 1' language sql stable;
declare c cursor for select * from int8_tbl limit nochange(3);
-- start_ignore
fetch all from c;
        q1        |        q2        
------------------+------------------
              123 |              456
              123 | 4567890123456789
 4567890123456789 |              123
(3 rows)

-- end_ignore
move backward all in c;
ERROR:  backward scan is not supported in this version of Greenplum Database
fetch all from c;
ERROR:  current transaction is aborted, commands ignored until end of transaction block
rollback;<|MERGE_RESOLUTION|>--- conflicted
+++ resolved
@@ -981,7 +981,6 @@
 DELETE FROM ucview WHERE CURRENT OF c1; -- fail, views not supported
 ERROR:  WHERE CURRENT OF on a view is not implemented
 ROLLBACK;
-<<<<<<< HEAD
 -- Check cursors for functions.
 BEGIN;
 DECLARE c1 CURSOR FOR SELECT * FROM LOWER('TEST');
@@ -992,16 +991,17 @@
 (1 row)
 
 COMMIT;
-=======
 -- Check WHERE CURRENT OF with an index-only scan
 BEGIN;
 EXPLAIN (costs off)
 DECLARE c1 CURSOR FOR SELECT stringu1 FROM onek WHERE stringu1 = 'DZAAAA';
                  QUERY PLAN                  
 ---------------------------------------------
- Index Only Scan using onek_stringu1 on onek
-   Index Cond: (stringu1 = 'DZAAAA'::name)
-(2 rows)
+ Gather Motion 3:1  (slice1; segments: 3)
+   ->  Seq Scan on onek
+         Filter: (stringu1 = 'DZAAAA'::name)
+ Optimizer: legacy query optimizer
+(4 rows)
 
 DECLARE c1 CURSOR FOR SELECT stringu1 FROM onek WHERE stringu1 = 'DZAAAA';
 FETCH FROM c1;
@@ -1017,6 +1017,8 @@
 (0 rows)
 
 ROLLBACK;
+-- start_ignore
+-- ignore the block, because cursor can only scan forward
 -- Check behavior with rewinding to a previous child scan node,
 -- as per bug #15395
 BEGIN;
@@ -1087,7 +1089,7 @@
 (17 rows)
 
 ROLLBACK;
->>>>>>> 4f0bf335
+-- end_ignore
 -- Make sure snapshot management works okay, per bug report in
 -- 235395b90909301035v7228ce63q392931f15aa74b31@mail.gmail.com
 -- GPDB_90_MERGE_FIXME: This doesn't work correctly. Two issues:
