--
-- TIMETZ
--
CREATE TABLE TIMETZ_TBL (f1 time(2) with time zone);
INSERT INTO TIMETZ_TBL VALUES ('00:01 PDT');
INSERT INTO TIMETZ_TBL VALUES ('01:00 PDT');
INSERT INTO TIMETZ_TBL VALUES ('02:03 PDT');
INSERT INTO TIMETZ_TBL VALUES ('07:07 PST');
INSERT INTO TIMETZ_TBL VALUES ('08:08 EDT');
INSERT INTO TIMETZ_TBL VALUES ('11:59 PDT');
INSERT INTO TIMETZ_TBL VALUES ('12:00 PDT');
INSERT INTO TIMETZ_TBL VALUES ('12:01 PDT');
INSERT INTO TIMETZ_TBL VALUES ('23:59 PDT');
INSERT INTO TIMETZ_TBL VALUES ('11:59:59.99 PM PDT');
INSERT INTO TIMETZ_TBL VALUES ('2003-03-07 15:36:39 America/New_York');
INSERT INTO TIMETZ_TBL VALUES ('2003-07-07 15:36:39 America/New_York');
-- this should fail (the timezone offset is not known)
INSERT INTO TIMETZ_TBL VALUES ('15:36:39 America/New_York');
ERROR:  invalid input syntax for type time with time zone: "15:36:39 America/New_York"
SELECT f1 AS "Time TZ" FROM TIMETZ_TBL ORDER BY 1;
    Time TZ     
----------------
 00:01:00-07
 01:00:00-07
 02:03:00-07
 08:08:00-04
 07:07:00-08
 11:59:00-07
 12:00:00-07
 12:01:00-07
 15:36:39-04
 15:36:39-05
 23:59:00-07
 23:59:59.99-07
(12 rows)

SELECT f1 AS "Three" FROM TIMETZ_TBL WHERE f1 < '05:06:07-07' ORDER BY 1;
    Three    
-------------
 00:01:00-07
 01:00:00-07
 02:03:00-07
(3 rows)

SELECT f1 AS "Seven" FROM TIMETZ_TBL WHERE f1 > '05:06:07-07' ORDER BY 1;
     Seven      
----------------
 08:08:00-04
 07:07:00-08
 11:59:00-07
 12:00:00-07
 12:01:00-07
 15:36:39-04
 15:36:39-05
 23:59:00-07
 23:59:59.99-07
(9 rows)

SELECT f1 AS "None" FROM TIMETZ_TBL WHERE f1 < '00:00-07' ORDER BY 1;
 None 
------
(0 rows)

SELECT f1 AS "Ten" FROM TIMETZ_TBL WHERE f1 >= '00:00-07' ORDER BY 1;
      Ten       
----------------
 00:01:00-07
 01:00:00-07
 02:03:00-07
 08:08:00-04
 07:07:00-08
 11:59:00-07
 12:00:00-07
 12:01:00-07
 15:36:39-04
 15:36:39-05
 23:59:00-07
 23:59:59.99-07
(12 rows)

--
-- TIME simple math
--
-- We now make a distinction between time and intervals,
-- and adding two times together makes no sense at all.
-- Leave in one query to show that it is rejected,
-- and do the rest of the testing in horology.sql
-- where we do mixed-type arithmetic. - thomas 2000-12-02
SELECT f1 + time with time zone '00:01' AS "Illegal" FROM TIMETZ_TBL;
ERROR:  operator does not exist: time with time zone + time with time zone
LINE 1: SELECT f1 + time with time zone '00:01' AS "Illegal" FROM TI...
                  ^
<<<<<<< HEAD
HINT:  No operator matches the given name and argument type(s). You may need to add explicit type casts.
--- basic sanity of sample timezones
set timezone = 'America/New_York';
SELECT TIMESTAMP WITH TIME ZONE 'epoch' + 1407545520 * INTERVAL '1 second' as NYC;
             nyc              
------------------------------
 Fri Aug 08 20:52:00 2014 EDT
(1 row)

set timezone = 'America/Los_Angeles';
SELECT TIMESTAMP WITH TIME ZONE 'epoch' + 1407545520 * INTERVAL '1 second' as LA;
              la              
------------------------------
 Fri Aug 08 17:52:00 2014 PDT
(1 row)

set timezone = 'Asia/Tokyo';
SELECT TIMESTAMP WITH TIME ZONE 'epoch' + 1407545520 * INTERVAL '1 second' as Tokyo;
            tokyo             
------------------------------
 Sat Aug 09 09:52:00 2014 JST
(1 row)

set timezone = 'Asia/Kolkata';
SELECT TIMESTAMP WITH TIME ZONE 'epoch' + 1407545520 * INTERVAL '1 second' as Kolkata;
           kolkata            
------------------------------
 Sat Aug 09 06:22:00 2014 IST
(1 row)

set timezone = 'Asia/Shanghai';
SELECT TIMESTAMP WITH TIME ZONE 'epoch' + 1407545520 * INTERVAL '1 second' as Shanghai;
           shanghai           
------------------------------
 Sat Aug 09 08:52:00 2014 CST
(1 row)

--- verify some newly added timezones
set timezone = 'Asia/Khandyga';
SELECT TIMESTAMP WITH TIME ZONE 'epoch' + 1407545520 * INTERVAL '1 second' as Khandyga;
           khandyga            
-------------------------------
 Sat Aug 09 10:52:00 2014 YAKT
(1 row)

--- Casablanca time has changed in new timezone db lets verify it
set timezone = 'Africa/Casablanca';
SELECT TIMESTAMP WITH TIME ZONE 'epoch' + 1407545520 * INTERVAL '1 second' as Casablanca;
          casablanca            
-------------------------------
 Sat Aug 09 01:52:00 2014 WEST
(1 row)
=======
HINT:  No operator matches the given name and argument type(s). You might need to add explicit type casts.
>>>>>>> db047e57
<|MERGE_RESOLUTION|>--- conflicted
+++ resolved
@@ -90,8 +90,7 @@
 ERROR:  operator does not exist: time with time zone + time with time zone
 LINE 1: SELECT f1 + time with time zone '00:01' AS "Illegal" FROM TI...
                   ^
-<<<<<<< HEAD
-HINT:  No operator matches the given name and argument type(s). You may need to add explicit type casts.
+HINT:  No operator matches the given name and argument type(s). You might need to add explicit type casts.
 --- basic sanity of sample timezones
 set timezone = 'America/New_York';
 SELECT TIMESTAMP WITH TIME ZONE 'epoch' + 1407545520 * INTERVAL '1 second' as NYC;
@@ -143,6 +142,3 @@
 -------------------------------
  Sat Aug 09 01:52:00 2014 WEST
 (1 row)
-=======
-HINT:  No operator matches the given name and argument type(s). You might need to add explicit type casts.
->>>>>>> db047e57
