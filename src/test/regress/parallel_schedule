# ----------
# $PostgreSQL: pgsql/src/test/regress/parallel_schedule,v 1.46 2007/11/24 19:49:23 darcy Exp $
#
# By convention, we put no more than twenty tests in any one parallel group;
# this limits the number of connections needed to run the tests.
# ----------

# ----------
# The first group of parallel tests
# ----------
test: boolean char name varchar text int2 int4 int8 oid float4 float8 bit numeric txid uuid enum money

# Depends on things setup during char, varchar and text
test: strings
# Depends on int2, int4, int8, float4, float8
test: numerology

# ----------
# The second group of parallel tests
# ----------
test: point lseg box path polygon circle date time timetz timestamp timestamptz interval abstime reltime tinterval inet tstypes comments

# ----------
# Another group of parallel tests
# geometry depends on point, lseg, box, path, polygon and circle
# horology depends on interval, timetz, timestamp, timestamptz, reltime and abstime
# ----------
test: geometry horology oidjoins type_sanity opr_sanity

# ----------
# These four each depend on the previous one
# ----------
test: insert
test: create_function_1
test: create_type
test: create_table
test: create_function_2

# ----------
# Load huge amounts of data
# We should split the data files into single files and then
# execute two copy tests parallel, to check that copy itself
# is concurrent safe.
# ----------
test: copy copyselect

# ----------
# Another group of parallel tests
# ----------
test: constraints create_misc create_aggregate create_operator vacuum drop_if_exists

# 'inherit' test is disabled in GPDB. FIXME: why?
#test: inherit

# 'triggers' test is disabled in GPDB, because it contains a trigger function
# that would need to access rows on other segments, which doens't work. You
# get errors like:
# ERROR: function cannot execute on segment because it accesses relation "public.pkeys"
#test: triggers

# Depends on the above
test: create_index create_view

# ----------
# sanity_check does a vacuum, affecting the sort order of SELECT *
# results. So it should not run parallel to other tests.
#
# Disabled in GPDB. FIXME: why?
# ----------
#test: sanity_check

# ----------
# Believe it or not, select creates a table, subsequent
# tests need.
# ----------
test: errors
test: select
ignore: random

# ----------
# Another group of parallel tests
# ----------
test: select_into select_distinct select_distinct_on select_implicit select_having subselect union case join aggregates random portals arrays btree_index hash_index update delete lock

# In PostgreSQL, namespace test is run as part of the fourth group, but there
# are some GPDB additions in it that will show diff if concurrent tests use
# temporary tables. So run it separately.
test: namespace

# 2-phase commit is not supported by GPDB.
#test: prepared_xacts

# The 'transactions' test is disabled in GPDB, because it uses functions
# in segments in a way that doesn't work:
# ERROR:  function cannot execute on segment because it accesses relation "public.xacttest"
#test: transactions

test: privileges
test: misc

# ----------
# Another group of parallel tests
# ----------
<<<<<<< HEAD
test: select_views portals_p2 cluster dependency guc

# 'rules' test is disabled in GPDB. Maintaining the list of views in it is
# too painful, and there are also errors because of cross-segment UPDATEs
# and functions.
#test: rules

# Output of the 'combocid' test contains ctid and cmin values, which will
# differ depending on how many segments are used. Hence disabled in GPDB.
#test: combocid

# 'foreign_key' test is disabled, because it contains several tables with
# multiple UNIQUE constraints, which is not supported in GPDB.
#test: foreign_key
=======
test: select_views portals_p2 rules foreign_key cluster dependency guc combocid tsearch tsdicts
>>>>>>> d13f41d2

# ----------
# Another group of parallel tests
# ----------
<<<<<<< HEAD
# "plpgsql" cannot run concurrently with "rules"
test: limit copy2 temp domain rangefuncs prepare without_oid conversion truncate alter_table sequence polymorphism rowtypes xml

# 83MERGE_FIXME: the largeobject test is temporarily disabled due to test errors
# test: largeobject

# 'plpgsql' test is disabled in GPDB, because it produces a lot of errors on
# because of cross-segment accesses in functions.
#test: plpgsql

# INSERT RETURNING is not supported by GPDB
#test: returning
=======
# "plpgsql" cannot run concurrently with "rules", nor can "plancache"
test: plancache limit plpgsql copy2 temp domain rangefuncs prepare without_oid conversion truncate alter_table sequence polymorphism rowtypes returning largeobject xml
>>>>>>> d13f41d2

# run stats by itself because its delay may be insufficient under heavy load
#
# 'stats' test has been disabled in GPDB, because it tries to set stats-related
# GUCs stats_block_level and stats_row_level, which have been removed from
# GPDB.
#test: stats

# run tablespace by itself
# Disabled because tablespaces live in filespaces in GPDB, so the syntax
# is quite different.
#test: tablespace
test: variadic_parameters
test: default_parameters

# test workfiles compressed using zlib
# 'zlib' utilizes fault injectors so it needs to be in a group by itself
test: zlib<|MERGE_RESOLUTION|>--- conflicted
+++ resolved
@@ -101,8 +101,7 @@
 # ----------
 # Another group of parallel tests
 # ----------
-<<<<<<< HEAD
-test: select_views portals_p2 cluster dependency guc
+test: select_views portals_p2 cluster dependency guc tsearch tsdicts
 
 # 'rules' test is disabled in GPDB. Maintaining the list of views in it is
 # too painful, and there are also errors because of cross-segment UPDATEs
@@ -116,16 +115,12 @@
 # 'foreign_key' test is disabled, because it contains several tables with
 # multiple UNIQUE constraints, which is not supported in GPDB.
 #test: foreign_key
-=======
-test: select_views portals_p2 rules foreign_key cluster dependency guc combocid tsearch tsdicts
->>>>>>> d13f41d2
 
 # ----------
 # Another group of parallel tests
 # ----------
-<<<<<<< HEAD
 # "plpgsql" cannot run concurrently with "rules"
-test: limit copy2 temp domain rangefuncs prepare without_oid conversion truncate alter_table sequence polymorphism rowtypes xml
+test: plancache limit copy2 temp domain rangefuncs prepare without_oid conversion truncate alter_table sequence polymorphism rowtypes xml
 
 # 83MERGE_FIXME: the largeobject test is temporarily disabled due to test errors
 # test: largeobject
@@ -136,10 +131,6 @@
 
 # INSERT RETURNING is not supported by GPDB
 #test: returning
-=======
-# "plpgsql" cannot run concurrently with "rules", nor can "plancache"
-test: plancache limit plpgsql copy2 temp domain rangefuncs prepare without_oid conversion truncate alter_table sequence polymorphism rowtypes returning largeobject xml
->>>>>>> d13f41d2
 
 # run stats by itself because its delay may be insufficient under heavy load
 #
