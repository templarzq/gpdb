# ----------
# The first group of parallel test
# $PostgreSQL: pgsql/src/test/regress/parallel_schedule,v 1.36 2006/12/21 16:05:16 petere Exp $
# ----------
test: boolean char name varchar text int2 int4 int8 oid float4 float8 bit numeric

# Depends on things setup during char, varchar and text
test: strings
# Depends on int2, int4, int8, float4, float8
test: numerology

# ----------
# The second group of parallel test
# ----------
test: point lseg box path polygon circle date time timetz timestamp timestamptz interval abstime reltime tinterval inet comments oidjoins type_sanity opr_sanity

# Depends on point, lseg, box, path, polygon and circle
test: geometry
# Depends on interval, timetz, timestamp, timestamptz, reltime and abstime
test: horology

# ----------
# These four each depend on the previous one
# ----------
test: insert
test: create_function_1
test: create_type
test: create_table
test: create_function_2

# ----------
# Load huge amounts of data
# We should split the data files into single files and then
# execute two copy tests parallel, to check that copy itself
# is concurrent safe.
# ----------
test: copy copyselect

# ----------
# The third group of parallel test
# ----------
test: constraints create_misc create_aggregate create_operator vacuum drop_if_exists

# 'inherit' test is disabled in GPDB. FIXME: why?
#test: inherit

# 'triggers' test is disabled in GPDB, because it contains a trigger function
# that would need to access rows on other segments, which doens't work. You
# get errors like:
# ERROR: function cannot execute on segment because it accesses relation "public.pkeys"
#test: triggers

# Depends on the above
test: create_index create_view

# ----------
# sanity_check does a vacuum, affecting the sort order of SELECT *
# results. So it should not run parallel to other tests.
#
# Disabled in GPDB. FIXME: why?
# ----------
#test: sanity_check

# ----------
# Believe it or not, select creates a table, subsequent
# tests need.
# ----------
test: errors
test: select
ignore: random

# ----------
# The fourth group of parallel test
# ----------
test: select_into select_distinct select_distinct_on select_implicit select_having subselect union case join aggregates random portals arrays btree_index hash_index update delete

# In PostgreSQL, namespace test is run as part of the fourth group, but there
# are some GPDB additions in it that will show diff if concurrent tests use
# temporary tables. So run it separately.
test: namespace

# 2-phase commit is not supported by GPDB.
#test: prepared_xacts

# The 'transactions' test is disabled in GPDB, because it uses functions
# in segments in a way that doesn't work:
# ERROR:  function cannot execute on segment because it accesses relation "public.xacttest"
#test: transactions

test: privileges
test: misc

# ----------
# The fifth group of parallel test
# ----------
test: select_views portals_p2 cluster dependency guc

# 'rules' test is disabled in GPDB. Maintaining the list of views in it is
# too painful, and there are also errors because of cross-segment UPDATEs
# and functions.
#test: rules

# Output of the 'combocid' test contains ctid and cmin values, which will
# differ depending on how many segments are used. Hence disabled in GPDB.
#test: combocid

# 'foreign_key' test is disabled, because it contains several tables with
# multiple UNIQUE constraints, which is not supported in GPDB.
#test: foreign_key

# ----------
# The sixth group of parallel test
# ----------
# "plpgsql" cannot run concurrently with "rules"
<<<<<<< HEAD
test: limit copy2 temp domain rangefuncs prepare without_oid conversion truncate alter_table sequence polymorphism rowtypes

# 'plpgsql' test is disabled in GPDB, because it produces a lot of errors on
# because of cross-segment accesses in functions.
#test: plpgsql

# INSERT RETURNING is not supported by GPDB
#test: returning
=======
test: limit plpgsql copy2 temp domain rangefuncs prepare without_oid conversion truncate alter_table sequence polymorphism rowtypes returning xml
>>>>>>> d31ccb6c

# run stats by itself because its delay may be insufficient under heavy load
#
# 'stats' test has been disabled in GPDB, because it tries to set stats-related
# GUCs stats_block_level and stats_row_level, which have been removed from
# GPDB.
#test: stats

# run tablespace by itself
# Disabled because tablespaces live in filespaces in GPDB, so the syntax
# is quite different.
#test: tablespace<|MERGE_RESOLUTION|>--- conflicted
+++ resolved
@@ -112,8 +112,7 @@
 # The sixth group of parallel test
 # ----------
 # "plpgsql" cannot run concurrently with "rules"
-<<<<<<< HEAD
-test: limit copy2 temp domain rangefuncs prepare without_oid conversion truncate alter_table sequence polymorphism rowtypes
+test: limit copy2 temp domain rangefuncs prepare without_oid conversion truncate alter_table sequence polymorphism rowtypes xml
 
 # 'plpgsql' test is disabled in GPDB, because it produces a lot of errors on
 # because of cross-segment accesses in functions.
@@ -121,9 +120,6 @@
 
 # INSERT RETURNING is not supported by GPDB
 #test: returning
-=======
-test: limit plpgsql copy2 temp domain rangefuncs prepare without_oid conversion truncate alter_table sequence polymorphism rowtypes returning xml
->>>>>>> d31ccb6c
 
 # run stats by itself because its delay may be insufficient under heavy load
 #
