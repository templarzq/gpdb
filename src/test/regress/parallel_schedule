# ----------
# src/test/regress/parallel_schedule
#
# By convention, we put no more than twenty tests in any one parallel group;
# this limits the number of connections needed to run the tests.
# ----------

# run tablespace by itself, and first, because it forces a checkpoint;
# we'd prefer not to have checkpoints later in the tests because that
# interferes with crash-recovery testing.
test: tablespace

# ----------
# The first group of parallel tests
# ----------
test: boolean char name varchar text int2 int4 int8 oid float4 float8 bit numeric txid uuid enum money rangetypes pg_lsn regproc

# Depends on things setup during char, varchar and text
test: strings
# Depends on int2, int4, int8, float4, float8
test: numerology

# ----------
# The second group of parallel tests
# ----------
test: point lseg line box path polygon circle date time timetz timestamp timestamptz interval abstime reltime tinterval inet macaddr tstypes comments

# ----------
# Another group of parallel tests
# geometry depends on point, lseg, box, path, polygon and circle
# horology depends on interval, timetz, timestamp, timestamptz, reltime and abstime
# ----------
test: geometry horology regex oidjoins type_sanity opr_sanity

# ----------
# These four each depend on the previous one
# ----------
test: insert
test: insert_conflict
test: create_function_1
test: create_type
test: create_table
test: create_function_2

# ----------
# Load huge amounts of data
# We should split the data files into single files and then
# execute two copy tests parallel, to check that copy itself
# is concurrent safe.
# ----------
test: copy copyselect copydml

# ----------
# More groups of parallel tests
# ----------
test: create_misc create_operator
# These depend on the above two
test: create_index create_view
# Depends on things setup for create_index
test: gp_gin_index

# ----------
# Another group of parallel tests
# ----------
test: create_aggregate create_function_3 create_cast constraints triggers inherit create_table_like typed_table vacuum drop_if_exists updatable_views rolenames roleattributes create_am

# ----------
# Because vacuum will detect concurrently running transactions, it is necessary to
# run this test on its own, or it might not detect the pages are 'all visible'
# ----------
test: vacuum_stats

# ----------
# sanity_check does a vacuum, affecting the sort order of SELECT *
# results. So it should not run parallel to other tests.
#
# Disabled in GPDB. FIXME: why?
# ----------
#test: sanity_check

# ----------
# Believe it or not, select creates a table, subsequent
# tests need.
# ----------
test: errors
test: select
ignore: random

# ----------
# Another group of parallel tests
# ----------
test: select_into select_distinct select_distinct_on select_implicit select_having subselect union case join aggregates random portals arrays btree_index hash_index update delete

# In PostgreSQL, namespace test is run as part of the fourth group, but there
# are some GPDB additions in it that will show diff if concurrent tests use
# temporary tables. So run it separately.
test: namespace

# 2-phase commit is not supported by GPDB.
#test: prepared_xacts

# The 'transactions' test is disabled in GPDB, because it uses functions
# in segments in a way that doesn't work:
# ERROR:  function cannot execute on a QE slice because it accesses relation "public.xacttest"
#test: transactions

# ----------
# Another group of parallel tests
# ----------
<<<<<<< HEAD
test: brin gin gist spgist privileges security_label collate lock replica_identity rowsecurity object_address tablesample groupingsets

# MATERIALIZED_VIEW_FIXME : matview is not supported on greenplum. Enable the test when the feature is ready.
test: matview
=======
test: brin gin gist spgist privileges init_privs security_label collate matview lock replica_identity rowsecurity object_address tablesample groupingsets drop_operator
>>>>>>> b5bce6c1

# ----------
# Another group of parallel tests
# ----------
test: alter_generic alter_operator misc psql async dbsize misc_functions

# rules cannot run concurrently with any test that creates a view
<<<<<<< HEAD
#
# 'rules' test is disabled in GPDB. Maintaining the list of views in it is
# too painful, and there are also errors because of cross-segment UPDATEs
# and functions.
#
# GPDB_84_MERGE_FIXME: While disabling this was not really an effect of the 8.4
# merge, it was done a long time ago, it's time to revisit this so we can re-
# enable it
#test: rules
=======
test: rules psql_crosstab select_parallel amutils
>>>>>>> b5bce6c1

# ----------
# Another group of parallel tests
# ----------
<<<<<<< HEAD
test: select_views portals_p2 cluster dependency guc bitmapops tsearch tsdicts foreign_data window xmlmap functional_deps advisory_lock json jsonb json_encoding indirect_toast equivclass

# Output of the 'combocid' test contains ctid and cmin values, which will
# differ depending on how many segments are used. Hence disabled in GPDB.
#test: combocid

# 'foreign_key' test is disabled, because it contains several tables with
# multiple UNIQUE constraints, which is not supported in GPDB.
#test: foreign_key

=======
test: select_views portals_p2 foreign_key cluster dependency guc bitmapops combocid tsearch tsdicts foreign_data window xmlmap functional_deps advisory_lock json jsonb json_encoding indirect_toast equivclass
>>>>>>> b5bce6c1
# ----------
# Another group of parallel tests
# NB: temp.sql does a reconnect which transiently uses 2 connections,
# so keep this parallel group to at most 19 tests
# ----------
test: plancache limit plpgsql copy2 temp domain rangefuncs prepare without_oid conversion truncate alter_table alter_extension sequence polymorphism rowtypes returning with xml gp_foreign_data

# large objects are not supported by GPDB
# test: largeobject

# event triggers cannot run concurrently with any test that runs DDL
test: event_trigger

# run stats by itself because its delay may be insufficient under heavy load
#
# 'stats' test has been disabled in GPDB, because it tries to set stats-related
# GUCs stats_block_level and stats_row_level, which have been removed from
# GPDB.
#test: stats<|MERGE_RESOLUTION|>--- conflicted
+++ resolved
@@ -107,14 +107,10 @@
 # ----------
 # Another group of parallel tests
 # ----------
-<<<<<<< HEAD
-test: brin gin gist spgist privileges security_label collate lock replica_identity rowsecurity object_address tablesample groupingsets
+test: brin gin gist spgist privileges init_privs security_label collate lock replica_identity rowsecurity object_address tablesample groupingsets drop_operator
 
 # MATERIALIZED_VIEW_FIXME : matview is not supported on greenplum. Enable the test when the feature is ready.
 test: matview
-=======
-test: brin gin gist spgist privileges init_privs security_label collate matview lock replica_identity rowsecurity object_address tablesample groupingsets drop_operator
->>>>>>> b5bce6c1
 
 # ----------
 # Another group of parallel tests
@@ -122,7 +118,6 @@
 test: alter_generic alter_operator misc psql async dbsize misc_functions
 
 # rules cannot run concurrently with any test that creates a view
-<<<<<<< HEAD
 #
 # 'rules' test is disabled in GPDB. Maintaining the list of views in it is
 # too painful, and there are also errors because of cross-segment UPDATEs
@@ -132,14 +127,11 @@
 # merge, it was done a long time ago, it's time to revisit this so we can re-
 # enable it
 #test: rules
-=======
-test: rules psql_crosstab select_parallel amutils
->>>>>>> b5bce6c1
+test: psql_crosstab select_parallel amutils
 
 # ----------
 # Another group of parallel tests
 # ----------
-<<<<<<< HEAD
 test: select_views portals_p2 cluster dependency guc bitmapops tsearch tsdicts foreign_data window xmlmap functional_deps advisory_lock json jsonb json_encoding indirect_toast equivclass
 
 # Output of the 'combocid' test contains ctid and cmin values, which will
@@ -150,9 +142,6 @@
 # multiple UNIQUE constraints, which is not supported in GPDB.
 #test: foreign_key
 
-=======
-test: select_views portals_p2 foreign_key cluster dependency guc bitmapops combocid tsearch tsdicts foreign_data window xmlmap functional_deps advisory_lock json jsonb json_encoding indirect_toast equivclass
->>>>>>> b5bce6c1
 # ----------
 # Another group of parallel tests
 # NB: temp.sql does a reconnect which transiently uses 2 connections,
